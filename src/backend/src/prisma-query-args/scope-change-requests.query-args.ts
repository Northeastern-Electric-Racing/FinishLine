--- conflicted
+++ resolved
@@ -1,5 +1,4 @@
 import { Prisma } from '@prisma/client';
-<<<<<<< HEAD
 import { getUserQueryArgs } from './user.query-args';
 import { getLinkQueryArgs } from './links.query-args';
 import { getDescriptionBulletQueryArgs } from './description-bullets.query-args';
@@ -7,10 +6,6 @@
 import { getTeamQueryArgs } from './teams.query-args';
 
 export type ProjectProposedChangesQueryArgs = ReturnType<typeof getProjectProposedChangesQueryArgs>;
-=======
-import proposedSolutionArgs from './proposed-solutions.query-args';
-import linkQueryArgs from './links.query-args';
->>>>>>> 4d383ae5
 
 export type WorkPackageProposedChangesQueryArgs = typeof workPackageProposedChangesQueryArgs;
 
@@ -30,17 +25,9 @@
     }
   });
 
-const workPackageProposedChangesQueryArgs = Prisma.validator<Prisma.Work_Package_Proposed_ChangesArgs>()({
+export const workPackageProposedChangesQueryArgs = Prisma.validator<Prisma.Work_Package_Proposed_ChangesArgs>()({
   include: {
-<<<<<<< HEAD
     blockedBy: true
-=======
-    projectProposedChanges: projectProposedChangesQueryArgs,
-    workPackageProposedChanges: workPackageProposedChangesQueryArgs,
-    links: linkQueryArgs,
-    lead: true,
-    manager: true
->>>>>>> 4d383ae5
   }
 });
 
@@ -52,7 +39,7 @@
       links: getLinkQueryArgs(organizationId),
       lead: getUserQueryArgs(organizationId),
       manager: getUserQueryArgs(organizationId),
-      proposedDescriptionBulletChanges: getDescriptionBulletQueryArgs(organizationId)
+      proposedDescriptionBulletChanges: getDescriptionBulletQueryArgs(organizationId),
     }
   });
 
