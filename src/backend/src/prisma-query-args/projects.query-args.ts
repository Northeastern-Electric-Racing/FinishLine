import { Prisma } from '@prisma/client';
<<<<<<< HEAD
import taskQueryArgs from './tasks.query-args';
import linkQueryArgs from './links.query-args';
import { assemblyQueryArgs, materialQueryArgs } from './bom.query-args';
import descriptionBulletQueryArgs from './description-bullets.query-args';

const projectQueryArgs = Prisma.validator<Prisma.ProjectArgs>()({
  include: {
    wbsElement: {
      include: {
        lead: true,
        manager: true,
        tasks: { where: { dateDeleted: null }, ...taskQueryArgs },
        links: { ...linkQueryArgs },
        changes: { where: { changeRequest: { dateDeleted: null } }, include: { implementer: true } },
        materials: {
          where: { dateDeleted: null },
          ...materialQueryArgs
        },
        assemblies: {
          where: { dateDeleted: null },
          ...assemblyQueryArgs
        }
      }
    },
    teams: { include: { members: true, head: true, leads: true, teamType: true } },
    goals: { where: { dateDeleted: null }, ...descriptionBulletQueryArgs },
    features: { where: { dateDeleted: null }, ...descriptionBulletQueryArgs },
    otherConstraints: { where: { dateDeleted: null }, ...descriptionBulletQueryArgs },
    workPackages: {
      where: {
        wbsElement: {
          dateDeleted: null
=======
import { getLinkQueryArgs } from './links.query-args';
import { getUserQueryArgs } from './user.query-args';
import { getDescriptionBulletQueryArgs } from './description-bullets.query-args';
import { getTeamQueryArgs } from './teams.query-args';
import { getMaterialQueryArgs, getAssemblyQueryArgs } from './bom.query-args';
import { getTaskQueryArgs } from './tasks.query-args';

export type ProjectQueryArgs = ReturnType<typeof getProjectQueryArgs>;

export const getProjectQueryArgs = (organizationId: string) =>
  Prisma.validator<Prisma.ProjectArgs>()({
    include: {
      wbsElement: {
        include: {
          lead: getUserQueryArgs(organizationId),
          manager: getUserQueryArgs(organizationId),
          descriptionBullets: getDescriptionBulletQueryArgs(organizationId),
          tasks: { where: { dateDeleted: null }, ...getTaskQueryArgs(organizationId) },
          links: getLinkQueryArgs(organizationId),
          changes: {
            where: { changeRequest: { dateDeleted: null } },
            include: { implementer: getUserQueryArgs(organizationId) }
          },
          materials: {
            where: { dateDeleted: null },
            ...getMaterialQueryArgs(organizationId)
          },
          assemblies: {
            where: { dateDeleted: null },
            ...getAssemblyQueryArgs(organizationId)
          }
>>>>>>> e40c30b0
        }
      },
      teams: getTeamQueryArgs(organizationId),
      workPackages: {
        where: {
          wbsElement: {
            dateDeleted: null
          }
        },
        include: {
          wbsElement: {
            include: {
              lead: getUserQueryArgs(organizationId),
              descriptionBullets: getDescriptionBulletQueryArgs(organizationId),
              manager: getUserQueryArgs(organizationId),
              links: getLinkQueryArgs(organizationId),
              changes: {
                where: { changeRequest: { dateDeleted: null } },
                include: { implementer: getUserQueryArgs(organizationId) }
              },
              materials: getMaterialQueryArgs(organizationId),
              assemblies: getAssemblyQueryArgs(organizationId)
            }
          },
          blockedBy: { where: { dateDeleted: null } }
        }
      },
      favoritedBy: getUserQueryArgs(organizationId)
    }
  });<|MERGE_RESOLUTION|>--- conflicted
+++ resolved
@@ -1,38 +1,4 @@
 import { Prisma } from '@prisma/client';
-<<<<<<< HEAD
-import taskQueryArgs from './tasks.query-args';
-import linkQueryArgs from './links.query-args';
-import { assemblyQueryArgs, materialQueryArgs } from './bom.query-args';
-import descriptionBulletQueryArgs from './description-bullets.query-args';
-
-const projectQueryArgs = Prisma.validator<Prisma.ProjectArgs>()({
-  include: {
-    wbsElement: {
-      include: {
-        lead: true,
-        manager: true,
-        tasks: { where: { dateDeleted: null }, ...taskQueryArgs },
-        links: { ...linkQueryArgs },
-        changes: { where: { changeRequest: { dateDeleted: null } }, include: { implementer: true } },
-        materials: {
-          where: { dateDeleted: null },
-          ...materialQueryArgs
-        },
-        assemblies: {
-          where: { dateDeleted: null },
-          ...assemblyQueryArgs
-        }
-      }
-    },
-    teams: { include: { members: true, head: true, leads: true, teamType: true } },
-    goals: { where: { dateDeleted: null }, ...descriptionBulletQueryArgs },
-    features: { where: { dateDeleted: null }, ...descriptionBulletQueryArgs },
-    otherConstraints: { where: { dateDeleted: null }, ...descriptionBulletQueryArgs },
-    workPackages: {
-      where: {
-        wbsElement: {
-          dateDeleted: null
-=======
 import { getLinkQueryArgs } from './links.query-args';
 import { getUserQueryArgs } from './user.query-args';
 import { getDescriptionBulletQueryArgs } from './description-bullets.query-args';
@@ -64,7 +30,6 @@
             where: { dateDeleted: null },
             ...getAssemblyQueryArgs(organizationId)
           }
->>>>>>> e40c30b0
         }
       },
       teams: getTeamQueryArgs(organizationId),
