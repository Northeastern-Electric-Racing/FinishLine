--- conflicted
+++ resolved
@@ -1,24 +1,4 @@
 import { Prisma } from '@prisma/client';
-<<<<<<< HEAD
-import scopeCRArgs from './scope-change-requests.query-args';
-import projectQueryArgs from './projects.query-args';
-import workPackageQueryArgs from './work-packages.query-args';
-
-export const changeRequestQueryArgs = Prisma.validator<Prisma.Change_RequestArgs>()({
-  include: {
-    submitter: true,
-    wbsElement: {
-      include: {
-        project: projectQueryArgs,
-        workPackage: workPackageQueryArgs
-      }
-    },
-    reviewer: true,
-    changes: {
-      where: {
-        wbsElement: {
-          dateDeleted: null
-=======
 import { getScopeChangeRequestQueryArgs } from './scope-change-requests.query-args';
 import { getUserQueryArgs } from './user.query-args';
 import { getWorkPackageQueryArgs } from './work-packages.query-args';
@@ -46,7 +26,6 @@
         include: {
           implementer: getUserQueryArgs(organizationId),
           wbsElement: true
->>>>>>> e40c30b0
         }
       },
       scopeChangeRequest: getScopeChangeRequestQueryArgs(organizationId),
