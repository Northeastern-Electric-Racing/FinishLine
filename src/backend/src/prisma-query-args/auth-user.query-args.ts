--- conflicted
+++ resolved
@@ -6,13 +6,10 @@
     userSettings: true,
     teamAsLead: true,
     favoriteProjects: true,
-<<<<<<< HEAD
     teams: {
       ...teamQueryArgs
-    }
-=======
+    },
     changeRequestsToReview: true
->>>>>>> 6571ed21
   }
 });
 
