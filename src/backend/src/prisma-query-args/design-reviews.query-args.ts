--- conflicted
+++ resolved
@@ -1,36 +1,12 @@
 import { Prisma } from '@prisma/client';
 import { getUserQueryArgs, getUserWithSettingsQueryArgs } from './user.query-args';
 
-<<<<<<< HEAD
 export type DesignReviewQueryArgs = ReturnType<typeof getDesignReviewQueryArgs>;
-=======
-const designReviewQueryArgs = Prisma.validator<Prisma.Design_ReviewArgs>()({
-  include: {
-    userCreated: {
-      include: {
-        userSettings: true
-      }
-    },
-    teamType: true,
-    requiredMembers: true,
-    optionalMembers: true,
-    confirmedMembers: {
-      include: {
-        drScheduleSettings: true
-      }
-    },
-    deniedMembers: true,
-    attendees: true,
-    userDeleted: true,
-    wbsElement: true
-  }
-});
->>>>>>> 4d383ae5
 
 export const getDesignReviewQueryArgs = (organizationId: string) =>
   Prisma.validator<Prisma.Design_ReviewArgs>()({
     include: {
-      userCreated: getUserQueryArgs(organizationId),
+      userCreated: getUserWithSettingsQueryArgs(organizationId),
       teamType: true,
       requiredMembers: getUserQueryArgs(organizationId),
       optionalMembers: getUserQueryArgs(organizationId),
