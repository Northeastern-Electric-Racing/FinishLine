/*
 * This file is part of NER's FinishLine and licensed under GNU AGPLv3.
 * See the LICENSE file in the repository root folder for details.
 */

import {
  OtherProductReason,
  OtherReimbursementProductCreateArgs,
  ReimbursementProductCreateArgs,
  ReimbursementReceiptCreateArgs,
  ValidatedWbsReimbursementProductCreateArgs,
<<<<<<< HEAD
=======
  isAdmin,
>>>>>>> 1b616cdb
  wbsPipe,
  WbsReimbursementProductCreateArgs
} from 'shared';
import prisma from '../prisma/prisma';
import { AccessDeniedException, DeletedException, HttpException, NotFoundException } from './errors.utils';
import { Prisma, Receipt, Reimbursement_Product, Reimbursement_Request, Team, User } from '@prisma/client';
import authUserQueryArgs from '../prisma-query-args/auth-user.query-args';
import { isUserOnTeam } from './teams.utils';

/**
 * This function removes any deleted receipts and adds any new receipts
 * @param receipts the new list of receipts to compare against the old ones
 * @param currentReceipts the current list of receipts on the request that's being edited
 */
export const removeDeletedReceiptPictures = async (
  newReceipts: ReimbursementReceiptCreateArgs[],
  currentReceipts: Receipt[],
  submitter: User
) => {
  if (currentReceipts.length === 0) return;
  const deletedReceipts = currentReceipts.filter(
    (currentReceipt) => !newReceipts.find((receipt) => receipt.googleFileId === currentReceipt.googleFileId)
  );

  //mark any deleted receipts as deleted in the database
  await prisma.receipt.updateMany({
    where: { receiptId: { in: deletedReceipts.map((receipt) => receipt.receiptId) } },
    data: {
      dateDeleted: new Date(),
      deletedByUserId: submitter.userId
    }
  });
};

/**
 * Validates that the wbs elements exist and are not deleted for each reimbursement product
 * @param reimbursementProductCreateArgs the reimbursement products to add to the data base
 * @param reimbursementRequestId the id of the reimbursement request that the products belogn to
 * @returns the reimbursement products with the wbs element id added
 * @throws if any of the wbs elements are deleted or dont exist
 */
export const validateReimbursementProducts = async (
  otherReimbursementProductCreateArgs: OtherReimbursementProductCreateArgs[],
  wbsReimbursementProductsCreateArgs: WbsReimbursementProductCreateArgs[]
): Promise<{
  validatedOtherReimbursementProducts: OtherReimbursementProductCreateArgs[];
  validatedWbsReimbursementProducts: ValidatedWbsReimbursementProductCreateArgs[];
}> => {
  if (otherReimbursementProductCreateArgs.length + wbsReimbursementProductsCreateArgs.length === 0) {
    throw new HttpException(400, 'You must have at least one product to reimburse');
  }

  /**
   * Goes through each wbsNum and finds the wbs element associated with it
   * Checks if the wbs element exists and is not deleted
   */
  const validatedWbsReimbursementProductsPromises: Promise<ValidatedWbsReimbursementProductCreateArgs>[] =
    wbsReimbursementProductsCreateArgs.map(async (product) => {
      //check whether the reason is a WBS Number
      const wbsNum = product.reason;
      const wbsElement = await prisma.wBS_Element.findFirst({
        where: {
          carNumber: wbsNum.carNumber,
          projectNumber: wbsNum.projectNumber,
          workPackageNumber: wbsNum.workPackageNumber
        }
      });
      if (!wbsElement) throw new NotFoundException('WBS Element', wbsPipe(wbsNum));
      if (wbsElement.dateDeleted) throw new DeletedException('WBS Element', wbsPipe(wbsNum));

      return {
        ...product,
        wbsElementId: wbsElement.wbsElementId,
        wbsNum
      };
    });

  const validatedOtherReimbursementProducts = otherReimbursementProductCreateArgs.map((product) => {
    return {
      ...product,
      reason: product.reason as OtherProductReason
    };
  });

  const validatedWbsReimbursementProducts = await Promise.all(validatedWbsReimbursementProductsPromises);

  return { validatedOtherReimbursementProducts, validatedWbsReimbursementProducts };
};

/**
 * This function updates any current reimbursement products associated with a reimbursement request, creates any new reimbursement products, and deletes any deleted reimbursement products
 * @param currentReimbursementProducts the current reimbursement products of a reimbursement request
 * @param updatedReimbursementProducts the new reimbursement products to compare
 * @param reimbursementRequestId the reimbursement request that is being changed id
 */
export const updateReimbursementProducts = async (
  currentReimbursementProducts: Reimbursement_Product[],
  updatedOtherReimbursementProducts: OtherReimbursementProductCreateArgs[],
  updatedWbsReimbursementProducts: WbsReimbursementProductCreateArgs[],
  reimbursementRequestId: string
) => {
  if (updatedOtherReimbursementProducts.length + updatedWbsReimbursementProducts.length === 0) {
    throw new HttpException(400, 'A reimbursement request must have at least one reimbursement product!');
  }

  //if a product has an id that means it existed before and was updated
  const updatedOtherExistingProducts = updatedOtherReimbursementProducts.filter((product) => product.id);

  const updatedWbsExistingProducts = updatedWbsReimbursementProducts.filter((product) => product.id);

  const updatedExistingProducts = (updatedOtherExistingProducts as ReimbursementProductCreateArgs[]).concat(
    updatedWbsExistingProducts as ReimbursementProductCreateArgs[]
  );

  validateUpdatedProductsExistInDatabase(currentReimbursementProducts, updatedExistingProducts);

  const updatedExistingProductIds = updatedExistingProducts.map((product) => product.id!);

  //if the product does not have an id that means it is new
  const newOtherProducts = updatedOtherReimbursementProducts.filter((product) => !product.id);

  const newWbsProducts = updatedWbsReimbursementProducts.filter((product) => !product.id);

  //if there are products that exist in the current database but were not included in this edit, that means they were deleted
  const deletedProducts = currentReimbursementProducts.filter(
    (product) => !updatedExistingProductIds.includes(product.reimbursementProductId)
  );

  await updateDeletedProducts(deletedProducts);

  await createNewProducts(newOtherProducts, newWbsProducts, reimbursementRequestId);

  await updateExistingProducts(updatedExistingProducts);
};

/**
 * updates the existing products in the database
 *
 * @param products the products to update
 */
const updateExistingProducts = async (products: ReimbursementProductCreateArgs[]) => {
  //updates the cost and name of the remaining products, which should be products that existed before that were not deleted
  // Does not update wbs element id because we are requiring the user on the frontend to delete it from the wbs number and then adding it to another one
  for (const product of products) {
    await prisma.reimbursement_Product.update({
      where: { reimbursementProductId: product.id },
      data: {
        name: product.name,
        cost: product.cost
      }
    });
  }
};

/**
 * validates that the products that should be updated in the database exist
 * @param currentReimbursementProducts The products that do exist in the database
 * @param updatedExistingProducts The products that are being updated that already have Ids
 */
const validateUpdatedProductsExistInDatabase = (
  currentReimbursementProducts: Reimbursement_Product[],
  updatedExistingProducts: ReimbursementProductCreateArgs[]
) => {
  //Check to make sure that the updated products actually exist in the database
  const prismaProductIds = currentReimbursementProducts.map((product) => product.reimbursementProductId);

  const missingProductIds = updatedExistingProducts.filter((product) => !prismaProductIds.includes(product.id!));

  if (missingProductIds.length > 0) {
    throw new HttpException(
      400,
      `The following products do not exist: ${missingProductIds.map((product) => product.name).join(', ')}`
    );
  }
};

/**
 * Soft deletes the given products in the database
 *
 * @param products the products to delete
 */
const updateDeletedProducts = async (products: Reimbursement_Product[]) => {
  //update the deleted reimbursement products by setting their date deleted to now
  await prisma.reimbursement_Product.updateMany({
    where: { reimbursementProductId: { in: products.map((product) => product.reimbursementProductId) } },
    data: {
      dateDeleted: new Date()
    }
  });
};

/**
 * Validates and Creates the new products in the database
 * @param otherProducts the other reimbursement products to create
 * @param wbsProducts the wbs reimbursement products to create
 */
const createNewProducts = async (
  otherProducts: OtherReimbursementProductCreateArgs[],
  wbsProducts: WbsReimbursementProductCreateArgs[],
  reimbursementRequestId: string
) => {
  //create the new reimbursement products
  if (otherProducts.length + wbsProducts.length !== 0) {
    const validatedReimbursementProducts = await validateReimbursementProducts(otherProducts, wbsProducts);
    await createReimbursementProducts(
      validatedReimbursementProducts.validatedOtherReimbursementProducts,
      validatedReimbursementProducts.validatedWbsReimbursementProducts,
      reimbursementRequestId
    );
  }
};

/**
 * Takes in validated reimbursement products and create them in the database
 * @param validatedOtherReimbursementProducts the other reimbursement products to create
 * @param validatedWbsReimbursementProducts the wbs reimbursement products to create
 * @param reimbursementRequestId id of the reimbursement request to associate the reimbursement products with
 */
export const createReimbursementProducts = async (
  validatedOtherReimbursementProducts: OtherReimbursementProductCreateArgs[],
  validatedWbsReimbursementProducts: ValidatedWbsReimbursementProductCreateArgs[],
  reimbursementRequestId: string
): Promise<void> => {
  const otherReimbursementProductPromises = validatedOtherReimbursementProducts.map(async (product) => {
    const reimbursementProductReason = await prisma.reimbursement_Product_Reason.create({
      data: {
        otherReason: product.reason
      }
    });

    return await prisma.reimbursement_Product.create({
      data: {
        name: product.name,
        cost: product.cost,
        reimbursementRequestId,
        reimbursementProductReasonId: reimbursementProductReason.reimbursementProductReasonId
      }
    });
  });

  const wbsReimbursementProductPromises = validatedWbsReimbursementProducts.map(async (product) => {
    const reimbursementProductReason = await prisma.reimbursement_Product_Reason.create({
      data: {
        wbsElement: {
          connect: {
            wbsElementId: product.wbsElementId
          }
        }
      }
    });

    return await prisma.reimbursement_Product.create({
      data: {
        name: product.name,
        cost: product.cost,
        reimbursementRequestId,
        reimbursementProductReasonId: reimbursementProductReason.reimbursementProductReasonId
      }
    });
  });

  await Promise.all([...otherReimbursementProductPromises, ...wbsReimbursementProductPromises]);
};

/**
 * Validates that the given user is on the finance team.
 *
 * @param user The user to validate.
 * @throws {AccessDeniedException} Fails validation when user is not on the
 * finance team.
 */
export const validateUserIsPartOfFinanceTeam = async (user: User) => {
  const isUserAuthorized = await isUserOnFinanceTeam(user);

  if (!isUserAuthorized) {
    throw new AccessDeniedException(`You are not a member of the finance team!`);
  }
};

/**
 * Determines if a user is part of the finance team.
 *
 * To be used for Prisma input validation of a plain User, as opposed to
 * <code>isAuthUserOnFinance</code>, which uses the additional fields
 * produced by authUserQueryArgs that are not in the User type by default.
 *
 * @param user the user to authenticate
 * @returns whether the user is on the finance team
 * @throws {HttpException} if finance team not found in database
 */
export const isUserOnFinanceTeam = async (user: User): Promise<boolean> => {
  if (!process.env.FINANCE_TEAM_ID) {
    throw new HttpException(500, 'FINANCE_TEAM_ID not in env');
  }

  const financeTeam = await prisma.team.findUnique({
    where: { teamId: process.env.FINANCE_TEAM_ID },
    include: { head: true, leads: true, members: true }
  });

  if (!financeTeam) throw new HttpException(500, 'Finance team does not exist!');
  return isUserOnTeam(financeTeam, user);
};

/**
 * Determines if a user is lead or head of the finance team.
 *
 * To be used for Prisma input validation of a plain User, as opposed to
 * <code>isAuthUserAtLeastLeadForFinance</code>, which uses the additional fields
 * produced by authUserQueryArgs that are not in the User type by default.
 *
 * @param user the user to authenticate
 * @returns whether the user is lead or head of the finance team
 * @throws {HttpException} if finance team not found in database
 */
export const isUserLeadOrHeadOfFinanceTeam = async (user: User): Promise<boolean> => {
  if (!process.env.FINANCE_TEAM_ID) {
    throw new HttpException(500, 'FINANCE_TEAM_ID not in env');
  }

  const financeTeam = await prisma.team.findUnique({
    where: { teamId: process.env.FINANCE_TEAM_ID },
    include: { head: true, leads: true }
  });

  if (!financeTeam) throw new HttpException(500, 'Finance team does not exist!');

  return user.userId === financeTeam.headId || financeTeam.leads.map((u) => u.userId).includes(user.userId);
};

export const isAuthUserOnFinance = (user: Prisma.UserGetPayload<typeof authUserQueryArgs>) => {
  if (!process.env.FINANCE_TEAM_ID) return false;
  const financeTeamId = process.env.FINANCE_TEAM_ID;
  const { teamAsHead, teamsAsLead, teamsAsMember } = user;
  return (
    teamAsHead?.teamId === financeTeamId ||
    isTeamIdInList(financeTeamId, teamsAsLead) ||
    isTeamIdInList(financeTeamId, teamsAsMember)
  );
};

/**
 * Determines if the user is a finance lead or head.
 * @param user the user to check
 * @returns Whether they are a finance lead.
 */
export const isAuthUserAtLeastLeadForFinance = (user: Prisma.UserGetPayload<typeof authUserQueryArgs>) => {
  if (!process.env.FINANCE_TEAM_ID) return false;
  const financeTeamId = process.env.FINANCE_TEAM_ID;
  const { teamAsHead, teamsAsLead } = user;
  return teamAsHead?.teamId === financeTeamId || isTeamIdInList(financeTeamId, teamsAsLead);
};

export const isAuthUserHeadOfFinance = (user: Prisma.UserGetPayload<typeof authUserQueryArgs>) => {
  return user.teamAsHead?.teamId === process.env.FINANCE_TEAM_ID;
};

export const isUserAdminOrOnFinance = async (submitter: User) => {
  try {
    await validateUserIsPartOfFinanceTeam(submitter);
  } catch (error) {
    if (!isAdmin(submitter.role)) {
      throw new AccessDeniedException('Only Admins, Finance Team Leads, or Heads can edit vendors');
    }
  }
};

const isTeamIdInList = (teamId: string, teamsList: Team[]) => {
  return teamsList.map((team) => team.teamId).includes(teamId);
};

/**
 * Validates user has permission to edit the reimbursement request.
 * @param user the person editing the reimbursement request
 * @param reimbursementRequest the reimbursement request to edit
 */
export const validateUserEditRRPermissions = async (user: User, reimbursementRequest: Reimbursement_Request) => {
  try {
    await validateUserIsPartOfFinanceTeam(user);
  } catch {
    if (reimbursementRequest.recipientId !== user.userId)
      throw new AccessDeniedException('Only the creator or finance team can edit a reimbursement request');
  }
};<|MERGE_RESOLUTION|>--- conflicted
+++ resolved
@@ -9,10 +9,7 @@
   ReimbursementProductCreateArgs,
   ReimbursementReceiptCreateArgs,
   ValidatedWbsReimbursementProductCreateArgs,
-<<<<<<< HEAD
-=======
   isAdmin,
->>>>>>> 1b616cdb
   wbsPipe,
   WbsReimbursementProductCreateArgs
 } from 'shared';
