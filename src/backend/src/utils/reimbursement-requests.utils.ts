--- conflicted
+++ resolved
@@ -397,13 +397,7 @@
       reimbursementRequest.recipientId !== user.userId ||
       reimbursementRequest.reimbursementStatuses.some((status) => status.type === ReimbursementStatusType.PENDING_FINANCE)
     )
-<<<<<<< HEAD
-      throw new AccessDeniedException(
-        'Only the creator or finance team can edit a reimbursement request. A request that has been pending finance cannot be edited.'
-      );
-=======
       throw new AccessDeniedException('Only the creator or finance team can edit a reimbursement request. A request that has been pending finance cannot be edited.');
->>>>>>> b2b1fcc7
   }
 };
 
