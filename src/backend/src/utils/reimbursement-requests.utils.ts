/*
 * This file is part of NER's FinishLine and licensed under GNU AGPLv3.
 * See the LICENSE file in the repository root folder for details.
 */

import {
  OtherProductReason,
  ReimbursementProductCreateArgs,
  ReimbursementProductReasonCreateArgs,
  ReimbursementReceiptCreateArgs,
  ValidatedReimbursementProductReasonCreateArgs,
  ValidatedWbsArgs,
  WbsNumber,
  wbsPipe
} from 'shared';
import prisma from '../prisma/prisma';
import { AccessDeniedException, DeletedException, HttpException, NotFoundException } from './errors.utils';
import {
  Other_Reimbursement_Product_Reason,
  Prisma,
  Receipt,
  Reimbursement_Product,
  Reimbursement_Request,
  Team,
  User
} from '@prisma/client';
import authUserQueryArgs from '../prisma-query-args/auth-user.query-args';
import { isUserOnTeam } from './teams.utils';

/**
 * This function removes any deleted receipts and adds any new receipts
 * @param receipts the new list of receipts to compare against the old ones
 * @param currentReceipts the current list of receipts on the request that's being edited
 */
export const removeDeletedReceiptPictures = async (
  newReceipts: ReimbursementReceiptCreateArgs[],
  currentReceipts: Receipt[],
  submitter: User
) => {
  if (currentReceipts.length === 0) return;
  const deletedReceipts = currentReceipts.filter(
    (currentReceipt) => !newReceipts.find((receipt) => receipt.googleFileId === currentReceipt.googleFileId)
  );

  //mark any deleted receipts as deleted in the database
  await prisma.receipt.updateMany({
    where: { receiptId: { in: deletedReceipts.map((receipt) => receipt.receiptId) } },
    data: {
      dateDeleted: new Date(),
      deletedByUserId: submitter.userId
    }
  });
};

/**
 * Validates that the wbs elements exist and are not deleted for each reimbursement product
 * @param reimbursementProductCreateArgs the reimbursement products to add to the data base
 * @param reimbursementRequestId the id of the reimbursement request that the products belogn to
 * @returns the reimbursement products with the wbs element id added
 * @throws if any of the wbs elements are deleted or dont exist
 */
export const validateReimbursementProducts = async (
  reimbursementProductCreateArgs: ReimbursementProductCreateArgs[]
): Promise<
  {
    name: string;
    cost: number;
    reason: ValidatedReimbursementProductReasonCreateArgs;
  }[]
> => {
  if (reimbursementProductCreateArgs.length === 0) {
    throw new HttpException(400, 'You must have at least one product to reimburse');
  }

  /**
   * Aggregate all the wbsNums for all the reimbursement products
   */
  const reasons = reimbursementProductCreateArgs.map((reimbursementProductInfo) => reimbursementProductInfo.reason);

  /**
   * Goes through each wbsNum and finds the wbs element associated with it
   * Checks if the wbs element exists and is not deleted
   */
  const reimbursementProductsWithReason: Promise<{
    name: string;
    cost: number;
    reason: ValidatedReimbursementProductReasonCreateArgs;
  }>[] = reasons.map(async (reason: ReimbursementProductReasonCreateArgs, index) => {
    //check whether the reason is a WBS Number
    if ((reason as WbsNumber).carNumber !== undefined) {
      const wbsNum = reason as WbsNumber;
      const wbsElement = await prisma.wBS_Element.findFirst({
        where: {
          carNumber: wbsNum.carNumber,
          projectNumber: wbsNum.projectNumber,
          workPackageNumber: wbsNum.workPackageNumber
        }
      });
      if (!wbsElement) throw new NotFoundException('WBS Element', wbsPipe(wbsNum));
      if (wbsElement.dateDeleted) throw new DeletedException('WBS Element', wbsPipe(wbsNum));

      return {
        name: reimbursementProductCreateArgs[index].name,
        cost: reimbursementProductCreateArgs[index].cost,
        reason: { wbsElementId: wbsElement.wbsElementId, wbsNum }
      };
    }
    const otherReason = reason as OtherProductReason;
    return {
      name: reimbursementProductCreateArgs[index].name,
      cost: reimbursementProductCreateArgs[index].cost,
      reason: otherReason
    };
  });

  return Promise.all(reimbursementProductsWithReason);
};

/**
 * This function updates any current reimbursement products associated with a reimbursement request, creates any new reimbursement products, and deletes any deleted reimbursement products
 * @param currentReimbursementProducts the current reimbursement products of a reimbursement request
 * @param updatedReimbursementProducts the new reimbursement products to compare
 * @param reimbursementRequestId the reimbursement request that is being changed id
 */
export const updateReimbursementProducts = async (
  currentReimbursementProducts: Reimbursement_Product[],
  updatedReimbursementProducts: ReimbursementProductCreateArgs[],
  reimbursementRequestId: string
) => {
  if (updatedReimbursementProducts.length === 0) {
    throw new HttpException(400, 'A reimbursement request must have at least one reimbursement product!');
  }

  //if a product has an id that means it existed before and was updated
  const updatedExistingProducts = updatedReimbursementProducts.filter((product) => product.id);

  validateUpdatedProductsExistInDatabase(currentReimbursementProducts, updatedExistingProducts);

  const updatedExistingProductIds = updatedExistingProducts.map((product) => product.id!);

  //if the product does not have an id that means it is new
  const newProducts = updatedReimbursementProducts.filter((product) => !product.id);

  //if there are products that exist in the current database but were not included in this edit, that means they were deleted
  const deletedProducts = currentReimbursementProducts.filter(
    (product) => !updatedExistingProductIds.includes(product.reimbursementProductId)
  );

  await updateDeletedProducts(deletedProducts);

  await createNewProducts(newProducts, reimbursementRequestId);

  await updateExistingProducts(updatedExistingProducts);
};

/**
 * updates the existing products in the database
 *
 * @param products the products to update
 */
const updateExistingProducts = async (products: ReimbursementProductCreateArgs[]) => {
  //updates the cost and name of the remaining products, which should be products that existed before that were not deleted
  // Does not update wbs element id because we are requiring the user on the frontend to delete it from the wbs number and then adding it to another one
  for (const product of products) {
    await prisma.reimbursement_Product.update({
      where: { reimbursementProductId: product.id },
      data: {
        name: product.name,
        cost: product.cost
      }
    });
  }
};

/**
 * validates that the products that should be updated in the database exist
 * @param currentReimbursementProducts The products that do exist in the database
 * @param updatedExistingProducts The products that are being updated that already have Ids
 */
const validateUpdatedProductsExistInDatabase = (
  currentReimbursementProducts: Reimbursement_Product[],
  updatedExistingProducts: ReimbursementProductCreateArgs[]
) => {
  //Check to make sure that the updated products actually exist in the database
  const prismaProductIds = currentReimbursementProducts.map((product) => product.reimbursementProductId);

  const missingProductIds = updatedExistingProducts.filter((product) => !prismaProductIds.includes(product.id!));

  if (missingProductIds.length > 0) {
    throw new HttpException(
      400,
      `The following products do not exist: ${missingProductIds.map((product) => product.name).join(', ')}`
    );
  }
};

/**
 * Soft deletes the given products in the database
 *
 * @param products the products to delete
 */
const updateDeletedProducts = async (products: Reimbursement_Product[]) => {
  //update the deleted reimbursement products by setting their date deleted to now
  await prisma.reimbursement_Product.updateMany({
    where: { reimbursementProductId: { in: products.map((product) => product.reimbursementProductId) } },
    data: {
      dateDeleted: new Date()
    }
  });
};

/**
 * Creates the new products in the database
 * @param products the products to create
 */
const createNewProducts = async (products: ReimbursementProductCreateArgs[], reimbursementRequestId: string) => {
  //create the new reimbursement products
  if (products.length !== 0) {
    const validatedReimbursementProducts = await validateReimbursementProducts(products);
    await createReimbursementProducts(validatedReimbursementProducts, reimbursementRequestId);
  }
};

/**
 * Takes in validated reimbursement products and create them in the database
 * @param validatedReimbursementProducts validated create args for the reimbursement product
 * @param reimbursementRequestId id of the reimbursement request to associate the reimbursement products with
 */
export const createReimbursementProducts = async (
  validatedReimbursementProducts: {
    name: string;
    cost: number;
    reason: ValidatedReimbursementProductReasonCreateArgs;
  }[],
  reimbursementRequestId: string
) => {
  const reimbursementProductsPromises = validatedReimbursementProducts.map(async (product) => {
    const reimbursementProductReason = await prisma.reimbursement_Product_Reason.create({
      data: {
        wbsElementId: (product.reason as ValidatedWbsArgs).wbsElementId,
        otherReason: !!(product.reason as ValidatedWbsArgs).wbsElementId
          ? undefined
          : (product.reason as Other_Reimbursement_Product_Reason)
      }
    });
    return await prisma.reimbursement_Product.create({
      data: {
        name: product.name,
        cost: product.cost,
        reimbursementRequestId,
        reimbursementProductReasonId: reimbursementProductReason.reimbursementProductReasonId
      }
    });
  });

  await Promise.all(reimbursementProductsPromises);
};

<<<<<<< HEAD
//abstract createProducts method

=======
/**
 * Validates that the given user is on the finance team.
 *
 * @param user The user to validate.
 * @throws {AccessDeniedException} Fails validation when user is not on the
 * finance team.
 */
>>>>>>> bc3c305e
export const validateUserIsPartOfFinanceTeam = async (user: User) => {
  const isUserAuthorized = await isUserOnFinanceTeam(user);

  if (!isUserAuthorized) {
    throw new AccessDeniedException(`You are not a member of the finance team!`);
  }
};

/**
 * Determines if a user is part of the finance team.
 *
 * To be used for Prisma input validation of a plain User, as opposed to
 * <code>isAuthUserOnFinance</code>, which uses the additional fields
 * produced by authUserQueryArgs that are not in the User type by default.
 *
 * @param user the user to authenticate
 * @returns whether the user is on the finance team
 * @throws {HttpException} if finance team not found in database
 */
export const isUserOnFinanceTeam = async (user: User): Promise<boolean> => {
  if (!process.env.FINANCE_TEAM_ID) {
    throw new Error('FINANCE_TEAM_ID not in env');
  }

  const financeTeam = await prisma.team.findUnique({
    where: { teamId: process.env.FINANCE_TEAM_ID },
    include: { head: true, leads: true, members: true }
  });

  if (!financeTeam) throw new HttpException(500, 'Finance team does not exist!');
  return isUserOnTeam(financeTeam, user);
};

/**
 * Determines if a user is lead or head of the finance team.
 *
 * To be used for Prisma input validation of a plain User, as opposed to
 * <code>isAuthUserAtLeastLeadForFinance</code>, which uses the additional fields
 * produced by authUserQueryArgs that are not in the User type by default.
 *
 * @param user the user to authenticate
 * @returns whether the user is lead or head of the finance team
 * @throws {HttpException} if finance team not found in database
 */
export const isUserLeadOrHeadOfFinanceTeam = async (user: User): Promise<boolean> => {
  if (!process.env.FINANCE_TEAM_ID) {
    throw new Error('FINANCE_TEAM_ID not in env');
  }

  const financeTeam = await prisma.team.findUnique({
    where: { teamId: process.env.FINANCE_TEAM_ID },
    include: { head: true, leads: true }
  });

  if (!financeTeam) throw new HttpException(500, 'Finance team does not exist!');

  return user.userId === financeTeam.headId || financeTeam.leads.map((u) => u.userId).includes(user.userId);
};

export const isAuthUserOnFinance = (user: Prisma.UserGetPayload<typeof authUserQueryArgs>) => {
  if (!process.env.FINANCE_TEAM_ID) return false;
  const financeTeamId = process.env.FINANCE_TEAM_ID;
  const { teamAsHead, teamsAsLead, teamsAsMember } = user;
  return (
    teamAsHead?.teamId === financeTeamId ||
    isTeamIdInList(financeTeamId, teamsAsLead) ||
    isTeamIdInList(financeTeamId, teamsAsMember)
  );
};

/**
 * Determines if the user is a finance lead or head.
 * @param user the user to check
 * @returns Whether they are a finance lead.
 */
export const isAuthUserAtLeastLeadForFinance = (user: Prisma.UserGetPayload<typeof authUserQueryArgs>) => {
  if (!process.env.FINANCE_TEAM_ID) return false;
  const financeTeamId = process.env.FINANCE_TEAM_ID;
  const { teamAsHead, teamsAsLead } = user;
  return teamAsHead?.teamId === financeTeamId || isTeamIdInList(financeTeamId, teamsAsLead);
};

export const isAuthUserHeadOfFinance = (user: Prisma.UserGetPayload<typeof authUserQueryArgs>) => {
  return user.teamAsHead?.teamId === process.env.FINANCE_TEAM_ID;
};

const isTeamIdInList = (teamId: string, teamsList: Team[]) => {
  return teamsList.map((team) => team.teamId).includes(teamId);
};

/**
 * Validates user has permission to edit the reimbursement request.
 * @param user the person editing the reimbursement request
 * @param reimbursementRequest the reimbursement request to edit
 */
export const validateUserEditRRPermissions = async (user: User, reimbursementRequest: Reimbursement_Request) => {
  try {
    await validateUserIsPartOfFinanceTeam(user);
  } catch {
    if (reimbursementRequest.recipientId !== user.userId)
      throw new AccessDeniedException('Only the creator or finance team can edit a reimbursement request');
  }
};<|MERGE_RESOLUTION|>--- conflicted
+++ resolved
@@ -256,10 +256,7 @@
   await Promise.all(reimbursementProductsPromises);
 };
 
-<<<<<<< HEAD
-//abstract createProducts method
-
-=======
+
 /**
  * Validates that the given user is on the finance team.
  *
@@ -267,7 +264,6 @@
  * @throws {AccessDeniedException} Fails validation when user is not on the
  * finance team.
  */
->>>>>>> bc3c305e
 export const validateUserIsPartOfFinanceTeam = async (user: User) => {
   const isUserAuthorized = await isUserOnFinanceTeam(user);
 
