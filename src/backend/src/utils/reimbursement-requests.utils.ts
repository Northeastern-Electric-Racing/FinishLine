--- conflicted
+++ resolved
@@ -6,13 +6,9 @@
 import { wbsPipe } from 'shared';
 import prisma from '../prisma/prisma';
 import { AccessDeniedException, HttpException } from './errors.utils';
-<<<<<<< HEAD
 import { Prisma, Receipt, Reimbursement_Product, Team, User } from '@prisma/client';
 import authUserQueryArgs from '../prisma-query-args/auth-user.query-args';
-=======
-import { Receipt, Reimbursement_Product, User } from '@prisma/client';
 import { isUserOnTeam } from './teams.utils';
->>>>>>> 1342f9b5
 
 export interface ReimbursementProductCreateArgs {
   id?: string;
@@ -208,6 +204,12 @@
 };
 
 export const validateUserIsPartOfFinanceTeam = async (user: User) => {
+  if (!isUserOnFinanceTeam(user)) {
+    throw new AccessDeniedException(`You are not a member of the finance team!`);
+  }
+};
+
+export const isUserOnFinanceTeam = async (user: User) => {
   const financeTeam = await prisma.team.findUnique({
     where: { teamId: process.env.FINANCE_TEAM_ID },
     include: { head: true, leads: true, members: true }
@@ -215,17 +217,22 @@
 
   if (!financeTeam) throw new HttpException(500, 'Finance team does not exist!');
 
-  if (!isUserOnTeam(financeTeam, user)) {
-    throw new AccessDeniedException(`You are not a member of the finance team!`);
-  }
-};
-
-export const isAuthUserOnFinanceTeam = (user: Prisma.UserGetPayload<typeof authUserQueryArgs>) => {
+  return isUserOnTeam(financeTeam, user);
+};
+
+export const isAuthUserOnFinance = (user: Prisma.UserGetPayload<typeof authUserQueryArgs>) => {
+  if (!process.env.FINANCE_TEAM_ID) return false;
+  const financeTeamId = process.env.FINANCE_TEAM_ID;
+  const { teamAsHead, teamsAsLead, teamsAsMember } = user;
   return (
-    !!process.env.FINANCE_TEAM_ID &&
-    (user.teams.map((team: Team) => team.teamId).includes(process.env.FINANCE_TEAM_ID) ||
-      user.teamAsLead?.teamId === process.env.FINANCE_TEAM_ID)
-  );
+    teamAsHead?.teamId === financeTeamId ||
+    isTeamIdInList(financeTeamId, teamsAsLead) ||
+    isTeamIdInList(financeTeamId, teamsAsMember)
+  );
+};
+
+const isTeamIdInList = (teamId: string, teamsList: Team[]) => {
+  return teamsList.map((team) => team.teamId).includes(teamId);
 };
 
 export const validateUserIsHeadOfFinanceTeam = async (user: User) => {
