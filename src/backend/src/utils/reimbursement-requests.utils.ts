--- conflicted
+++ resolved
@@ -5,9 +5,8 @@
 
 import { wbsPipe } from 'shared';
 import prisma from '../prisma/prisma';
-<<<<<<< HEAD
-import { HttpException } from './errors.utils';
-import { Reimbursement_Product } from '@prisma/client';
+import { AccessDeniedException, HttpException } from './errors.utils';
+import { Reimbursement_Product, Team, User } from '@prisma/client';
 
 export interface ReimbursementProductCreateArgs {
   id?: string;
@@ -15,10 +14,6 @@
   cost: number;
   wbsElementId: number;
 }
-=======
-import { AccessDeniedException, HttpException } from './errors.utils';
-import { Team, User } from '@prisma/client';
->>>>>>> ec41bfbf
 
 export interface ReimbursementProductCreateArgs {
   name: string;
@@ -64,7 +59,6 @@
   }
 };
 
-<<<<<<< HEAD
 /**
  * This function updates the current reimbursement products of a reimbursement request versus the new reimbursement products of a reimbursement request.
  * @param currentReimbursementProducts the current reimbursement products of a reimbursement request
@@ -158,7 +152,9 @@
         reimbursementRequestId
       }))
     });
-=======
+  }
+};
+
 export type UserWithTeam = User & { teams: Team[] };
 
 export const validateUserIsPartOfFinanceTeam = async (user: UserWithTeam) => {
@@ -170,6 +166,5 @@
 
   if (!user.teams.some((team) => team.teamId === process.env.FINANCE_TEAM_ID) && !(financeTeam.leaderId === user.userId)) {
     throw new AccessDeniedException(`You are not a member of the finance team!`);
->>>>>>> ec41bfbf
   }
 };