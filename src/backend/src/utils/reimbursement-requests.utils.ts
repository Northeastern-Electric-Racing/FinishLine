/*
 * This file is part of NER's FinishLine and licensed under GNU AGPLv3.
 * See the LICENSE file in the repository root folder for details.
 */

import { ReimbursementProductCreateArgs, WbsNumber, wbsPipe } from 'shared';
import prisma from '../prisma/prisma';
<<<<<<< HEAD
import { AccessDeniedException, DeletedException, HttpException, NotFoundException } from './errors.utils';
import { Receipt, Reimbursement_Product, Team, User } from '@prisma/client';
=======
import { AccessDeniedException, HttpException } from './errors.utils';
import { Prisma, Receipt, Reimbursement_Product, Team, User } from '@prisma/client';
import authUserQueryArgs from '../prisma-query-args/auth-user.query-args';
import { isUserOnTeam } from './teams.utils';
>>>>>>> e45c662c

export interface ReimbursementReceiptCreateArgs {
  name: string;
  googleFileId: string;
}

/**
 * This function removes any deleted receipts and adds any new receipts
 * @param receipts the new list of receipts to compare against the old ones
 * @param currentReceipts the current list of receipts on the request that's being edited
 */
export const removeDeletedReceiptPictures = async (
  newReceipts: ReimbursementReceiptCreateArgs[],
  currentReceipts: Receipt[],
  submitter: User
) => {
  if (currentReceipts.length === 0) return;
  const deletedReceipts = currentReceipts.filter(
    (currentReceipt) => !newReceipts.find((receipt) => receipt.googleFileId === currentReceipt.googleFileId)
  );

  //mark any deleted receipts as deleted in the database
  await prisma.receipt.updateMany({
    where: { receiptId: { in: deletedReceipts.map((receipt) => receipt.receiptId) } },
    data: {
      dateDeleted: new Date(),
      deletedByUserId: submitter.userId
    }
  });
};

/**
 * Validates that the wbs elements exist and are not deleted for each reimbursement product
 * @param reimbursementProductCreateArgs the reimbursement products to add to the data base
 * @param reimbursementRequestId the id of the reimbursement request that the products belogn to
 * @returns the reimbursement products with the wbs element id added
 * @throws if any of the wbs elements are deleted or dont exist
 */
export const validateReimbursementProducts = async (reimbursementProductCreateArgs: ReimbursementProductCreateArgs[]) => {
  if (reimbursementProductCreateArgs.length === 0) {
    throw new HttpException(400, 'You must have at least one product to reimburse');
  }

  /**
   * Aggregate all the wbsNums for all the reimbursement products
   */
  const wbsNums = reimbursementProductCreateArgs.map((reimbursementProductInfo) => reimbursementProductInfo.wbsNum);

  const reimbursementProductsWithWbsElement: {
    name: string;
    cost: number;
    wbsElementId: number;
    wbsNum: WbsNumber;
  }[] = [];

  /**
   * Goes through each wbsNum and finds the wbs element associated with it
   * Checks if the wbs element exists and is not deleted
   */
  wbsNums.map(async (wbsNum, index) => {
    const wbsElement = await prisma.wBS_Element.findFirst({
      where: {
        carNumber: wbsNum.carNumber,
        projectNumber: wbsNum.projectNumber,
        workPackageNumber: wbsNum.workPackageNumber
      }
    });
    if (!wbsElement) throw new NotFoundException('WBS Element', wbsPipe(wbsNum));
    if (wbsElement.dateDeleted) throw new DeletedException('WBS Element', wbsPipe(wbsNum));
    reimbursementProductsWithWbsElement.push({
      ...reimbursementProductCreateArgs[index],
      wbsElementId: wbsElement.wbsElementId
    });
    return wbsElement;
  });

  return reimbursementProductsWithWbsElement;
};

/**
 * This function updates any current reimbursement products associated with a reimbursement request, creates any new reimbursement products, and deletes any deleted reimbursement products
 * @param currentReimbursementProducts the current reimbursement products of a reimbursement request
 * @param updatedReimbursementProducts the new reimbursement products to compare
 * @param reimbursementRequestId the reimbursement request that is being changed id
 */
export const updateReimbursementProducts = async (
  currentReimbursementProducts: Reimbursement_Product[],
  updatedReimbursementProducts: ReimbursementProductCreateArgs[],
  reimbursementRequestId: string
) => {
  if (updatedReimbursementProducts.length === 0) {
    throw new HttpException(400, 'A reimbursement request must have at least one reimbursement product!');
  }

  //if a product has an id that means it existed before and was updated
  const updatedExistingProducts = updatedReimbursementProducts.filter((product) => product.id);

  validateUpdatedProductsExistInDatabase(currentReimbursementProducts, updatedExistingProducts);

  const updatedExistingProductIds = updatedExistingProducts.map((product) => product.id!);

  //if the product does not have an id that means it is new
  const newProducts = updatedReimbursementProducts.filter((product) => !product.id);

  //if there are products that exist in the current database but were not included in this edit, that means they were deleted
  const deletedProducts = currentReimbursementProducts.filter(
    (product) => !updatedExistingProductIds.includes(product.reimbursementProductId)
  );

  await updateDeletedProducts(deletedProducts);

  await createNewProducts(newProducts, reimbursementRequestId);

  await updateExistingProducts(updatedExistingProducts);
};

/**
 * updates the existing products in the database
 *
 * @param products the products to update
 */
const updateExistingProducts = async (products: ReimbursementProductCreateArgs[]) => {
  //updates the cost and name of the remaining products, which should be products that existed before that were not deleted
  // Does not update wbs element id because we are requiring the user on the frontend to delete it from the wbs number and then adding it to another one
  for (const product of products) {
    await prisma.reimbursement_Product.update({
      where: { reimbursementProductId: product.id },
      data: {
        name: product.name,
        cost: product.cost
      }
    });
  }
};

/**
 * validates that the products that should be updated in the database exist
 * @param currentReimbursementProducts The products that do exist in the database
 * @param updatedExistingProducts The products that are being updated that already have Ids
 */
const validateUpdatedProductsExistInDatabase = (
  currentReimbursementProducts: Reimbursement_Product[],
  updatedExistingProducts: ReimbursementProductCreateArgs[]
) => {
  //Check to make sure that the updated products actually exist in the database
  const prismaProductIds = currentReimbursementProducts.map((product) => product.reimbursementProductId);

  const missingProductIds = updatedExistingProducts.filter((product) => !prismaProductIds.includes(product.id!));

  if (missingProductIds.length > 0) {
    throw new HttpException(
      400,
      `The following products do not exist: ${missingProductIds.map((product) => product.name).join(', ')}`
    );
  }
};

/**
 * Soft deletes the given products in the database
 *
 * @param products the products to delete
 */
const updateDeletedProducts = async (products: Reimbursement_Product[]) => {
  //update the deleted reimbursement products by setting their date deleted to now
  await prisma.reimbursement_Product.updateMany({
    where: { reimbursementProductId: { in: products.map((product) => product.reimbursementProductId) } },
    data: {
      dateDeleted: new Date()
    }
  });
};

/**
 * Creates the new products in the database
 * @param products the products to create
 */
const createNewProducts = async (products: ReimbursementProductCreateArgs[], reimbursementRequestId: string) => {
  //create the new reimbursement products
  if (products.length !== 0) {
    const validatedReimbursementProudcts = await validateReimbursementProducts(products);
    await prisma.reimbursement_Product.createMany({
      data: validatedReimbursementProudcts.map((product) => ({
        name: product.name,
        cost: product.cost,
        wbsElementId: product.wbsElementId,
        reimbursementRequestId
      }))
    });
  }
};

export const validateUserIsPartOfFinanceTeam = async (user: User) => {
  const financeTeam = await prisma.team.findUnique({
    where: { teamId: process.env.FINANCE_TEAM_ID },
    include: { head: true, leads: true, members: true }
  });

  if (!financeTeam) throw new HttpException(500, 'Finance team does not exist!');

  if (!isUserOnTeam(financeTeam, user)) {
    throw new AccessDeniedException(`You are not a member of the finance team!`);
  }
};

export const isAuthUserOnFinance = (user: Prisma.UserGetPayload<typeof authUserQueryArgs>) => {
  if (!process.env.FINANCE_TEAM_ID) return false;
  const financeTeamId = process.env.FINANCE_TEAM_ID;
  const { teamAsHead, teamsAsLead, teamsAsMember } = user;
  return (
    teamAsHead?.teamId === financeTeamId ||
    isTeamIdInList(financeTeamId, teamsAsLead) ||
    isTeamIdInList(financeTeamId, teamsAsMember)
  );
};

const isTeamIdInList = (teamId: string, teamsList: Team[]) => {
  return teamsList.map((team) => team.teamId).includes(teamId);
};

export const validateUserIsHeadOfFinanceTeam = async (user: User) => {
  const financeTeam = await prisma.team.findUnique({
    where: { teamId: process.env.FINANCE_TEAM_ID }
  });

  if (!financeTeam) throw new HttpException(500, 'Finance team does not exist!');

  if (!(financeTeam.headId === user.userId)) {
    throw new AccessDeniedException('You are not the head of the finance team!');
  }
};<|MERGE_RESOLUTION|>--- conflicted
+++ resolved
@@ -5,15 +5,10 @@
 
 import { ReimbursementProductCreateArgs, WbsNumber, wbsPipe } from 'shared';
 import prisma from '../prisma/prisma';
-<<<<<<< HEAD
 import { AccessDeniedException, DeletedException, HttpException, NotFoundException } from './errors.utils';
-import { Receipt, Reimbursement_Product, Team, User } from '@prisma/client';
-=======
-import { AccessDeniedException, HttpException } from './errors.utils';
 import { Prisma, Receipt, Reimbursement_Product, Team, User } from '@prisma/client';
 import authUserQueryArgs from '../prisma-query-args/auth-user.query-args';
 import { isUserOnTeam } from './teams.utils';
->>>>>>> e45c662c
 
 export interface ReimbursementReceiptCreateArgs {
   name: string;
