--- conflicted
+++ resolved
@@ -2,7 +2,6 @@
 import prisma from '../prisma/prisma';
 import { HttpException } from './errors.utils';
 
-<<<<<<< HEAD
 export const authUserQueryArgs = Prisma.validator<Prisma.UserArgs>()({
   include: {
     userSettings: true
@@ -33,8 +32,6 @@
   };
 };
 
-=======
->>>>>>> f04f1db0
 export const getUserFullName = async (userId: number | null) => {
   if (!userId) return 'no one';
   const user = await prisma.user.findUnique({ where: { userId } });
