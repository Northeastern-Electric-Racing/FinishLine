--- conflicted
+++ resolved
@@ -1,16 +1,12 @@
-import { User } from '@prisma/client';
+import { User, User_Settings } from '@prisma/client';
 import prisma from '../prisma/prisma';
 import { HttpException, NotFoundException } from './errors.utils';
-<<<<<<< HEAD
 import { PermissionCheck, Role, RoleEnum } from 'shared';
 import { UserWithId } from './teams.utils';
 
 type UserWithSettings = {
   userSettings: User_Settings | null;
 } & User;
-=======
-import { UserWithSettings } from './auth.utils';
->>>>>>> 4d383ae5
 
 export const getUserFullName = async (userId: number | null) => {
   if (!userId) return 'no one';
@@ -94,7 +90,6 @@
   }
 };
 
-<<<<<<< HEAD
 export const userHasPermission = async (
   userId: number,
   organizationId: string,
@@ -107,8 +102,8 @@
   if (!organization) throw new NotFoundException('Organization', organizationId);
 
   return permissionCheck(user.roles.find((role) => role.organizationId === organizationId)?.roleType as Role | undefined);
-=======
+};
+
 export const areUsersinList = (users: User[], userList: User[]): boolean => {
   return users.every((user) => userList.some((u) => u.userId === user.userId));
->>>>>>> 4d383ae5
 };