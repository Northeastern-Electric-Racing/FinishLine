--- conflicted
+++ resolved
@@ -1,42 +1,31 @@
 import prisma from '../prisma/prisma';
-<<<<<<< HEAD
-import { Scope_CR_Why_Type, User, Prisma, Change_Request, Change, Link_Type, Description_Bullet_Type } from '@prisma/client';
-import { addWeeksToDate, ChangeRequestReason, DescriptionBulletPreview, LinkCreateArgs } from 'shared';
-import { HttpException, NotFoundException } from './errors.utils';
-import { ChangeRequestStatus } from 'shared';
-import { buildChangeDetail } from './changes.utils';
-import { WorkPackageQueryArgs } from '../prisma-query-args/work-packages.query-args';
-import { ChangeRequestQueryArgs } from '../prisma-query-args/change-requests.query-args';
-=======
 import {
   Scope_CR_Why_Type,
   User,
   Prisma,
   Change_Request,
   Change,
-  WBS_Element,
+  Link_Type,
+  Description_Bullet_Type,
   Project,
-  Work_Package,
-  Activation_CR
+  Work_Package
 } from '@prisma/client';
-import { addWeeksToDate, ChangeRequestReason, WorkPackageStage } from 'shared';
+import { addWeeksToDate, ChangeRequestReason, DescriptionBulletPreview, LinkCreateArgs, WorkPackageStage } from 'shared';
 import { HttpException, NotFoundException } from './errors.utils';
 import { ChangeRequestStatus } from 'shared';
-import workPackageQueryArgs from '../prisma-query-args/work-packages.query-args';
 import { buildChangeDetail, createChange } from './changes.utils';
-import { changeRequestQueryArgs } from '../prisma-query-args/change-requests.query-args';
-import { transformDate } from './datetime.utils';
-import WorkPackagesService from '../services/work-packages.services';
-import { descBulletConverter } from './description-bullets.utils';
-import ProjectsService from '../services/projects.services';
-import { sendSlackCRReviewedNotification } from './slack.utils';
-import scopeChangeRequestQueryArgs, {
-  projectProposedChangesQueryArgs,
-  wbsProposedChangeQueryArgs,
+import { WorkPackageQueryArgs, getWorkPackageQueryArgs } from '../prisma-query-args/work-packages.query-args';
+import { ChangeRequestQueryArgs } from '../prisma-query-args/change-requests.query-args';
+import {
+  ProjectProposedChangesQueryArgs,
+  WbsProposedChangeQueryArgs,
   workPackageProposedChangesQueryArgs
 } from '../prisma-query-args/scope-change-requests.query-args';
-import projectQueryArgs from '../prisma-query-args/projects.query-args';
->>>>>>> 4d383ae5
+import ProjectsService from '../services/projects.services';
+import WorkPackagesService from '../services/work-packages.services';
+import { transformDate } from './datetime.utils';
+import { descriptionBulletToDescriptionBulletPreview } from './description-bullets.utils';
+import { sendSlackCRReviewedNotification } from './slack.utils';
 
 export const convertCRScopeWhyType = (whyType: Scope_CR_Why_Type): ChangeRequestReason =>
   ({
@@ -185,6 +174,7 @@
 export interface ProposedChangedValidationResult {
   links: (LinkCreateArgs & { linkType: Link_Type })[];
   descriptionBullets: (DescriptionBulletPreview & { descriptionBulletType: Description_Bullet_Type })[];
+  carId?: string;
 }
 
 /**
@@ -192,14 +182,15 @@
  * @param links the links to be verified
  * @param descriptionBullets the description bullets to be verified
  * @param organizationId the organization id the current user is in
+ * @param carNumber the car number of the change request's WBS element
  * @param projectLeadId the project lead id to be verified
  * @param projectManagerId the project manager id to be verified
  */
 export const validateProposedChangesFields = async (
-<<<<<<< HEAD
   links: LinkCreateArgs[],
   descriptionBullets: DescriptionBulletPreview[],
   organizationId: string,
+  carNumber?: number,
   projectLeadId?: number,
   projectManagerId?: number
 ): Promise<ProposedChangedValidationResult> => {
@@ -242,35 +233,30 @@
     };
   });
 
+  let foundCarId = undefined;
+  if (carNumber) {
+    const carWbs = await prisma.wBS_Element.findUnique({
+      where: {
+        wbsNumber: {
+          carNumber,
+          projectNumber: 0,
+          workPackageNumber: 0,
+          organizationId
+        }
+      },
+      include: {
+        car: true
+      }
+    });
+    if (!carWbs?.car) throw new NotFoundException('Car', carNumber);
+    foundCarId = carWbs.car.carId;
+  }
+
   return {
     links: await Promise.all(linksWithLinkTypes),
-    descriptionBullets: await Promise.all(descriptionBulletsWithTypes)
+    descriptionBullets: await Promise.all(descriptionBulletsWithTypes),
+    carId: foundCarId
   };
-};
-=======
-  links: {
-    url: string;
-    linkTypeName: string;
-  }[],
-  leadId?: number,
-  managerId?: number
-) => {
-  if (leadId) {
-    const lead = await prisma.user.findUnique({ where: { userId: leadId } });
-    if (!lead) throw new NotFoundException('User', leadId);
-  }
-
-  if (managerId) {
-    const manager = await prisma.user.findUnique({ where: { userId: managerId } });
-    if (!manager) throw new NotFoundException('User', managerId);
-  }
-
-  if (links.length > 0) {
-    for (const link of links) {
-      const linkType = await prisma.linkType.findUnique({ where: { name: link.linkTypeName } });
-      if (!linkType) throw new NotFoundException('Link Type', link.linkTypeName);
-    }
-  }
 };
 
 /**
@@ -297,32 +283,26 @@
  * @param carNumber the car number of the change request's WBS element
  */
 export const applyProjectProposedChanges = async (
-  wbsProposedChanges: WbsProposedChangesArgs,
-  projectProposedChanges: ProjectProposedChangesArgs,
+  wbsProposedChanges: Prisma.Wbs_Proposed_ChangesGetPayload<WbsProposedChangeQueryArgs>,
+  projectProposedChanges: Prisma.Project_Proposed_ChangesGetPayload<ProjectProposedChangesQueryArgs>,
   associatedProject: Project,
   reviewer: User,
   crId: number,
-  carNumber: number
+  carNumber: number,
+  organizationId: string
 ) => {
   if (projectProposedChanges) {
-    const links = wbsProposedChanges.links.map((link) => ({
-      linkId: link.linkId,
-      linkTypeName: link.linkTypeName,
-      url: link.url
-    }));
-    const goals = projectProposedChanges.goals.map((goal) => ({
-      id: goal.descriptionId,
-      detail: goal.detail
-    }));
-    const features = projectProposedChanges.features.map((feature) => ({
-      id: feature.descriptionId,
-      detail: feature.detail
-    }));
-    const otherConstraints = projectProposedChanges.otherConstraints.map((constraint) => ({
-      id: constraint.descriptionId,
-      detail: constraint.detail
-    }));
-    if (projectProposedChanges.carNumber !== null) {
+    const links = wbsProposedChanges.links.map((link) => {
+      return {
+        ...link,
+        linkTypeName: link.linkType.name
+      };
+    });
+    const descriptionBullets = wbsProposedChanges.proposedDescriptionBulletChanges.map(
+      descriptionBulletToDescriptionBulletPreview
+    );
+
+    if (projectProposedChanges.car?.wbsElement.carNumber !== null) {
       await ProjectsService.createProject(
         reviewer,
         crId,
@@ -332,14 +312,12 @@
         projectProposedChanges.teams.map((team) => team.teamId),
         projectProposedChanges.budget,
         links,
-        projectProposedChanges.rules,
-        goals,
-        features,
-        otherConstraints,
+        descriptionBullets,
         wbsProposedChanges.leadId,
-        wbsProposedChanges.managerId
+        wbsProposedChanges.managerId,
+        organizationId
       );
-    } else if (associatedProject && projectProposedChanges.carNumber === null) {
+    } else if (associatedProject && projectProposedChanges.car.wbsElement.carNumber === null) {
       await ProjectsService.editProject(
         reviewer,
         associatedProject.projectId,
@@ -347,13 +325,11 @@
         wbsProposedChanges.name,
         projectProposedChanges.budget,
         projectProposedChanges.summary,
-        projectProposedChanges.rules,
-        goals,
-        features,
-        otherConstraints,
+        descriptionBullets,
         links,
         wbsProposedChanges.leadId,
-        wbsProposedChanges.managerId
+        wbsProposedChanges.managerId,
+        organizationId
       );
     }
   }
@@ -367,14 +343,16 @@
  * @param associatedWorkPackage  the optional associated work package of the change request
  * @param reviewer  the user reviewing the change request
  * @param crId  the change request id
+ * @param organizationId the organization id of the user
  */
 export const applyWorkPackageProposedChanges = async (
-  wbsProposedChanges: WbsProposedChangesArgs,
-  workPackageProposedChanges: WorkPackageProposedChangesArgs,
+  wbsProposedChanges: Prisma.Wbs_Proposed_ChangesGetPayload<WbsProposedChangeQueryArgs>,
+  workPackageProposedChanges: Prisma.Work_Package_Proposed_ChangesGetPayload<typeof workPackageProposedChangesQueryArgs>,
   associatedProject: Project | null,
   associatedWorkPackage: Work_Package | null,
   reviewer: User,
-  crId: number
+  crId: number,
+  organizationId: string
 ) => {
   if (associatedProject) {
     await WorkPackagesService.createWorkPackage(
@@ -385,10 +363,16 @@
       transformDate(workPackageProposedChanges.startDate),
       workPackageProposedChanges.duration,
       workPackageProposedChanges.blockedBy,
-      workPackageProposedChanges.expectedActivities.map((activity) => activity.detail),
-      workPackageProposedChanges.deliverables.map((deliverable) => deliverable.detail)
+      wbsProposedChanges.proposedDescriptionBulletChanges.map(descriptionBulletToDescriptionBulletPreview),
+      organizationId
     );
   } else if (associatedWorkPackage) {
+    if (wbsProposedChanges.leadId === null) {
+      throw new HttpException(400, 'Lead ID cannot be null');
+    }
+    if (wbsProposedChanges.managerId === null) {
+      throw new HttpException(400, 'Manager ID cannot be null');
+    }
     await WorkPackagesService.editWorkPackage(
       reviewer,
       associatedWorkPackage.workPackageId,
@@ -398,10 +382,10 @@
       transformDate(workPackageProposedChanges.startDate),
       workPackageProposedChanges.duration,
       workPackageProposedChanges.blockedBy,
-      workPackageProposedChanges.expectedActivities.map(descBulletConverter),
-      workPackageProposedChanges.deliverables.map(descBulletConverter),
-      wbsProposedChanges.leadId!,
-      wbsProposedChanges.managerId!
+      wbsProposedChanges.proposedDescriptionBulletChanges.map(descriptionBulletToDescriptionBulletPreview),
+      wbsProposedChanges.leadId,
+      wbsProposedChanges.managerId,
+      organizationId
     );
   }
 };
@@ -413,11 +397,16 @@
  * @param crId the change request id
  * @param reviewer  the user reviewing the change request
  */
-export const reviewProposedSolution = async (psId: string, foundCR: ChangeRequestWithChanges, reviewer: User) => {
+export const reviewProposedSolution = async (
+  psId: string,
+  foundCR: Prisma.Change_RequestGetPayload<ChangeRequestQueryArgs>,
+  reviewer: User,
+  organizationId: string
+) => {
   const foundPs = await prisma.proposed_Solution.findUnique({
     where: { proposedSolutionId: psId }
   });
-  if (!foundPs || foundPs.changeRequestId !== foundCR.scopeChangeRequest.scopeCrId)
+  if (!foundPs || foundPs.changeRequestId !== foundCR.scopeChangeRequest?.scopeCrId)
     throw new NotFoundException('Proposed Solution', psId);
 
   // automate the changes for the proposed solution
@@ -446,7 +435,7 @@
     // get the project for the work package
     const wpProj = await prisma.project.findUnique({
       where: { projectId: foundCR.wbsElement.workPackage.projectId },
-      include: { workPackages: workPackageQueryArgs }
+      include: { workPackages: getWorkPackageQueryArgs(organizationId) }
     });
     if (!wpProj) throw new NotFoundException('Project', foundCR.wbsElement.workPackage.projectId);
 
@@ -512,7 +501,9 @@
  * Sends a slack notification to the submitter of the change request that their change request has been reviewed
  * @param foundCR the change request that was reviewed
  */
-export const sendCRSubmitterReviewedNotification = async (foundCR: ChangeRequestWithChanges) => {
+export const sendCRSubmitterReviewedNotification = async (
+  foundCR: Prisma.Change_RequestGetPayload<ChangeRequestQueryArgs>
+) => {
   const creatorUserSettings = await prisma.user_Settings.findUnique({ where: { userId: foundCR.submitterId } });
   if (creatorUserSettings && creatorUserSettings.slackId) {
     try {
@@ -523,24 +514,4 @@
       }
     }
   }
-};
-
-// ---------------------------------------------- Types ----------------------------------------------
-
-export type ChangeRequestWithChanges = Change_Request & {
-  activationChangeRequest: Activation_CR;
-  scopeChangeRequest: Prisma.Scope_CRGetPayload<typeof scopeChangeRequestQueryArgs>;
-  wbsElement: WBS_Element & {
-    workPackage?: Prisma.Work_PackageGetPayload<typeof workPackageQueryArgs>;
-    project?: Prisma.ProjectGetPayload<typeof projectQueryArgs>;
-  };
-};
-
-export type WorkPackageProposedChangesArgs = Prisma.Work_Package_Proposed_ChangesGetPayload<
-  typeof workPackageProposedChangesQueryArgs
->;
-
-export type ProjectProposedChangesArgs = Prisma.Project_Proposed_ChangesGetPayload<typeof projectProposedChangesQueryArgs>;
-
-export type WbsProposedChangesArgs = Prisma.Wbs_Proposed_ChangesGetPayload<typeof wbsProposedChangeQueryArgs>;
->>>>>>> 4d383ae5
+};