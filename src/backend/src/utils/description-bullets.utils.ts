--- conflicted
+++ resolved
@@ -1,10 +1,7 @@
 import prisma from '../prisma/prisma';
-<<<<<<< HEAD
 import { isLeadership } from 'shared';
-=======
-import { Role, Work_Package, Description_Bullet } from '@prisma/client';
+import { Work_Package, Description_Bullet } from '@prisma/client';
 import { HttpException } from './errors.utils';
->>>>>>> 32443926
 
 export const hasBulletCheckingPermissions = async (userId: number, descriptionId: number) => {
   const user = await prisma.user.findUnique({ where: { userId } });
