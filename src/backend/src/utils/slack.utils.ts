--- conflicted
+++ resolved
@@ -113,11 +113,7 @@
   const linkButtonText = 'View Reimbursement Request';
 
   const financeTeam = await prisma.team.findFirst({
-<<<<<<< HEAD
-    where: { financeTeam: true }
-=======
     where: { financeTeam: true, organizationId }
->>>>>>> c89d4b45
   });
 
   if (!financeTeam) throw new HttpException(500, 'Finance team does not exist!');
