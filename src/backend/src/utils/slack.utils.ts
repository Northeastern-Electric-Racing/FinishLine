import { ChangeRequest, daysBetween, Task, User, wbsPipe, WorkPackage } from 'shared';
<<<<<<< HEAD
import { editMessage, reactToMessage, replyToMessageInThread, sendMessage } from '../integrations/slack';
import { getUserSlackId } from './users.utils';
=======
import { reactToMessage, replyToMessageInThread, sendMessage } from '../integrations/slack';
import { getUserFullName, getUserSlackId } from './users.utils';
>>>>>>> 3282de4d
import prisma from '../prisma/prisma';
import { HttpException } from './errors.utils';
import { Change_Request, Design_Review, Team, WBS_Element } from '@prisma/client';
import { UserWithSettings } from './auth.utils';
import { usersToSlackPings, userToSlackPing } from './notifications.utils';
import { addHours, meetingStartTimePipe } from './design-reviews.utils';

// build the "due" string for the upcoming deadlines slack message
const buildDueString = (daysUntilDeadline: number): string => {
  if (daysUntilDeadline < 0) return `was due *${daysUntilDeadline * -1} days ago!*`;
  else if (daysUntilDeadline === 0) return `is due today!`;
  return `is due in ${daysUntilDeadline} days!`;
};

// build the "user" string for the upcoming deadlines slack message
const buildUserString = (lead?: User, slackId?: string): string => {
  if (lead && slackId) return `<@${slackId}>`;
  if (lead && !slackId)
    return `${lead.firstName} ${lead.lastName} (<https://finishlinebyner.com/settings|set your slack id here>)`;
  return '(no project lead)';
};

export const sendSlackUpcomingDeadlineNotification = async (workPackage: WorkPackage): Promise<void> => {
  if (process.env.NODE_ENV !== 'production') return; // don't send msgs unless in prod

  const { LEAD_CHANNEL_SLACK_ID } = process.env;
  if (!LEAD_CHANNEL_SLACK_ID) return;

  const { lead } = workPackage;
  const slackId = await getUserSlackId(lead?.userId);
  const daysUntilDeadline = daysBetween(workPackage.endDate, new Date());

  const userString = buildUserString(lead, slackId);
  const dueString = buildDueString(daysUntilDeadline);

  const wbsNumber: string = wbsPipe(workPackage.wbsNum);
  const wbsString = `<https://finishlinebyner.com/projects/${wbsNumber}|${wbsNumber}>`;

  const fullMsg = `${userString} ${wbsString}: ${workPackage.projectName} - ${workPackage.name} ${dueString}`;

  await sendMessage(LEAD_CHANNEL_SLACK_ID, fullMsg);
};

/**
 * Send CR requested review notification to reviewer in Slack
 * @param reviewers the user information of the reviewers
 * @param changeRequest the requested change request to be reviewed
 */
export const sendSlackRequestedReviewNotification = async (
  reviewers: UserWithSettings[],
  changeRequest: ChangeRequest
): Promise<void> => {
  if (process.env.NODE_ENV !== 'production') return; // don't send msgs unless in prod

  const btnText = `View CR`;
  const changeRequestLink = `https://finishlinebyner.com/change-requests/${changeRequest.crId}`;
  const slackPingMessage = usersToSlackPings(reviewers);
  const fullMsg = `${slackPingMessage} Your review has been requested on CR #${changeRequest.crId}!`;

  const threads = await prisma.message_Info.findMany({ where: { changeRequestId: changeRequest.crId } });

  threads.forEach((thread) =>
    replyToMessageInThread(thread.channelId, thread.timestamp, fullMsg, changeRequestLink, btnText)
  );
};

/**
 * Send Task assigned notification to assignee on Slack
 * @param slackId the slack id of the assignee
 * @param task the task they were assigned to
 */
export const sendSlackTaskAssignedNotification = async (slackId: string, task: Task): Promise<void> => {
  if (process.env.NODE_ENV !== 'production') return; // don't send msgs unless in prod

  const project = await prisma.wBS_Element.findUnique({ where: { wbsNumber: task.wbsNum } });
  const msg = `You have been assigned to a task: ${task.title} on project ${wbsPipe(task.wbsNum)} - ${project?.name}`;
  const link = `https://finishlinebyner.com/projects/${wbsPipe(task.wbsNum)}/tasks`;
  const linkButtonText = 'View Task';
  await sendMessage(slackId, msg, link, linkButtonText);
};

/**
 * Send a notification to users that a reimbursement request is created on Slack
 * @param requestId the id if the reimbursement request
 * @param submitterId the id of the user who created the reimbursement request
 */
export const sendReimbursementRequestCreatedNotification = async (requestId: string, submitterId: number): Promise<void> => {
  if (process.env.NODE_ENV !== 'production') return; // don't send msgs unless in prod

  const msg = `${await getUserFullName(submitterId)} created a reimbursement request 💲`;
  const link = `https://finishlinebyner.com/finance/reimbursement-requests/${requestId}`;
  const linkButtonText = 'View Reimbursement Request';

  if (!process.env.FINANCE_TEAM_ID) {
    throw new HttpException(500, 'FINANCE_TEAM_ID not in env');
  }

  const financeTeam = await prisma.team.findUnique({
    where: { teamId: process.env.FINANCE_TEAM_ID }
  });

  if (!financeTeam) throw new HttpException(500, 'Finance team does not exist!');

  try {
    await sendMessage(financeTeam.slackId, msg, link, linkButtonText);
    console.log(msg);
  } catch (error: unknown) {
    if (error instanceof Error) {
      throw new HttpException(500, `Failed to send slack notification: ${error.message}`);
    }
  }
};

/**
 * Send a notification to users that reimbursement request is denied on Slack
 * @param slackId the slack id of the assignee
 * @param denial the denial if the reimbursement request
 */
export const sendReimbursementRequestDeniedNotification = async (slackId: string, requestId: string): Promise<void> => {
  if (process.env.NODE_ENV !== 'production') return; // don't send msgs unless in prod

  const msg = `Your reimbursement request has been denied.`;
  const link = `https://finishlinebyner.com/finance/reimbursement-requests/${requestId}`;
  const linkButtonText = 'View Reimbursement Request';

  try {
    await sendMessage(slackId, msg, link, linkButtonText);
  } catch (error: unknown) {
    if (error instanceof Error) {
      throw new HttpException(500, `Failed to send slack notification: ${error.message}`);
    }
  }
};

export const sendSlackDesignReviewConfirmNotification = async (
  slackId: string,
  designReviewId: string,
  designReviewName: string
) => {
  const isProduction = process.env.NODE_ENV === 'production';
  //if (!isProduction) return; // don't send msgs unless in prod
  const msg = `You have been invited to the ${designReviewName} Design Review!`;
  const fullLink = isProduction
    ? `https://finishlinebyner.com/settings/preferences?drId=${designReviewId}`
    : `http://localhost:3000/settings/preferences?drId=${designReviewId}`;
  const linkButtonText = 'Confirm Availability';

  try {
    await sendMessage(slackId, msg, fullLink, linkButtonText);
  } catch (error: unknown) {
    if (error instanceof Error) {
      throw new HttpException(500, `Failed to send slack notification: ${error.message}`);
    }
  }
};

/**
 * Sends slack notifications to teams for new CRs and returns the messages sent in slack
 *
 * @param team the teams of the cr to notify
 * @param message the message to send to the teams
 * @param crId the cr id
 * @param budgetImpact the amount of budget requested for the cr
 * @returns the channelId and timestamp of the messages sent in slack
 */
export const sendSlackChangeRequestNotification = async (
  team: Team,
  message: string,
  crId: number,
  budgetImpact?: number
): Promise<{ channelId: string; ts: string }[]> => {
  if (process.env.NODE_ENV !== 'production') return []; // don't send msgs unless in prod
  const msgs: { channelId: string; ts: string }[] = [];
  const fullMsg = `:tada: New Change Request! :tada: ${message}`;
  const fullLink = `https://finishlinebyner.com/cr/${crId}`;
  const btnText = `View CR #${crId}`;
  const notification = await sendMessage(team.slackId, fullMsg, fullLink, btnText);
  if (notification) msgs.push(notification);

  if (budgetImpact && budgetImpact > 100) {
    const importantNotification = await sendMessage(
      process.env.SLACK_EBOARD_CHANNEL!,
      `${fullMsg} with $${budgetImpact} requested`,
      fullLink,
      btnText
    );
    if (importantNotification) msgs.push(importantNotification);
  }

  return msgs;
};

export const sendAndGetSlackCRNotifications = async (
  teams: Team[],
  changeRequest: Change_Request,
  submitter: User,
  wbsElement: WBS_Element,
  projectWbsName: string
) => {
  const notifications: { channelId: string; ts: string }[] = [];
  let message = '';
  switch (changeRequest.type) {
    case 'ACTIVATION':
      message = `${submitter.firstName} ${submitter.lastName} wants to activate ${wbsElement.name} in ${projectWbsName}`;
      break;
    case 'STAGE_GATE':
      message = `${submitter.firstName} ${submitter.lastName} wants to stage gate ${wbsElement.name} in ${projectWbsName}`;
      break;
    default:
      message = `${changeRequest.type} CR submitted by ${submitter.firstName} ${submitter.lastName} for the ${projectWbsName} project`;
  }

  const completion: Promise<void>[] = teams.map(async (team) => {
    const sentNotifications: { channelId: string; ts: string }[] = await sendSlackChangeRequestNotification(
      team,
      message,
      changeRequest.crId
    );
    if (sentNotifications) notifications.push(...sentNotifications);
  });
  await Promise.all(completion);

  return notifications;
};

export const sendSlackDesignReviewNotification = async (
  team: Team,
  message: string
): Promise<{ channelId: string; ts: string }[]> => {
  //if (process.env.NODE_ENV !== 'production') return []; // don't send msgs unless in prod
  const msgs: { channelId: string; ts: string }[] = [];
  const fullMsg = `${message}`;
  const fullLink = `https://finishlinebyner.com/design-review-calendar`;
  const btnText = `View Calendar`;
  const notification = await sendMessage(team.slackId, fullMsg, fullLink, btnText);
  if (notification) msgs.push(notification);

  return msgs;
};

export const sendSlackDRNotifications = async (
  teams: Team[],
  designReview: Design_Review,
  submitter: User,
  workPackageName: string
) => {
  const notifications: { channelId: string; ts: string }[] = [];
  const message = `:spiral_calendar_pad: Design Review for *${workPackageName}* is being scheduled by ${submitter.firstName} ${submitter.lastName}`;

  const completion: Promise<void>[] = teams.map(async (team) => {
    const sentNotifications: { channelId: string; ts: string }[] = await sendSlackDesignReviewNotification(team, message);
    if (sentNotifications) notifications.push(...sentNotifications);
  });
  await Promise.all(completion);

  const promises = notifications.map((notification) =>
    prisma.message_Info.create({
      data: {
        designReviewId: designReview.designReviewId,
        channelId: notification.channelId,
        timestamp: notification.ts
      },
      include: {
        designReview: true
      }
    })
  );
  await Promise.all(promises);

  return notifications;
};

export const sendDRConfirmtationToThread = async (
  threads: {
    messageInfoId: string;
    channelId: string;
    timestamp: string;
    changeRequestId: number | null;
  }[],
  submitter: UserWithSettings
) => {
  //if (process.env.NODE_ENV !== 'production') return; // don't send msgs unless in prod
  const slackPing = userToSlackPing(submitter);
  const fullMsg = `${slackPing} confirmed their availability!`;
  try {
    if (threads && threads.length !== 0) {
      const msgs = threads.map((thread) => replyToMessageInThread(thread.channelId, thread.timestamp, fullMsg));
      await Promise.all(msgs);
    }
  } catch (err: unknown) {
    if (err instanceof Error) {
      throw new HttpException(500, `Failed to send slack notification: ${err.message}`);
    }
  }
};

export const sendDRScheduledSlackNotif = async (
  threads: {
    messageInfoId: string;
    channelId: string;
    timestamp: string;
    changeRequestId: number | null;
  }[],
  designReview: Design_Review & { wbsElement: WBS_Element; userCreated: User }
) => {
  //if (process.env.NODE_ENV !== 'production') return; // don't send msgs unless in prod

  const drName = designReview.wbsElement.name;
  const { dateScheduled } = designReview;
  const drTime = `${addHours(dateScheduled, 12).toLocaleDateString()} at ${meetingStartTimePipe(designReview.meetingTimes)}`;
  const drSubmitter = `${designReview.userCreated.firstName} ${designReview.userCreated.lastName}`;
  const zoomLink = designReview.isOnline && `on <${designReview.zoomLink}|Zoom>`;
  const location =
    zoomLink && designReview.isInPerson
      ? `in ${designReview.location} and ${zoomLink}`
      : designReview.isInPerson
      ? `in ${designReview.location}`
      : zoomLink;

  const msg = `:spiral_calendar_pad: Design Review for *${drName}* has been scheduled for *${drTime}* ${location} by ${drSubmitter}`;
  const threadMsg = `The Design Review has been Scheduled! \n <${designReview.docTemplateLink}|Doc Link>`;
  try {
    if (threads && threads.length !== 0) {
      const msgs = threads.map((thread) => editMessage(thread.channelId, thread.timestamp, msg));
      await Promise.all(msgs);
      const threadMsgs = threads.map((thread) => replyToMessageInThread(thread.channelId, thread.timestamp, threadMsg));
      await Promise.all(threadMsgs);
      const reactions = threads.map((thread) => reactToMessage(thread.channelId, thread.timestamp, 'calendar'));
      await Promise.all(reactions);
    }
  } catch (err: unknown) {
    if (err instanceof Error) {
      throw new HttpException(500, `Failed to send slack notification: ${err.message}`);
    }
  }
};

export const sendSlackCRReviewedNotification = async (slackId: string, crId: number) => {
  if (process.env.NODE_ENV !== 'production') return; // don't send msgs unless in prod
  const msgs = [];
  const fullMsg = `:tada: Your Change Request was just reviewed! Click the link to view! :tada:`;
  const fullLink = `https://finishlinebyner.com/cr/${crId}`;
  const btnText = `View CR#${crId}`;
  msgs.push(sendMessage(slackId, fullMsg, fullLink, btnText));

  return Promise.all(msgs);
};

/**
 * Replies and reacts to slack messages with the new change request status
 *
 * @param threads the threads of cr slack notifications to reply/react to
 * @param crId the cr id
 * @param approved is the cr approved
 */
export const sendSlackCRStatusToThread = async (
  threads: {
    messageInfoId: string;
    channelId: string;
    timestamp: string;
    changeRequestId: number | null;
  }[],
  crId: number,
  approved: boolean
) => {
  if (process.env.NODE_ENV !== 'production') return; // don't send msgs unless in prod
  const fullMsg = `This Change Request was ${approved ? 'approved! :tada:' : 'denied.'} Click the link to view.`;
  const fullLink = `https://finishlinebyner.com/cr/${crId}`;
  const btnText = `View CR#${crId}`;
  try {
    if (threads && threads.length !== 0) {
      const msgs = threads.map((thread) =>
        replyToMessageInThread(thread.channelId, thread.timestamp, fullMsg, fullLink, btnText)
      );
      const reactions = threads.map((thread) =>
        reactToMessage(thread.channelId, thread.timestamp, approved ? 'white_check_mark' : 'x')
      );
      await Promise.all([...msgs, ...reactions]);
    }
  } catch (err: unknown) {
    if (err instanceof Error) {
      throw new HttpException(500, `Failed to send slack notification: ${err.message}`);
    }
  }
};

/**
 * Adds the relevant slack notifications for a change request to the change request
 *
 * @param crId the change request to add the slack threads to
 * @param notifications the slack threads to add to the change request
 */
export const addSlackThreadsToChangeRequest = async (crId: number, threads: { channelId: string; ts: string }[]) => {
  const promises = threads.map((notification) =>
    prisma.message_Info.create({
      data: {
        changeRequestId: crId,
        channelId: notification.channelId,
        timestamp: notification.ts
      },
      include: {
        changeRequest: true
      }
    })
  );
  await Promise.all(promises);
};<|MERGE_RESOLUTION|>--- conflicted
+++ resolved
@@ -1,11 +1,6 @@
 import { ChangeRequest, daysBetween, Task, User, wbsPipe, WorkPackage } from 'shared';
-<<<<<<< HEAD
 import { editMessage, reactToMessage, replyToMessageInThread, sendMessage } from '../integrations/slack';
-import { getUserSlackId } from './users.utils';
-=======
-import { reactToMessage, replyToMessageInThread, sendMessage } from '../integrations/slack';
 import { getUserFullName, getUserSlackId } from './users.utils';
->>>>>>> 3282de4d
 import prisma from '../prisma/prisma';
 import { HttpException } from './errors.utils';
 import { Change_Request, Design_Review, Team, WBS_Element } from '@prisma/client';
