--- conflicted
+++ resolved
@@ -1,34 +1,7 @@
 import { Description_Bullet } from '@prisma/client';
 import { DescriptionBullet } from 'shared';
 import prisma from '../prisma/prisma';
-<<<<<<< HEAD
-import { userTransformer } from './users.utils';
-import { buildChangeDetail, convertStatus, wbsNumOf } from './utils';
-import { descBulletArgs, descBulletTransformer } from './description-bullets.utils';
-
-export const wpQueryArgs = Prisma.validator<Prisma.Work_PackageArgs>()({
-  include: {
-    project: {
-      include: {
-        wbsElement: true
-      }
-    },
-    wbsElement: {
-      include: {
-        projectLead: true,
-        projectManager: true,
-        changes: { include: { implementer: true }, orderBy: { dateImplemented: 'asc' } }
-      }
-    },
-    expectedActivities: descBulletArgs,
-    deliverables: descBulletArgs,
-    dependencies: true,
-    
-  }
-});
-=======
 import { buildChangeDetail } from './utils';
->>>>>>> 97027402
 
 export const calculateWorkPackageProgress = (
   deliverables: Description_Bullet[],
@@ -38,60 +11,6 @@
   return bullets.length === 0 ? 0 : Math.floor((bullets.filter((b) => b.dateTimeChecked).length / bullets.length) * 100);
 };
 
-<<<<<<< HEAD
-export const workPackageTransformer = (wpInput: Prisma.Work_PackageGetPayload<typeof wpQueryArgs>) => {
-  const expectedProgress = calculatePercentExpectedProgress(wpInput.startDate, wpInput.duration, wpInput.wbsElement.status);
-  const wbsNum = wbsNumOf(wpInput.wbsElement);
-  const progress = calculateWorkPackageProgress(wpInput.deliverables, wpInput.expectedActivities);
-  return {
-    id: wpInput.workPackageId,
-    dateCreated: wpInput.wbsElement.dateCreated,
-    name: wpInput.wbsElement.name,
-    orderInProject: wpInput.orderInProject,
-    progress,
-    startDate: wpInput.startDate,
-    duration: wpInput.duration,
-    expectedActivities: wpInput.expectedActivities.map(descBulletTransformer),
-    deliverables: wpInput.deliverables.map(descBulletTransformer),
-    dependencies: wpInput.dependencies.map(wbsNumOf),
-    projectManager: wpInput.wbsElement.projectManager ? userTransformer(wpInput.wbsElement.projectManager) : undefined,
-    projectLead: wpInput.wbsElement.projectLead ? userTransformer(wpInput.wbsElement.projectLead) : undefined,
-    status: convertStatus(wpInput.wbsElement.status),
-    wbsNum,
-    endDate: calculateEndDate(wpInput.startDate, wpInput.duration),
-    expectedProgress,
-    timelineStatus: calculateTimelineStatus(progress, expectedProgress),
-    changes: wpInput.wbsElement.changes.map((change) => ({
-      wbsNum,
-      changeId: change.changeId,
-      changeRequestId: change.changeRequestId,
-      implementer: userTransformer(change.implementer),
-      detail: change.detail,
-      dateImplemented: change.dateImplemented
-    })),
-    projectName: wpInput.project.wbsElement.name
-  } as WorkPackage;
-};
-
-export const getWbsElementId = async ({
-  carNumber,
-  projectNumber,
-  workPackageNumber
-}: {
-  carNumber: number;
-  projectNumber: number;
-  workPackageNumber: number;
-}) => {
-  const wbsElem = await prisma.wBS_Element.findUnique({
-    where: {
-      wbsNumber: { carNumber, projectNumber, workPackageNumber }
-    }
-  });
-  return wbsElem?.wbsElementId;
-};
-
-=======
->>>>>>> 97027402
 // create a change json if the old and new value are different, otherwise return undefined
 export const createChangeJsonNonList = (
   nameOfField: string,
