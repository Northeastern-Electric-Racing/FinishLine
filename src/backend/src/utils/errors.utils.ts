import { ErrorRequestHandler, Request, Response, NextFunction } from 'express';

/**
 * Custom Error type that has a status code and a message (from the default Error class)
 */
export class HttpException extends Error {
  public status: number;

  /**
   * Constructs an error with a status and message.
   * @param status the status code of the error (e.g., 400, 404, 403)
   * @param message the message to send with the error
   */
  constructor(status: number, message: string) {
    super(message);
    this.status = status;
  }
}

export class DeletedException extends HttpException {
  /**
   * Constructs a deleted error
   * @param name the name of the thing that is deleted
   * @param id the id of the thing that is deleted
   */
  constructor(name: ExceptionObjectNames, id: number | string) {
    super(404, `${name} with id: ${id} has been deleted already!`);
  }
}

export class NotFoundException extends HttpException {
  /**
   * Constructs a not found error
   * @param name the name of the thing that can't be found
   * @param id the id of the thing that can't be found
   */
  constructor(name: ExceptionObjectNames, id: number | string) {
    super(404, `${name} with id: ${id} not found!`);
  }
}

export class AccessDeniedException extends HttpException {
  /**
   * Constructs an access denied error
   * @param message the optional message to add to the 'Access Denied' message
   */
  constructor(message?: string) {
    super(403, 'Access Denied' + (message ? `: ${message}` : '!'));
  }
}

export class AccessDeniedAdminOnlyException extends AccessDeniedException {
  /**
   * Constructs an access denied error that non-admins may receive.
   * @param message the action that is disallowed.
   */
  constructor(message: string) {
    super(`admin and app-admin only have the ability to ${message}`);
  }
}

export class AccessDeniedMemberException extends AccessDeniedException {
  /**
   * Constructs an access denied error that guests and members may receive.
   * @param message the action that is disallowed.
   */
  constructor(message: string) {
    super(`members and guests do not have the ability to ${message}`);
  }
}

export class AccessDeniedGuestException extends AccessDeniedException {
  /**
   * Constructs an access denied error that guests may receive.
   * @param message the action that is disallowed.
   */
  constructor(message: string) {
    super(`guests do not have the ability to ${message}`);
  }
}

/*
 * Error handling middleware. Takes the error and sends back the status of it and the message
 */
export const errorHandler: ErrorRequestHandler = (error: unknown, _req: Request, res: Response, next: NextFunction) => {
  if (res.headersSent) {
    return next(error);
  }

  if (error instanceof HttpException) {
    res.status(error.status).json({ message: error.message });
  } else {
    res.status(500).json({ message: JSON.stringify(error) });
    throw error;
  }
};

// type so that the not found error messages are consistent
type ExceptionObjectNames =
  | 'User'
  | 'Work Package'
  | 'Project'
  | 'Description Bullet'
  | 'Change Request'
  | 'WBS Element'
  | 'Proposed Solution'
  | 'Team'
  | 'User Settings'
  | 'Task'
  | 'Vendor'
  | 'Expense Type'
  | 'Reimbursement Request'
  | 'User Secure Settings'
  | 'Image File'
<<<<<<< HEAD
  | 'Material'
  | 'Assembly';
=======
  | 'Assembly'
  | 'Material Type'
  | 'Manufacturer'
  | 'Unit';
>>>>>>> 529cfe20
<|MERGE_RESOLUTION|>--- conflicted
+++ resolved
@@ -112,12 +112,8 @@
   | 'Reimbursement Request'
   | 'User Secure Settings'
   | 'Image File'
-<<<<<<< HEAD
   | 'Material'
-  | 'Assembly';
-=======
   | 'Assembly'
   | 'Material Type'
   | 'Manufacturer'
-  | 'Unit';
->>>>>>> 529cfe20
+  | 'Unit';