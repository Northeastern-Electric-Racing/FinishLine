import { ErrorRequestHandler, Request, Response, NextFunction } from 'express';

/**
 * Custom Error type that has a status code and a message (from the default Error class)
 */
export class HttpException extends Error {
  public status: number;

  /**
   * Constructs an error with a status and message.
   * @param status the status code of the error (e.g., 400, 404, 403)
   * @param message the message to send with the error
   */
  constructor(status: number, message: string) {
    super(message);
    this.status = status;
  }
}

export class InvalidOrganizationException extends HttpException {
  /**
   * Constructs an invalid organization error
   * @param item the name of the object that has an invalid organization
   */
  constructor(item: ExceptionObjectNames) {
    super(400, `${item} does not exist in current organization!`);
  }
}

export class DeletedException extends HttpException {
  /**
   * Constructs a deleted error
   * @param name the name of the thing that is deleted
   * @param id the id of the thing that is deleted
   */
  constructor(name: ExceptionObjectNames, id: number | string) {
    super(404, `${name} with id: ${id} has been deleted already!`);
  }
}

export class NotFoundException extends HttpException {
  /**
   * Constructs a not found error
   * @param name the name of the thing that can't be found
   * @param id the id of the thing that can't be found
   */
  constructor(name: ExceptionObjectNames, id: number | string) {
    super(404, `${name} with id: ${id} not found!`);
  }
}

export class AccessDeniedException extends HttpException {
  /**
   * Constructs an access denied error
   * @param message the optional message to add to the 'Access Denied' message
   */
  constructor(message?: string) {
    super(403, 'Access Denied' + (message ? `: ${message}` : '!'));
  }
}

export class AccessDeniedAdminOnlyException extends AccessDeniedException {
  /**
   * Constructs an access denied error that non-admins may receive.
   * @param message the action that is disallowed.
   */
  constructor(message: string) {
    super(`admin and app-admin only have the ability to ${message}`);
  }
}

export class AccessDeniedMemberException extends AccessDeniedException {
  /**
   * Constructs an access denied error that guests and members may receive.
   * @param message the action that is disallowed.
   */
  constructor(message: string) {
    super(`members and guests do not have the ability to ${message}`);
  }
}

export class AccessDeniedGuestException extends AccessDeniedException {
  /**
   * Constructs an access denied error that guests may receive.
   * @param message the action that is disallowed.
   */
  constructor(message: string) {
    super(`guests do not have the ability to ${message}`);
  }
}

/*
 * Error handling middleware. Takes the error and sends back the status of it and the message
 */
export const errorHandler: ErrorRequestHandler = (error: unknown, _req: Request, res: Response, next: NextFunction) => {
  if (res.headersSent) {
    return next(error);
  }

  if (error instanceof HttpException) {
    res.status(error.status).json({ message: error.message });
  } else {
    res.status(500).json({ message: JSON.stringify(error) });
    throw error;
  }
};

// type so that the not found error messages are consistent
export type ExceptionObjectNames =
  | 'User'
  | 'Work Package'
  | 'Project'
  | 'Description Bullet'
  | 'Change Request'
  | 'WBS Element'
  | 'Proposed Solution'
  | 'Team'
  | 'User Settings'
  | 'Task'
  | 'Vendor'
  | 'Account Code'
  | 'Reimbursement Request'
  | 'Reimbursement'
  | 'User Secure Settings'
  | 'Material'
  | 'Image File'
  | 'Material'
  | 'Assembly'
  | 'Material Type'
  | 'Manufacturer'
  | 'Unit'
  | 'Material'
  | 'Link Type'
  | 'Design Review'
  | 'Team Type'
  | 'Work Package Template'
  | 'Description Bullet Type'
  | 'Organization'
  | 'Car'
<<<<<<< HEAD
  | 'Milestone';
=======
  | 'Milestone'
  | 'Faq';
>>>>>>> 7087e878
<|MERGE_RESOLUTION|>--- conflicted
+++ resolved
@@ -137,9 +137,5 @@
   | 'Description Bullet Type'
   | 'Organization'
   | 'Car'
-<<<<<<< HEAD
-  | 'Milestone';
-=======
   | 'Milestone'
-  | 'Faq';
->>>>>>> 7087e878
+  | 'Faq';