import { ErrorRequestHandler, Request, Response, NextFunction } from 'express';

/**
 * Custom Error type that has a status code and a message (from the default Error class)
 */
export class HttpException extends Error {
  public status: number;

  /**
   * Constructs an error with a status and message.
   * @param status the status code of the error (e.g., 400, 404, 403)
   * @param message the message to send with the error
   */
  constructor(status: number, message: string) {
    super(message);
    this.status = status;
  }
}

export class DeletedException extends HttpException {
  /**
   * Constructs a deleted error
   * @param name the name of the thing that is deleted
   * @param id the id of the thing that is deleted
   */
  constructor(name: ExceptionObjectNames, id: number | string) {
    super(404, `${name} with id: ${id} has been deleted already!`);
  }
}

export class NotFoundException extends HttpException {
  /**
   * Constructs a not found error
   * @param name the name of the thing that can't be found
   * @param id the id of the thing that can't be found
   */
  constructor(name: ExceptionObjectNames, id: number | string) {
    super(404, `${name} with id: ${id} not found!`);
  }
}

export class AccessDeniedException extends HttpException {
  /**
   * Constructs an access denied error
   * @param message the optional message to add to the 'Access Denied' message
   */
  constructor(message?: string) {
    super(403, 'Access Denied' + (message ? `: ${message}` : '!'));
  }
}

export class AccessDeniedAdminOnlyException extends AccessDeniedException {
  /**
   * Constructs an access denied error that non-admins may receive.
   * @param message the action that is disallowed.
   */
  constructor(message: string) {
    super(`admin and app-admin only have the ability to ${message}`);
  }
}

export class AccessDeniedMemberException extends AccessDeniedException {
  /**
   * Constructs an access denied error that guests and members may receive.
   * @param message the action that is disallowed.
   */
  constructor(message: string) {
    super(`members and guests do not have the ability to ${message}`);
  }
}

export class AccessDeniedGuestException extends AccessDeniedException {
  /**
   * Constructs an access denied error that guests may receive.
   * @param message the action that is disallowed.
   */
  constructor(message: string) {
    super(`guests do not have the ability to ${message}`);
  }
}

/*
 * Error handling middleware. Takes the error and sends back the status of it and the message
 */
export const errorHandler: ErrorRequestHandler = (error: unknown, _req: Request, res: Response, next: NextFunction) => {
  if (res.headersSent) {
    return next(error);
  }

  if (error instanceof HttpException) {
    res.status(error.status).json({ message: error.message });
  } else {
    res.status(500).json({ message: JSON.stringify(error) });
    throw error;
  }
};

// type so that the not found error messages are consistent
type ExceptionObjectNames =
  | 'User'
  | 'Work Package'
  | 'Project'
  | 'Description Bullet'
  | 'Change Request'
  | 'WBS Element'
  | 'Proposed Solution'
  | 'Team'
  | 'User Settings'
  | 'Task'
  | 'Vendor'
  | 'Expense Type'
  | 'Reimbursement Request'
  | 'Reimbursement'
  | 'User Secure Settings'
  | 'Material'
  | 'Image File'
  | 'Material'
  | 'Assembly'
  | 'Material Type'
  | 'Manufacturer'
  | 'Unit'
  | 'Material'
  | 'Link Type'
  | 'Design Review'
<<<<<<< HEAD
  | 'Work Package Template';
=======
  | 'Team Type';
>>>>>>> 69d385a4
<|MERGE_RESOLUTION|>--- conflicted
+++ resolved
@@ -122,8 +122,5 @@
   | 'Material'
   | 'Link Type'
   | 'Design Review'
-<<<<<<< HEAD
-  | 'Work Package Template';
-=======
-  | 'Team Type';
->>>>>>> 69d385a4
+  | 'Work Package Template'
+  | 'Team Type';