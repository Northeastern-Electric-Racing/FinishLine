--- conflicted
+++ resolved
@@ -54,7 +54,6 @@
 };
 
 // type so that the not found error messages are consistent
-<<<<<<< HEAD
 type NotFoundObjectNames =
   | 'User'
   | 'Risk'
@@ -62,8 +61,6 @@
   | 'Project'
   | 'Description Bullet'
   | 'Change Request'
-  | 'WBS Element' 
-  | 'Proposed Solution';
-=======
-type NotFoundObjectNames = 'User' | 'Risk' | 'Work Package' | 'Project' | 'Description Bullet' | 'Team';
->>>>>>> 528dc89f
+  | 'WBS Element'
+  | 'Proposed Solution'
+  | 'Team';