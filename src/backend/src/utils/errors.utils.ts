--- conflicted
+++ resolved
@@ -112,11 +112,7 @@
   | 'Reimbursement Request'
   | 'User Secure Settings'
   | 'Image File'
-<<<<<<< HEAD
-  | 'Assembly';
-=======
   | 'Assembly'
   | 'Material Type'
   | 'Manufacturer'
-  | 'Unit';
->>>>>>> 9563a917
+  | 'Unit';