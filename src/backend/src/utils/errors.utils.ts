import { ErrorRequestHandler, Request, Response, NextFunction } from 'express';

/**
 * Custom Error type that has a status code and a message (from the default Error class)
 */
export class HttpException extends Error {
  public status: number;

  /**
   * Constructs an error with a status and message.
   * @param status the status code of the error (e.g., 400, 404, 403)
   * @param message the message to send with the error
   */
  constructor(status: number, message: string) {
    super(message);
    this.status = status;
  }
}

export class NotFoundException extends HttpException {
  /**
   * Constructs a not found error
   * @param name the name of the thing that can't be found
   * @param id the id of the thing that can't be found
   */
  constructor(name: NotFoundObjectNames, id: number | string) {
    super(404, `${name} with id: ${id} not found!`);
  }
}

export class AccessDeniedException extends HttpException {
  /**
   * Constructs an access denied error
   * @param message the optional message to add to the 'Access Denied' message
   */
  constructor(message?: string) {
    super(403, 'Access Denied' + (message ? `: ${message}` : '!'));
  }
}

/*
 * Error handling middleware. Takes the error and sends back the status of it and the message
 */
export const errorHandler: ErrorRequestHandler = (error: unknown, _req: Request, res: Response, next: NextFunction) => {
  if (res.headersSent) {
    return next(error);
  }

  if (error instanceof HttpException) {
    res.status(error.status).json({ message: error.message });
  } else {
    res.status(500).json({ message: 'Something went very wrong...' });
  }
};

// type so that the not found error messages are consistent
<<<<<<< HEAD
type NotFoundObjectNames = 'User' | 'Risk' | 'Change Request' | 'Work Package' | 'Project' | 'Description Bullet' | 'Team';
=======
type NotFoundObjectNames =
  | 'User'
  | 'Risk'
  | 'Work Package'
  | 'Project'
  | 'Description Bullet'
  | 'Change Request'
  | 'WBS Element'
  | 'Proposed Solution'
  | 'Team';
>>>>>>> f54c4650
<|MERGE_RESOLUTION|>--- conflicted
+++ resolved
@@ -54,9 +54,6 @@
 };
 
 // type so that the not found error messages are consistent
-<<<<<<< HEAD
-type NotFoundObjectNames = 'User' | 'Risk' | 'Change Request' | 'Work Package' | 'Project' | 'Description Bullet' | 'Team';
-=======
 type NotFoundObjectNames =
   | 'User'
   | 'Risk'
@@ -66,5 +63,4 @@
   | 'Change Request'
   | 'WBS Element'
   | 'Proposed Solution'
-  | 'Team';
->>>>>>> f54c4650
+  | 'Team';