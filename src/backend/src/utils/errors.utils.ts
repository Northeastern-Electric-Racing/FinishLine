--- conflicted
+++ resolved
@@ -110,8 +110,5 @@
   | 'Vendor'
   | 'Expense Type'
   | 'Reimbursement Request'
-<<<<<<< HEAD
-  | 'User Secure Settings';
-=======
-  | 'Image File';
->>>>>>> 6983033f
+  | 'User Secure Settings'
+  | 'Image File';