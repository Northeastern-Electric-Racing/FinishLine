--- conflicted
+++ resolved
@@ -1,13 +1,9 @@
 import { Description_Bullet, WBS_Element, WBS_Element_Status } from '@prisma/client';
 import { DescriptionBullet, WbsElementStatus, WbsNumber } from 'shared';
-<<<<<<< HEAD
 import jwt from 'jsonwebtoken';
 import { Request, Response } from 'express';
 import { expressjwt } from 'express-jwt';
-=======
 import { validationResult } from 'express-validator';
-import { Request, Response } from 'express';
->>>>>>> 20091d61
 
 export const descBulletConverter = (descBullet: Description_Bullet): DescriptionBullet => ({
   id: descBullet.descriptionId,
