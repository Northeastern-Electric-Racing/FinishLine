import { Description_Bullet, WBS_Element, WBS_Element_Status } from '@prisma/client';
import { DescriptionBullet, WbsElementStatus, WbsNumber } from 'shared';
import { validationResult } from 'express-validator';
import { Request, Response } from 'express';

export const descBulletConverter = (descBullet: Description_Bullet): DescriptionBullet => ({
  id: descBullet.descriptionId,
  detail: descBullet.detail,
  dateAdded: descBullet.dateAdded,
  dateDeleted: descBullet.dateDeleted ?? undefined
});

export const wbsNumOf = (element: WBS_Element): WbsNumber => ({
  carNumber: element.carNumber,
  projectNumber: element.projectNumber,
  workPackageNumber: element.workPackageNumber
});

export const convertStatus = (status: WBS_Element_Status): WbsElementStatus =>
  ({
    INACTIVE: WbsElementStatus.Inactive,
    ACTIVE: WbsElementStatus.Active,
    COMPLETE: WbsElementStatus.Complete
  }[status]);

<<<<<<< HEAD
export const validateInputs = (req: Request, res: Response, next: Function): Response | void => {
  const errors = validationResult(req);
  if (!errors.isEmpty()) {
    return res.status(400).json({ errors: errors.array() });
  }
  next();
=======
export const buildChangeDetail = (thingChanged: string, oldValue: string, newValue: string): string => {
  return `Changed ${thingChanged} from "${oldValue}" to "${newValue}"`;
>>>>>>> 3e43ffda
};<|MERGE_RESOLUTION|>--- conflicted
+++ resolved
@@ -22,16 +22,15 @@
     ACTIVE: WbsElementStatus.Active,
     COMPLETE: WbsElementStatus.Complete
   }[status]);
-
-<<<<<<< HEAD
+  
 export const validateInputs = (req: Request, res: Response, next: Function): Response | void => {
   const errors = validationResult(req);
   if (!errors.isEmpty()) {
     return res.status(400).json({ errors: errors.array() });
   }
   next();
-=======
+}; 
+
 export const buildChangeDetail = (thingChanged: string, oldValue: string, newValue: string): string => {
   return `Changed ${thingChanged} from "${oldValue}" to "${newValue}"`;
->>>>>>> 3e43ffda
 };