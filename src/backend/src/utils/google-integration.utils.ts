import nodemailer from 'nodemailer';
import { google } from 'googleapis';
import SMTPTransport from 'nodemailer/lib/smtp-transport';
import { HttpException } from './errors.utils';
import stream, { Readable } from 'stream';
import concat from 'concat-stream';
<<<<<<< HEAD
import { DesignReview } from 'shared';
=======
import { User } from '@prisma/client';
>>>>>>> b62fceca

const { OAuth2 } = google.auth;
const {
  GOOGLE_DRIVE_FOLDER_ID,
  GOOGLE_CLIENT_ID,
  GOOGLE_CLIENT_SECRET,
  EMAIL_REFRESH_TOKEN,
  USER_EMAIL,
<<<<<<< HEAD
  DRIVE_REFRESH_TOKEN,
  ADVISOR_EMAIL,
  CALENDAR_REFRESH_TOKEN,
  CALENDAR_ACCESS_TOKEN
=======
  DRIVE_REFRESH_TOKEN
>>>>>>> b62fceca
} = process.env;

const oauth2Client = new OAuth2(GOOGLE_CLIENT_ID, GOOGLE_CLIENT_SECRET, 'https://developers.google.com/oauthplayground');

const createTransporter = async () => {
  try {
    oauth2Client.setCredentials({
      refresh_token: EMAIL_REFRESH_TOKEN
    });

    let accessToken: string | null | undefined;

    oauth2Client.getAccessToken((_err, token) => {
      accessToken = token;
    });

    const transporter = nodemailer.createTransport({
      service: 'gmail',
      auth: {
        type: 'OAuth2',
        user: USER_EMAIL,
        accessToken: accessToken?.toString(),
        clientId: GOOGLE_CLIENT_ID,
        clientSecret: GOOGLE_CLIENT_SECRET,
        refreshToken: EMAIL_REFRESH_TOKEN
      }
    });
    return transporter;
  } catch (err) {
    console.log('ERROR: ' + err);
    if (err instanceof Error) throw new HttpException(500, 'Failed to Create Transporter ' + err.message);
    throw err;
  }
};

export const sendMailToAdvisor = async (subject: string, text: string, advisor: User) => {
  try {
    //this sends an email from our email to our advisor: professor Goldstone
    const mailOptions = {
      from: USER_EMAIL,
      to: advisor.email,
      subject,
      text
    };

    const emailTransporter = (await createTransporter()) as nodemailer.Transporter<SMTPTransport.SentMessageInfo>;
    await emailTransporter.sendMail(mailOptions);
  } catch (err) {
    console.log('Error: ' + err);
    if (err instanceof Error) throw new HttpException(500, 'Failed to send Email ' + err.message);
  }
};

interface GoogleDriveErrorListError {
  domain: string;
  reason: string;
  message: string;
}

interface GoogleDriveError {
  errors: GoogleDriveErrorListError[];
  code: number;
  message: string;
}

//tutorial used to set this up: https://www.labnol.org/google-drive-api-upload-220412
export const uploadFile = async (fileObject: Express.Multer.File) => {
  const bufferStream = new stream.PassThrough();
  bufferStream.end(fileObject.buffer);

  oauth2Client.setCredentials({
    refresh_token: DRIVE_REFRESH_TOKEN
  });

  try {
    const drive = google.drive({ version: 'v3', auth: oauth2Client });
    const response = await drive.files.create({
      media: {
        mimeType: fileObject.mimetype,
        body: bufferStream
      },
      requestBody: {
        name: fileObject.originalname,
        parents: [GOOGLE_DRIVE_FOLDER_ID || '']
      },
      fields: 'id,name'
    });

    if (!response.data.id) throw new HttpException(500, 'Error while uploading file');

    await drive.permissions.create({
      fileId: response.data.id,
      requestBody: {
        role: 'reader',
        type: 'anyone'
      }
    });
    const { id, name } = response.data;
    return { id, name };
  } catch (error: unknown) {
    if ((error as GoogleDriveError).errors) {
      const gError = error as GoogleDriveError;
      throw new HttpException(
        gError.code,
        `Failed to Upload Receipt(s): ${gError.message}, ${gError.errors.reduce(
          (acc: string, curr: GoogleDriveErrorListError) => {
            return acc + ' ' + curr.message + ' ' + curr.reason;
          },
          ''
        )}`
      );
    } else if (error instanceof Error) {
      throw new HttpException(500, `Failed to Upload Receipt(s): ${error.message}`);
    }
    console.log('error' + error);
    throw error;
  }
};

//converts a Readable to a Buffer
const readableToBuffer = async (readable: Readable): Promise<Buffer> => {
  return new Promise((resolve, reject) => {
    const concatStream = concat((data: Buffer) => {
      resolve(data);
    });

    readable.on('error', reject);
    readable.pipe(concatStream);
  });
};

//given the google file id, downloads the image data and return it as a Buffer along with the image type
export const downloadImageFile = async (fileId: string) => {
  oauth2Client.setCredentials({
    refresh_token: DRIVE_REFRESH_TOKEN
  });
  try {
    const drive = google.drive({ version: 'v3', auth: oauth2Client });
    const res = await drive.files.get(
      {
        fileId,
        alt: 'media'
      },
      { responseType: 'stream' }
    );
    const bufferData = await readableToBuffer(res.data);
    return { buffer: bufferData, type: res.headers['content-type'] };
  } catch (error: unknown) {
    if (error instanceof Error) {
      throw new HttpException(500, `Failed to Download Image(${fileId}): ${error.message}`);
    }
    throw error;
  }
};

export const createCalendarEvent = async (designReview: DesignReview) => {
  try {
    oauth2Client.setCredentials({
      refresh_token: CALENDAR_REFRESH_TOKEN,
      access_token: CALENDAR_ACCESS_TOKEN
    });

    const calendar = google.calendar({ version: 'v3', auth: oauth2Client });
    const calendarIds = (await calendar.calendarList.list()).data.items?.map((calendar) => calendar.id);
    if (!calendarIds) throw Error('no calendar ids');
    const eventInput = {
      location: designReview.isInPerson ? designReview.location : designReview.zoomLink,
      summary: `${designReview.wbsNum} ${designReview.wbsName}`,
      start: {
        dateTime: '2024-07-05T09:00:00-04:00',
        timeZone: 'America/New_York'
      },
      end: {
        dateTime: '2024-07-05T10:00:00-04:00',
        timeZone: 'America/New_York'
      },
      attendees: designReview.attendees.map((user) => {
        return { email: user.email };
      }),
      reminders: {
        useDefault: false,
        overrides: [
          { method: 'email', minutes: 24 * 60 },
          { method: 'popup', minutes: 10 }
        ]
      }
    };

    const calendarEvent = await calendar.events.insert({
      calendarId: calendarIds[9] ?? 'primary',
      requestBody: eventInput,
      sendUpdates: 'all'
    });

    return calendarEvent;
  } catch (error: unknown) {
    throw error;
  }
};<|MERGE_RESOLUTION|>--- conflicted
+++ resolved
@@ -4,11 +4,11 @@
 import { HttpException } from './errors.utils';
 import stream, { Readable } from 'stream';
 import concat from 'concat-stream';
-<<<<<<< HEAD
-import { DesignReview } from 'shared';
-=======
-import { User } from '@prisma/client';
->>>>>>> b62fceca
+import { Design_Review, User, WBS_Element } from '@prisma/client';
+import { transformDate } from './datetime.utils';
+import { transformStartTime } from './design-reviews.utils';
+import { TeamType } from 'shared';
+import { getCalendarByTeamName } from './calendar.utils';
 
 const { OAuth2 } = google.auth;
 const {
@@ -17,14 +17,8 @@
   GOOGLE_CLIENT_SECRET,
   EMAIL_REFRESH_TOKEN,
   USER_EMAIL,
-<<<<<<< HEAD
   DRIVE_REFRESH_TOKEN,
-  ADVISOR_EMAIL,
-  CALENDAR_REFRESH_TOKEN,
-  CALENDAR_ACCESS_TOKEN
-=======
-  DRIVE_REFRESH_TOKEN
->>>>>>> b62fceca
+  CALENDAR_REFRESH_TOKEN
 } = process.env;
 
 const oauth2Client = new OAuth2(GOOGLE_CLIENT_ID, GOOGLE_CLIENT_SECRET, 'https://developers.google.com/oauthplayground');
@@ -180,28 +174,37 @@
   }
 };
 
-export const createCalendarEvent = async (designReview: DesignReview) => {
+export const createCalendarEvent = async (
+  members: User[],
+  teamType: TeamType,
+  designReview: Design_Review & {
+    wbsElement: WBS_Element;
+  }
+) => {
+  //if (process.env.NODE_ENV !== 'production') return;
   try {
     oauth2Client.setCredentials({
-      refresh_token: CALENDAR_REFRESH_TOKEN,
-      access_token: CALENDAR_ACCESS_TOKEN
+      refresh_token: CALENDAR_REFRESH_TOKEN
     });
 
     const calendar = google.calendar({ version: 'v3', auth: oauth2Client });
     const calendarIds = (await calendar.calendarList.list()).data.items?.map((calendar) => calendar.id);
     if (!calendarIds) throw Error('no calendar ids');
+    console.log(designReview.dateScheduled);
+    console.log(transformDate(designReview.dateScheduled));
+    const startTime = transformStartTime(designReview.meetingTimes);
     const eventInput = {
       location: designReview.isInPerson ? designReview.location : designReview.zoomLink,
-      summary: `${designReview.wbsNum} ${designReview.wbsName}`,
+      summary: `Design Review - ${designReview.wbsElement.projectNumber} ${designReview.wbsElement.name}`,
       start: {
-        dateTime: '2024-07-05T09:00:00-04:00',
+        dateTime: `${transformDate(designReview.dateScheduled)}T${startTime}:00:00-04:00`,
         timeZone: 'America/New_York'
       },
       end: {
-        dateTime: '2024-07-05T10:00:00-04:00',
+        dateTime: `${transformDate(designReview.dateScheduled)}T${startTime + 1}:00:00-04:00`,
         timeZone: 'America/New_York'
       },
-      attendees: designReview.attendees.map((user) => {
+      attendees: members.map((user) => {
         return { email: user.email };
       }),
       reminders: {
@@ -214,9 +217,8 @@
     };
 
     const calendarEvent = await calendar.events.insert({
-      calendarId: calendarIds[9] ?? 'primary',
-      requestBody: eventInput,
-      sendUpdates: 'all'
+      calendarId: getCalendarByTeamName(teamType),
+      requestBody: eventInput
     });
 
     return calendarEvent;
