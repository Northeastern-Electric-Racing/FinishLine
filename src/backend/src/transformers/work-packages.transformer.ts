import { Prisma } from '@prisma/client';
import { calculateEndDate, WorkPackage, WorkPackageStage } from 'shared';
import descriptionBulletTransformer from '../transformers/description-bullets.transformer';
import { convertStatus, wbsNumOf } from '../utils/utils';
import { userTransformer } from './user.transformer';
import { WorkPackageQueryArgs } from '../prisma-query-args/work-packages.query-args';
import { designReviewTransformer } from './design-reviews.transformer';

const workPackageTransformer = (wpInput: Prisma.Work_PackageGetPayload<WorkPackageQueryArgs>): WorkPackage => {
  const wbsNum = wbsNumOf(wpInput.wbsElement);
  return {
    wbsElementId: wpInput.wbsElementId,
    links: [],
    materials: [],
    assemblies: [],
    id: wpInput.workPackageId,
    dateCreated: wpInput.wbsElement.dateCreated,
    name: wpInput.wbsElement.name,
    orderInProject: wpInput.orderInProject,
    startDate: wpInput.startDate,
    duration: wpInput.duration,
    descriptionBullets: wpInput.wbsElement.descriptionBullets.map(descriptionBulletTransformer),
    blockedBy: wpInput.blockedBy.map(wbsNumOf),
    manager: wpInput.wbsElement.manager ? userTransformer(wpInput.wbsElement.manager) : undefined,
    lead: wpInput.wbsElement.lead ? userTransformer(wpInput.wbsElement.lead) : undefined,
    status: convertStatus(wpInput.wbsElement.status),
    wbsNum,
    endDate: calculateEndDate(wpInput.startDate, wpInput.duration),
    changes: wpInput.wbsElement.changes.map((change) => ({
      wbsNum,
      changeId: change.changeId,
      changeRequestId: change.changeRequestId,
      implementer: userTransformer(change.implementer),
      detail: change.detail,
      dateImplemented: change.dateImplemented
    })),
    teamTypes: wpInput.project.teams.flatMap((team) => team.teamType ?? []),
    projectName: wpInput.project.wbsElement.name,
    stage: (wpInput.stage as WorkPackageStage) || undefined,
    blocking: wpInput.wbsElement.blocking.map((wp) => wbsNumOf(wp.wbsElement)),
<<<<<<< HEAD
    designReviews: wpInput.wbsElement.designReviews.map(designReviewTransformer)
=======
    deleted: wpInput.wbsElement.dateDeleted !== null
>>>>>>> 57313625
  };
};

export default workPackageTransformer;<|MERGE_RESOLUTION|>--- conflicted
+++ resolved
@@ -38,11 +38,8 @@
     projectName: wpInput.project.wbsElement.name,
     stage: (wpInput.stage as WorkPackageStage) || undefined,
     blocking: wpInput.wbsElement.blocking.map((wp) => wbsNumOf(wp.wbsElement)),
-<<<<<<< HEAD
-    designReviews: wpInput.wbsElement.designReviews.map(designReviewTransformer)
-=======
+    designReviews: wpInput.wbsElement.designReviews.map(designReviewTransformer),
     deleted: wpInput.wbsElement.dateDeleted !== null
->>>>>>> 57313625
   };
 };
 
