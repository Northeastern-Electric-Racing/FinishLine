--- conflicted
+++ resolved
@@ -1,8 +1,4 @@
 import { Prisma } from '@prisma/client';
-<<<<<<< HEAD
-import { WorkPackageStage, WorkPackageTemplate } from 'shared';
-import { workPackageTemplateQueryArgs } from '../prisma-query-args/work-package-template.query-args';
-=======
 import { WorkPackageStage, WorkPackageTemplate, WorkPackageTemplatePreview } from 'shared';
 import {
   WorkPackageTemplatePreviewQueryArgs,
@@ -10,7 +6,6 @@
 } from '../prisma-query-args/work-package-template.query-args';
 import descriptionBulletTransformer from './description-bullets.transformer';
 import { userTransformer } from './user.transformer';
->>>>>>> a0833fb5
 
 export const workPackageTemplateTransformer = (
   wptInput: Prisma.Work_Package_TemplateGetPayload<WorkPackageTemplateQueryArgs>
@@ -22,23 +17,14 @@
     workPackageName: wptInput.workPackageName ?? '',
     stage: (wptInput.stage as WorkPackageStage) ?? undefined,
     duration: wptInput.duration ?? undefined,
-<<<<<<< HEAD
-    blockedBy: wptInput.blockedBy.map((info) => info.workPackageTemplateId),
-    expectedActivities: wptInput.expectedActivities,
-    deliverables: wptInput.deliverables,
-=======
     blockedBy: wptInput.blockedBy.map(WorkPackageTemplatePreviewTransformer),
     descriptionBullets: wptInput.descriptionBullets.map(descriptionBulletTransformer),
->>>>>>> a0833fb5
     dateCreated: wptInput.dateCreated,
     userCreated: userTransformer(wptInput.userCreated),
     userCreatedId: wptInput.userCreatedId,
     dateDeleted: wptInput.dateDeleted ?? undefined,
     userDeleted: wptInput.userDeleted ? userTransformer(wptInput.userDeleted) : undefined,
     userDeletedId: wptInput.userDeletedId ?? undefined
-<<<<<<< HEAD
-  } as WorkPackageTemplate;
-=======
   };
 };
 
@@ -51,5 +37,4 @@
     stage: (workPackageTemplate.stage as WorkPackageStage) ?? undefined,
     templateNotes: workPackageTemplate.templateNotes
   };
->>>>>>> a0833fb5
 };