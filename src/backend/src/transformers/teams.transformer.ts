import { Prisma } from '@prisma/client';
import { Team } from 'shared';
import teamQueryArgs from '../prisma-query-args/teams.query-args';
<<<<<<< HEAD
import { calculateProjectStatus } from '../utils/projects.utils';
import { userTransformer } from '../utils/users.utils';
=======
>>>>>>> abe87f1d
import { wbsNumOf } from '../utils/utils';
import userTransformer from './user.transformer';

const teamTransformer = (team: Prisma.TeamGetPayload<typeof teamQueryArgs>): Team => {
  return {
    teamId: team.teamId,
    teamName: team.teamName,
    slackId: team.slackId,
    description: team.description,
    leader: userTransformer(team.leader),
    members: team.members.map(userTransformer),
    projects: team.projects.map((project) => ({
      id: project.projectId,
      wbsNum: wbsNumOf(project.wbsElement),
      name: project.wbsElement.name,
      status: calculateProjectStatus(project)
    }))
  };
};

export default teamTransformer;<|MERGE_RESOLUTION|>--- conflicted
+++ resolved
@@ -1,11 +1,7 @@
 import { Prisma } from '@prisma/client';
 import { Team } from 'shared';
 import teamQueryArgs from '../prisma-query-args/teams.query-args';
-<<<<<<< HEAD
 import { calculateProjectStatus } from '../utils/projects.utils';
-import { userTransformer } from '../utils/users.utils';
-=======
->>>>>>> abe87f1d
 import { wbsNumOf } from '../utils/utils';
 import userTransformer from './user.transformer';
 
