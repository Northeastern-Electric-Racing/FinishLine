import { Prisma } from '@prisma/client';
import {
  Project,
  WbsElementStatus,
  calculateEndDate,
  calculateProjectEndDate,
  calculateDuration,
  calculateProjectStartDate,
  WorkPackageStage
} from 'shared';
import { wbsNumOf } from '../utils/utils';
import taskTransformer from './tasks.transformer';
import { calculateProjectStatus } from '../utils/projects.utils';
import { linkTransformer } from './links.transformer';
import { descBulletConverter } from '../utils/description-bullets.utils';
import { assemblyTransformer, materialTransformer } from './material.transformer';
import { userTransformer } from './user.transformer';
import { ProjectQueryArgs } from '../prisma-query-args/projects.query-args';
import teamTransformer from './teams.transformer';
import { designReviewTransformer } from './design-reviews.transformer';

const projectTransformer = (project: Prisma.ProjectGetPayload<ProjectQueryArgs>): Project => {
  const { wbsElement } = project;
  const wbsNum = wbsNumOf(wbsElement);

  const { lead, manager } = wbsElement;

  return {
    wbsElementId: wbsElement.wbsElementId,
    id: project.projectId,
    wbsNum,
    dateCreated: wbsElement.dateCreated,
    name: wbsElement.name,
    status: calculateProjectStatus(project),
    lead: lead ? userTransformer(lead) : undefined,
    manager: manager ? userTransformer(manager) : undefined,
    changes: wbsElement.changes.map((change) => ({
      changeId: change.changeId,
      changeRequestId: change.changeRequestId,
      wbsNum,
      implementer: userTransformer(change.implementer),
      detail: change.detail,
      dateImplemented: change.dateImplemented
    })),
    deleted: wbsElement.dateDeleted !== null,
    favoritedBy: project.favoritedBy.map(userTransformer),
    teams: project.teams.map(teamTransformer),
    summary: project.summary,
    budget: project.budget,
    links: project.wbsElement.links.map(linkTransformer),
    duration: calculateDuration(project.workPackages),
    startDate: calculateProjectStartDate(project.workPackages),
    endDate: calculateProjectEndDate(project.workPackages),
    descriptionBullets: wbsElement.descriptionBullets.map(descBulletConverter),
    tasks: wbsElement.tasks.map(taskTransformer),
    materials: wbsElement.materials.map(materialTransformer),
    assemblies: wbsElement.assemblies.map(assemblyTransformer),
    workPackages: project.workPackages.map((workPackage) => {
      const endDate = calculateEndDate(workPackage.startDate, workPackage.duration);

      return {
        wbsElementId: workPackage.wbsElementId,
        id: workPackage.workPackageId,
        wbsNum: wbsNumOf(workPackage.wbsElement),
        dateCreated: workPackage.wbsElement.dateCreated,
        name: workPackage.wbsElement.name,
        links: workPackage.wbsElement.links.map(linkTransformer),
        status: workPackage.wbsElement.status as WbsElementStatus,
        lead: workPackage.wbsElement.lead ? userTransformer(workPackage.wbsElement.lead) : undefined,
        manager: workPackage.wbsElement.manager ? userTransformer(workPackage.wbsElement.manager) : undefined,
        changes: workPackage.wbsElement.changes.map((change) => ({
          changeId: change.changeId,
          changeRequestId: change.changeRequestId,
          wbsNum: wbsNumOf(workPackage.wbsElement),
          implementer: userTransformer(change.implementer),
          detail: change.detail,
          dateImplemented: change.dateImplemented
        })),
        orderInProject: workPackage.orderInProject,
        startDate: workPackage.startDate,
        endDate,
        duration: workPackage.duration,
        blockedBy: workPackage.blockedBy.map(wbsNumOf),
        descriptionBullets: workPackage.wbsElement.descriptionBullets.map(descBulletConverter),
        teamTypes: project.teams.flatMap((team) => team.teamType ?? []),
        projectName: wbsElement.name,
        stage: (workPackage.stage || undefined) as WorkPackageStage,
        materials: workPackage.wbsElement?.materials.map(materialTransformer),
        assemblies: workPackage.wbsElement?.assemblies.map(assemblyTransformer),
        blocking: workPackage.wbsElement.blocking.map((blocking) => wbsNumOf(blocking.wbsElement)),
<<<<<<< HEAD
        designReviews: workPackage.wbsElement.designReviews.map(designReviewTransformer)
=======
        deleted: workPackage.wbsElement.dateDeleted !== null
>>>>>>> 57313625
      };
    })
  };
};

export default projectTransformer;<|MERGE_RESOLUTION|>--- conflicted
+++ resolved
@@ -88,11 +88,8 @@
         materials: workPackage.wbsElement?.materials.map(materialTransformer),
         assemblies: workPackage.wbsElement?.assemblies.map(assemblyTransformer),
         blocking: workPackage.wbsElement.blocking.map((blocking) => wbsNumOf(blocking.wbsElement)),
-<<<<<<< HEAD
-        designReviews: workPackage.wbsElement.designReviews.map(designReviewTransformer)
-=======
+        designReviews: workPackage.wbsElement.designReviews.map(designReviewTransformer),
         deleted: workPackage.wbsElement.dateDeleted !== null
->>>>>>> 57313625
       };
     })
   };
