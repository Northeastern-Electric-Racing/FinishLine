--- conflicted
+++ resolved
@@ -14,11 +14,8 @@
     defaultTheme: user.userSettings?.defaultTheme,
     teamAsLeadId: user.teamAsLead?.teamId,
     favoritedProjectsId: user.favoriteProjects.map((project) => project.projectId),
-<<<<<<< HEAD
-    isFinance: isAuthUserOnFinanceTeam(user)
-=======
+    isFinance: isAuthUserOnFinanceTeam(user),
     changeRequestsToReviewId: user.changeRequestsToReview.map((changeRequest) => changeRequest.crId)
->>>>>>> 6571ed21
   };
 };
 
