/*
 * This file is part of NER's PM Dashboard and licensed under GNU AGPLv3.
 * See the LICENSE file in the repository root folder for details.
 */

import prisma from './prisma';
import { Role } from '@prisma/client';

/* eslint-disable @typescript-eslint/no-unused-vars */

/**
 * This file is purely used for DevOps and database management.
 * @see {@link https://github.com/Northeastern-Electric-Racing/FinishLine/blob/develop/docs/Deployment.md docs/Deployment.md} for details
 */

/** Execute all given prisma database interaction scripts written in this function */
const executeScripts = async () => {};

/**
 * Update user's role given userId and new role
 * Example: await setUserRole(8, Role.MEMBER);
 */
const setUserRole = async (id: number, role: Role) => {
  await prisma.user.update({ where: { userId: id }, data: { role } });
};

/**
 * Print metrics on accepted Change Requests with timeline impact
 */
const checkTimelineImpact = async () => {
  const res = await prisma.change_Request.findMany({
    where: {
      accepted: true,
      scopeChangeRequest: {
        timelineImpact: {
          gt: 0
        }
      }
    },
    include: {
      scopeChangeRequest: true
    }
  });
  const calc = res.reduce((acc, curr) => {
    return acc + (curr.scopeChangeRequest?.timelineImpact || 0);
  }, 0);
  console.log('total accepted CRs w/ timeline impact:', res.length);
  console.log('total accepted delays', calc, 'weeks');
};

/**
 * Print count of total work packages
 */
const countWorkPackages = async () => {
  const res = await prisma.work_Package.count();
  console.log('total work packages:', res);
};

/**
 * Calculate active users by week
 */
const activeUserMetrics = async () => {
  // sad dev doesn't feel like converting SQL to Prisma
  // select extract(week from "created") as wk, count(distinct "userId") as "# users", count(distinct "sessionId") as "# sessions" from "Session" group by wk order by wk;
};

/**
<<<<<<< HEAD
 * Calculate, pull, and print various metrics per request from Anushka.
 */
const pullNumbersForPM = async () => {
  const nums = await Promise.all([
    '# of CRs',
    prisma.change_Request.count(),
    '# of CRs accepted',
    prisma.change_Request.count({ where: { accepted: true } }),
    '# of CRs denied',
    prisma.change_Request.count({ where: { accepted: false } }),
    '# of CRs open',
    prisma.change_Request.count({ where: { accepted: null } }),
    '# w/ timeline impact > 0',
    prisma.change_Request.count({ where: { scopeChangeRequest: { timelineImpact: { gt: 0 } } } }),
    '# w/ timeline impact > 0 ISSUE',
    prisma.change_Request.count({
      where: { scopeChangeRequest: { timelineImpact: { gt: 0 } }, type: 'ISSUE' }
    }),
    '# w/ timeline impact > 0 DEFINITION_CHANGE',
    prisma.change_Request.count({
      where: { scopeChangeRequest: { timelineImpact: { gt: 0 } }, type: 'DEFINITION_CHANGE' }
    }),
    '# w/ timeline impact > 0 OTHER',
    prisma.change_Request.count({
      where: { scopeChangeRequest: { timelineImpact: { gt: 0 } }, type: 'OTHER' }
    }),
    'w/ timeline impact > 0 AVG TIMELINE IMPACT',
    prisma.scope_CR.aggregate({
      _avg: { timelineImpact: true },
      where: { timelineImpact: { gt: 0 } }
    }),
    'timeline impact = 0',
    prisma.scope_CR.count({ where: { timelineImpact: { equals: 0 } } }),
    'timeline impact >0 and <=2',
    prisma.scope_CR.count({ where: { timelineImpact: { gt: 0, lte: 2 } } }),
    'timeline impact >2 and <=4',
    prisma.scope_CR.count({ where: { timelineImpact: { gt: 2, lte: 4 } } }),
    'timeline impact >4 and <=8',
    prisma.scope_CR.count({ where: { timelineImpact: { gt: 4, lte: 8 } } }),
    'timeline impact >8 and <=16',
    prisma.scope_CR.count({ where: { timelineImpact: { gt: 8, lte: 16 } } }),
    'timeline impact >8',
    prisma.scope_CR.count({ where: { timelineImpact: { gt: 16 } } })
  ]);
  for (let idx = 0; idx < nums.length; idx += 2) {
    console.log(nums[idx], nums[idx + 1]);
  }
=======
 * migrate all Change Requests to use Proposed Solutions
 */
const migrateToProposedSolutions = async () => {
  const crs = await prisma.scope_CR.findMany({ include: { changeRequest: true } });
  crs.forEach(async (cr) => {
    const alreadyHasSolution = await prisma.proposed_Solution.findFirst({
      where: { changeRequestId: cr.scopeCrId }
    });

    if (!alreadyHasSolution) {
      await prisma.proposed_Solution.create({
        data: {
          description: '',
          timelineImpact: cr.timelineImpact,
          scopeImpact: cr.scopeImpact,
          budgetImpact: cr.budgetImpact,
          changeRequestId: cr.scopeCrId,
          createdByUserId: cr.changeRequest.submitterId,
          dateCreated: cr.changeRequest.dateSubmitted,
          approved: cr.changeRequest.accepted ?? false
        }
      });
    }
  });
>>>>>>> 759c9fe7
};

executeScripts()
  .catch((e) => {
    console.error(e);
    process.exit(1);
  })
  .finally(async () => {
    await prisma.$disconnect();
    console.log('Done!');
  });<|MERGE_RESOLUTION|>--- conflicted
+++ resolved
@@ -65,7 +65,6 @@
 };
 
 /**
-<<<<<<< HEAD
  * Calculate, pull, and print various metrics per request from Anushka.
  */
 const pullNumbersForPM = async () => {
@@ -113,7 +112,9 @@
   for (let idx = 0; idx < nums.length; idx += 2) {
     console.log(nums[idx], nums[idx + 1]);
   }
-=======
+};
+
+/**
  * migrate all Change Requests to use Proposed Solutions
  */
 const migrateToProposedSolutions = async () => {
@@ -138,7 +139,6 @@
       });
     }
   });
->>>>>>> 759c9fe7
 };
 
 executeScripts()
