--- conflicted
+++ resolved
@@ -65,21 +65,6 @@
 };
 
 /**
-<<<<<<< HEAD
- * Manually create a team via direct db.
- */
-const createTeam = async (name: string, slackChannel: string) => {
-  const res = await prisma.team.create({
-    data: {
-      teamName: name,
-      slackId: slackChannel,
-      leader: { connect: { userId: 1 } },
-      projects: { connect: [{ projectId: 1 }, { projectId: 2 }] },
-      members: { connect: [{ userId: 2 }, { userId: 3 }] }
-    }
-  });
-  console.log(res);
-=======
  * migrate all Change Requests to use Proposed Solutions
  */
 const migrateToProposedSolutions = async () => {
@@ -104,7 +89,22 @@
       });
     }
   });
->>>>>>> 759c9fe7
+};
+
+/**
+ * Manually create a team via direct db.
+ */
+const createTeam = async (name: string, slackChannel: string) => {
+  const res = await prisma.team.create({
+    data: {
+      teamName: name,
+      slackId: slackChannel,
+      leader: { connect: { userId: 1 } },
+      projects: { connect: [{ projectId: 1 }, { projectId: 2 }] },
+      members: { connect: [{ userId: 2 }, { userId: 3 }] }
+    }
+  });
+  console.log(res);
 };
 
 executeScripts()
