--- conflicted
+++ resolved
@@ -114,12 +114,9 @@
   createdAssemblies         Assembly[]              @relation(name: "assemblyCreator")
   deletedMaterials          Material[]              @relation(name: "materialDeleter")
   createdMaterials          Material[]              @relation(name: "materialCreator")
-<<<<<<< HEAD
   Team                      Team[]
-=======
   createdMaterialTypes      Material_Type[]         @relation(name: "materialTypeCreator")
   createdManufacturers      Manufacturer[]          @relation(name: "manufacturerCreator")
->>>>>>> 2cce2a8b
 }
 
 model Team {
@@ -499,7 +496,7 @@
 
 model Assembly {
   assemblyId    String      @id @default(uuid())
-  name          String      
+  name          String
   pdmFileName   String?
   dateDeleted   DateTime?
   userDeleted   User?       @relation(fields: [userDeletedId], references: [userId], name: "assemblyDeleter")
@@ -544,7 +541,7 @@
 model Material_Type {
   name          String     @id
   dateCreated   DateTime
-  dateDeleted DateTime?
+  dateDeleted   DateTime?
   userCreatedId Int
   userCreated   User       @relation(name: "materialTypeCreator", fields: [userCreatedId], references: [userId])
   materials     Material[]
@@ -555,6 +552,6 @@
   dateCreated   DateTime
   userCreatedId Int
   userCreated   User       @relation(name: "manufacturerCreator", fields: [userCreatedId], references: [userId])
-  dateDeleted DateTime?
+  dateDeleted   DateTime?
   materials     Material[]
 }