// This file is part of NER's FinishLine and licensed under GNU AGPLv3.
// See the LICENSE file in the repository root folder for details.

datasource db {
  provider = "postgresql"
  url      = env("DATABASE_URL")
}

generator client {
  provider = "prisma-client-js"
}

enum CR_Type {
  ISSUE
  DEFINITION_CHANGE
  OTHER
  STAGE_GATE
  ACTIVATION
}

enum Task_Priority {
  LOW
  MEDIUM
  HIGH
}

enum Task_Status {
  IN_BACKLOG
  IN_PROGRESS
  DONE
}

enum WBS_Element_Status {
  INACTIVE
  ACTIVE
  COMPLETE
}

enum Role_Type {
  APP_ADMIN
  ADMIN
  HEAD
  LEADERSHIP
  MEMBER
  GUEST
}

enum Theme {
  LIGHT
  DARK
}

enum Scope_CR_Why_Type {
  ESTIMATION
  SCHOOL
  DESIGN
  MANUFACTURING
  RULES
  INITIALIZATION
  COMPETITION
  MAINTENANCE
  OTHER_PROJECT
  OTHER
}

enum Work_Package_Stage {
  RESEARCH
  DESIGN
  MANUFACTURING
  INSTALL
  TESTING
}

enum Club_Accounts {
  CASH
  BUDGET
}

enum Reimbursement_Status_Type {
  PENDING_FINANCE
  SABO_SUBMITTED
  ADVISOR_APPROVED
  REIMBURSED
  DENIED
}

enum Other_Reimbursement_Product_Reason {
  TOOLS_AND_EQUIPMENT
  COMPETITION
  CONSUMABLES
  GENERAL_STOCK
  SUBSCRIPTIONS_AND_MEMBERSHIPS
}

enum Material_Status {
  RECEIVED
  ORDERED
  SHIPPED
  NOT_READY_TO_ORDER
  READY_TO_ORDER
}

enum Design_Review_Status {
  UNCONFIRMED
  CONFIRMED
  SCHEDULED
  DONE
}

model User {
  userId                     Int                       @id @default(autoincrement())
  firstName                  String
  lastName                   String
  googleAuthId               String                    @unique
  email                      String                    @unique
  emailId                    String?                   @unique
  roles                      Role[]
  userSettings               User_Settings?
  userSecureSettings         User_Secure_Settings?
  // Relation references
  submittedChangeRequests    Change_Request[]          @relation(name: "submittedChangeRequests")
  reviewedChangeRequests     Change_Request[]          @relation(name: "reviewedChangeRequests")
  deletedChangeRequests      Change_Request[]          @relation(name: "deletedChangeRequests")
  changeRequestsToReview     Change_Request[]          @relation(name: "requestedChangeRequestReviewers")
  markedAslead               Activation_CR[]           @relation(name: "markAsLead")
  markedAsmanager            Activation_CR[]           @relation(name: "markAsManager")
  changes                    Change[]
  lead                       WBS_Element[]             @relation(name: "lead")
  manager                    WBS_Element[]             @relation(name: "manager")
  Session                    Session[]
  teamsAsMember              Team[]                    @relation(name: "teamsAsMember")
  teamsAsHead                Team[]                    @relation(name: "teamsAsHead")
  teamsAsLead                Team[]                    @relation(name: "teamsAsLead")
  deletedWBSElements         WBS_Element[]             @relation(name: "deletedWbsElements")
  checkedDescriptionBullets  Description_Bullet[]      @relation(name: "checkDescriptionBullets")
  createdProposedSolutions   Proposed_Solution[]
  createdTasks               Task[]                    @relation(name: "createdBy")
  deletedTasks               Task[]                    @relation(name: "deletedBy")
  assignedTasks              Task[]                    @relation(name: "assignedTo")
  favoriteProjects           Project[]                 @relation(name: "favoritedBy")
  reimbursementRequests      Reimbursement_Request[]   @relation(name: "reimbursementRequestRecipient")
  reimbursementStatuses      Reimbursement_Status[]
  reimbursements             Reimbursement[]           @relation(name: "purchaser")
  submittedReimbursements    Reimbursement[]           @relation(name: "submitter")
  createdLinks               Link[]                    @relation(name: "linkCreator")
  createdLinkTypes           Link_Type[]               @relation(name: "linkTypeCreator")
  deletedReceipts            Receipt[]                 @relation(name: "deletedReceipts")
  createdReceipts            Receipt[]                 @relation(name: "receiptsCreatedBy")
  deletedAssemblies          Assembly[]                @relation(name: "assemblyDeleter")
  createdAssemblies          Assembly[]                @relation(name: "assemblyCreator")
  deletedMaterials           Material[]                @relation(name: "materialDeleter")
  createdMaterials           Material[]                @relation(name: "materialCreator")
  archivedTeams              Team[]                    @relation(name: "userArchived")
  createdMaterialTypes       Material_Type[]           @relation(name: "materialTypeCreator")
  createdManufacturers       Manufacturer[]            @relation(name: "manufacturerCreator")
  requiredDesignReviews      Design_Review[]           @relation(name: "requiredAttendee")
  optionalDesignReviews      Design_Review[]           @relation(name: "optionalAttendee")
  userConfirmedDesignReviews Design_Review[]           @relation(name: "confirmedAttendee")
  userDeniedDesignReviews    Design_Review[]           @relation(name: "deniedAttendee")
  attendedDesignReviews      Design_Review[]           @relation(name: "userAttended")
  createdDesignReviews       Design_Review[]           @relation(name: "designReviewCreator")
  deletedDesignReviews       Design_Review[]           @relation(name: "designReviewDeleter")
  drScheduleSettings         Schedule_Settings?
  createdWorkPackageTemplate Work_Package_Template[]   @relation(name: "workPackageTemplateCreator")
  deletedWorkPackageTemplate Work_Package_Template[]   @relation(name: "workPackageTemplateDeleter")
  wbsProposedlead            Wbs_Proposed_Changes[]    @relation(name: "wbslead")
  wbsProposedmanager         Wbs_Proposed_Changes[]    @relation(name: "wbsmanager")
  organizations              Organization[]            @relation(name: "organizationMembers")
  deletedOrganizations       Organization[]            @relation(name: "organizationDeleter")
  createdOrganizations       Organization[]            @relation(name: "organizationCreator")
  createdDescriptionBullets  Description_Bullet_Type[] @relation(name: "descriptionBulletTypeCreator")
  deletedDescriptionBullets  Description_Bullet_Type[] @relation(name: "descriptionBulletTypeDeleter")
  createdUnits               Unit[]                    @relation(name: "unitCreator")
}

model Role {
  roleId   Int       @id @default(autoincrement())
  roleType Role_Type

  userId         Int
  user           User         @relation(fields: [userId], references: [userId])
  organizationId String
  organization   Organization @relation(fields: [organizationId], references: [organizationId])

  @@unique([userId, organizationId], name: "uniqueRole")
}

model Team {
  teamId                 String                     @id @default(uuid())
  teamName               String
  slackId                String
  description            String                     @default("")
  financeTeam            Boolean                    @default(false)
  projects               Project[]                  @relation(name: "assignedBy")
  members                User[]                     @relation(name: "teamsAsMember")
  leads                  User[]                     @relation(name: "teamsAsLead")
  headId                 Int
  head                   User                       @relation(name: "teamsAsHead", fields: [headId], references: [userId])
  dateArchived           DateTime?
  userArchivedId         Int?
  userArchived           User?                      @relation(name: "userArchived", fields: [userArchivedId], references: [userId])
  meetings               Meeting[]
  proposedProjectChanges Project_Proposed_Changes[] @relation(name: "proposedProjectTeams")
  teamType               Team_Type?                 @relation(fields: [teamTypeId], references: [teamTypeId])
  teamTypeId             String?
  organizationId         String
  organization           Organization               @relation(fields: [organizationId], references: [organizationId])
}

model Session {
  sessionId  Int      @id @default(autoincrement())
  userId     Int
  user       User     @relation(fields: [userId], references: [userId])
  created    DateTime @default(now())
  deviceInfo String?
}

model User_Settings {
  id           String @id @default(uuid())
  userId       Int    @unique
  user         User   @relation(fields: [userId], references: [userId])
  defaultTheme Theme  @default(DARK)
  slackId      String @default("")
}

model Change_Request {
  crId                     Int            @id @default(autoincrement())
  submitterId              Int
  submitter                User           @relation(name: "submittedChangeRequests", fields: [submitterId], references: [userId])
  dateSubmitted            DateTime       @default(now())
  dateDeleted              DateTime?
  wbsElementId             Int
  wbsElement               WBS_Element    @relation(fields: [wbsElementId], references: [wbsElementId])
  type                     CR_Type
  reviewerId               Int?
  reviewer                 User?          @relation(name: "reviewedChangeRequests", fields: [reviewerId], references: [userId])
  requestedReviewers       User[]         @relation(name: "requestedChangeRequestReviewers")
  deletedByUserId          Int?
  deletedBy                User?          @relation(name: "deletedChangeRequests", fields: [deletedByUserId], references: [userId])
  dateReviewed             DateTime?
  accepted                 Boolean?
  reviewNotes              String?
  changes                  Change[]
  scopeChangeRequest       Scope_CR?
  stageGateChangeRequest   Stage_Gate_CR?
  activationChangeRequest  Activation_CR?
  notificationSlackThreads Message_Info[]
}

model Message_Info {
  messageInfoId   String          @id @default(uuid())
  channelId       String
  timestamp       String
  changeRequestId Int?
  changeRequest   Change_Request? @relation(fields: [changeRequestId], references: [crId])
  designReviewId  String?
  designReview    Design_Review?  @relation(fields: [designReviewId], references: [designReviewId])
}

model Scope_CR {
  scopeCrId            Int                   @id @default(autoincrement())
  changeRequestId      Int                   @unique
  changeRequest        Change_Request        @relation(fields: [changeRequestId], references: [crId])
  what                 String
  why                  Scope_CR_Why[]
  scopeImpact          String
  timelineImpact       Int
  budgetImpact         Int
  proposedSolutions    Proposed_Solution[]
  wbsProposedChangesId String?
  wbsProposedChanges   Wbs_Proposed_Changes?
}

model Proposed_Solution {
  proposedSolutionId String   @id @default(uuid())
  description        String
  timelineImpact     Int
  budgetImpact       Int
  scopeImpact        String
  changeRequest      Scope_CR @relation(fields: [changeRequestId], references: [scopeCrId])
  changeRequestId    Int
  createdByUserId    Int
  createdBy          User     @relation(fields: [createdByUserId], references: [userId])
  dateCreated        DateTime @default(now())
  approved           Boolean  @default(false)
}

model Scope_CR_Why {
  scopeCrWhyId Int               @id @default(autoincrement())
  scopeCrId    Int
  scopeCr      Scope_CR          @relation(fields: [scopeCrId], references: [scopeCrId])
  type         Scope_CR_Why_Type
  explain      String
}

model Stage_Gate_CR {
  stageGateCrId   Int            @id @default(autoincrement())
  changeRequestId Int            @unique
  changeRequest   Change_Request @relation(fields: [changeRequestId], references: [crId])
  leftoverBudget  Int
  confirmDone     Boolean
}

model Activation_CR {
  activationCrId  Int            @id @default(autoincrement())
  changeRequestId Int            @unique
  changeRequest   Change_Request @relation(fields: [changeRequestId], references: [crId])
  leadId          Int
  lead            User           @relation(name: "markAsLead", fields: [leadId], references: [userId])
  managerId       Int
  manager         User           @relation(name: "markAsManager", fields: [managerId], references: [userId])
  startDate       DateTime
  confirmDetails  Boolean
}

model Change {
  changeId        Int            @id @default(autoincrement())
  changeRequestId Int
  changeRequest   Change_Request @relation(fields: [changeRequestId], references: [crId])
  dateImplemented DateTime       @default(now())
  implementerId   Int
  implementer     User           @relation(fields: [implementerId], references: [userId])
  wbsElementId    Int
  wbsElement      WBS_Element    @relation(fields: [wbsElementId], references: [wbsElementId])
  detail          String
}

model WBS_Element {
  wbsElementId      Int                @id @default(autoincrement())
  dateCreated       DateTime           @default(now())
  dateDeleted       DateTime?
  carNumber         Int
  projectNumber     Int
  workPackageNumber Int
  name              String
  status            WBS_Element_Status @default(INACTIVE)
  leadId            Int?
  lead              User?              @relation(name: "lead", fields: [leadId], references: [userId])
  managerId         Int?
  manager           User?              @relation(name: "manager", fields: [managerId], references: [userId])
  changeRequests    Change_Request[]
  changes           Change[]
  deletedByUserId   Int?
  deletedBy         User?              @relation(name: "deletedWbsElements", fields: [deletedByUserId], references: [userId])

  // A WBS Element can be either a project, a work package or a car, not a combination or none of them
  project     Project?
  workPackage Work_Package?
  car         Car?

  blocking                    Work_Package[]                  @relation("blockedBy")
  tasks                       Task[]
  links                       Link[]                          @relation(name: "links")
  assemblies                  Assembly[]
  materials                   Material[]
  reimbursementProductReasons Reimbursement_Product_Reason[]
  designReviews               Design_Review[]
  proposedBlockedByChanges    Work_Package_Proposed_Changes[] @relation(name: "proposedBlockedBy")
  descriptionBullets          Description_Bullet[]
  organizationId              String
  organization                Organization                    @relation(fields: [organizationId], references: [organizationId])

  @@unique([carNumber, projectNumber, workPackageNumber, organizationId], name: "wbsNumber")
}

model Project {
  projectId    Int            @id @default(autoincrement())
  wbsElementId Int            @unique
  wbsElement   WBS_Element    @relation(fields: [wbsElementId], references: [wbsElementId])
  budget       Int            @default(0)
  summary      String
  workPackages Work_Package[]
  carId        String
  car          Car            @relation(fields: [carId], references: [carId])
  teams        Team[]         @relation(name: "assignedBy")
  favoritedBy  User[]         @relation(name: "favoritedBy")
}

model Work_Package {
<<<<<<< HEAD
  workPackageId  Int                 @id @default(autoincrement())
  wbsElementId   Int                 @unique
  wbsElement     WBS_Element         @relation(fields: [wbsElementId], references: [wbsElementId])
  projectId      Int
  project        Project             @relation(fields: [projectId], references: [projectId])
  orderInProject Int
  startDate      DateTime
  duration       Int
  blockedBy      WBS_Element[]       @relation(name: "blockedBy")
  stage          Work_Package_Stage?
}

model Link_Type {
  id             String       @id @default(uuid())
  name           String
  dateCreated    DateTime     @default(now())
  creatorId      Int
  iconName       String
  required       Boolean
  creator        User         @relation(name: "linkTypeCreator", fields: [creatorId], references: [userId])
  links          Link[]       @relation(name: "linkTypes")
  organizationId String
  organization   Organization @relation(fields: [organizationId], references: [organizationId])

  @@unique([name, organizationId], name: "uniqueLinkType")
}

model Link {
  linkId      String    @id @default(uuid())
  url         String
  creatorId   Int
  creator     User      @relation(name: "linkCreator", fields: [creatorId], references: [userId])
  dateCreated DateTime  @default(now())
  dateDeleted DateTime?
  linkTypeId  String
  linkType    Link_Type @relation(name: "linkTypes", fields: [linkTypeId], references: [id])

  // Either its on a wbsElement or a wbsProposedChanges, not both and not neither
  wbsElementId         Int?
  wbsElment            WBS_Element?          @relation(name: "links", fields: [wbsElementId], references: [wbsElementId])
  wbsProposedChangesId String?
  wbsProposedChanges   Wbs_Proposed_Changes? @relation(name: "proposedChangeLinks", fields: [wbsProposedChangesId], references: [wbsProposedChangesId])
}

model Description_Bullet_Type {
  id          String    @id @default(uuid())
  name        String
  dateCreated DateTime
  dateDeleted DateTime?
  required    Boolean

  userCreatedId      Int
  userCreated        User                 @relation(name: "descriptionBulletTypeCreator", fields: [userCreatedId], references: [userId])
  userDeletedId      Int?
  userDeleted        User?                @relation(name: "descriptionBulletTypeDeleter", fields: [userDeletedId], references: [userId])
  descriptionBullets Description_Bullet[]
  organizationId     String
  organization       Organization         @relation(fields: [organizationId], references: [organizationId])

  @@unique([name, organizationId], name: "uniqueDescriptionBulletType")
=======
  workPackageId      Int                  @id @default(autoincrement())
  wbsElementId       Int                  @unique
  wbsElement         WBS_Element          @relation(fields: [wbsElementId], references: [wbsElementId])
  projectId          Int
  project            Project              @relation(fields: [projectId], references: [projectId])
  orderInProject     Int
  startDate          DateTime
  duration           Int
  blockedBy          WBS_Element[]        @relation(name: "blockedBy")
  expectedActivities Description_Bullet[] @relation(name: "workPackageExpectedActivities")
  deliverables       Description_Bullet[] @relation(name: "workPackageDeliverables")
  stage              Work_Package_Stage?
}

model LinkType {
  name        String   @id @unique
  dateCreated DateTime @default(now())
  creatorId   Int
  iconName    String
  required    Boolean
  creator     User     @relation(name: "linkTypeCreator", fields: [creatorId], references: [userId])
  links       Link[]   @relation(name: "linkTypes")
}

model Link {
  linkId                                   String                @id @default(uuid())
  url                                      String
  creatorId                                Int
  creator                                  User                  @relation(name: "linkCreator", fields: [creatorId], references: [userId])
  dateCreated                              DateTime              @default(now())
  dateDeleted                              DateTime?
  linkTypeName                             String
  linkType                                 LinkType              @relation(name: "linkTypes", fields: [linkTypeName], references: [name])
  wbsElementId                             Int?
  wbsElment                                WBS_Element?          @relation(name: "links", fields: [wbsElementId], references: [wbsElementId])
  Wbs_Proposed_Changes                     Wbs_Proposed_Changes? @relation(name: "proposedChangeLinks", fields: [wbs_Proposed_ChangesWbsProposedChangesId], references: [wbsProposedChangesId])
  wbs_Proposed_ChangesWbsProposedChangesId String?
>>>>>>> 4d383ae5
}

model Description_Bullet {
  descriptionId           Int                     @id @default(autoincrement())
  dateAdded               DateTime                @default(now())
  userCheckedId           Int?
  userChecked             User?                   @relation(name: "checkDescriptionBullets", fields: [userCheckedId], references: [userId])
  dateTimeChecked         DateTime?
  dateDeleted             DateTime?
  detail                  String
  descriptionBulletTypeId String
  descriptionBulletType   Description_Bullet_Type @relation(fields: [descriptionBulletTypeId], references: [id])

  // Relation references, A description bullet can be either on a WBS_Element, a Proposed Change or a work package template, not multiple and not none
  wbsElementId          Int?
  wbsElement            WBS_Element?           @relation(fields: [wbsElementId], references: [wbsElementId])
  proposedChangeId      String?
  proposedChange        Wbs_Proposed_Changes?  @relation(fields: [proposedChangeId], references: [wbsProposedChangesId], name: "proposedDescriptionBulletChanges")
  workPackageTemplateId String?
  workPackageTemplate   Work_Package_Template? @relation(fields: [workPackageTemplateId], references: [workPackageTemplateId])
}

model Task {
  taskId          String        @id @default(uuid())
  title           String
  notes           String
  deadline        DateTime
  assignees       User[]        @relation(name: "assignedTo")
  priority        Task_Priority
  status          Task_Status
  deletedBy       User?         @relation(name: "deletedBy", fields: [deletedByUserId], references: [userId])
  deletedByUserId Int?
  dateDeleted     DateTime?
  createdBy       User          @relation(name: "createdBy", fields: [createdByUserId], references: [userId])
  createdByUserId Int
  dateCreated     DateTime      @default(now())
  wbsElement      WBS_Element   @relation(fields: [wbsElementId], references: [wbsElementId])
  wbsElementId    Int
}

model Reimbursement_Status {
  reimbursementStatusId  Int                       @id @default(autoincrement())
  type                   Reimbursement_Status_Type
  userId                 Int
  user                   User                      @relation(fields: [userId], references: [userId])
  dateCreated            DateTime                  @default(now())
  reimbursementRequestId String
  reimbursementRequest   Reimbursement_Request     @relation(fields: [reimbursementRequestId], references: [reimbursementRequestId])
}

model Receipt {
  receiptId              String                @id @default(uuid())
  googleFileId           String                @unique
  name                   String
  deletedByUserId        Int?
  deletedBy              User?                 @relation(name: "deletedReceipts", fields: [deletedByUserId], references: [userId])
  dateDeleted            DateTime?
  createdBy              User                  @relation(name: "receiptsCreatedBy", fields: [createdByUserId], references: [userId])
  createdByUserId        Int
  dateCreated            DateTime              @default(now())
  reimbursementRequestId String
  reimbursementRequest   Reimbursement_Request @relation(fields: [reimbursementRequestId], references: [reimbursementRequestId])
}

model Reimbursement_Request {
  reimbursementRequestId String                  @id @default(uuid())
  identifier             Int                     @unique @default(autoincrement())
  saboId                 Int?                    @unique
  dateCreated            DateTime                @default(now())
  dateDeleted            DateTime?
  dateOfExpense          DateTime
  reimbursementStatuses  Reimbursement_Status[]
  recipientId            Int
  recipient              User                    @relation(name: "reimbursementRequestRecipient", fields: [recipientId], references: [userId])
  vendorId               String
  vendor                 Vendor                  @relation(fields: [vendorId], references: [vendorId])
  account                Club_Accounts
  totalCost              Int
  receiptPictures        Receipt[]
  reimbursementProducts  Reimbursement_Product[]
  dateDelivered          DateTime?
  accountCodeId          String
  accountCode            Account_Code            @relation(fields: [accountCodeId], references: [accountCodeId])
}

model Reimbursement_Product_Reason {
  reimbursementProductReasonId String                 @id @default(uuid())
  reimbursementProduct         Reimbursement_Product?

  // Can be either a WBS_Element or an Other_Reimbursement_Product_Reason, not both and not neither
  wbsElementId Int?
  wbsElement   WBS_Element?                        @relation(fields: [wbsElementId], references: [wbsElementId])
  otherReason  Other_Reimbursement_Product_Reason?
}

model Reimbursement_Product {
  reimbursementProductId       String                       @id @default(uuid())
  name                         String
  dateDeleted                  DateTime?
  cost                         Int
  reimbursementProductReasonId String                       @unique
  reimbursementProductReason   Reimbursement_Product_Reason @relation(fields: [reimbursementProductReasonId], references: [reimbursementProductReasonId])
  reimbursementRequestId       String
  reimbursementRequest         Reimbursement_Request        @relation(fields: [reimbursementRequestId], references: [reimbursementRequestId])
}

model Vendor {
  vendorId       String                  @id @default(uuid())
  dateCreated    DateTime                @default(now())
  dateDeleted    DateTime?
  name           String
  requests       Reimbursement_Request[]
  organizationId String
  organization   Organization            @relation(fields: [organizationId], references: [organizationId])

  @@unique([name, organizationId], name: "uniqueVendor")
}

model Account_Code {
  accountCodeId        String                  @id @default(uuid())
  name                 String
  code                 Int
  allowed              Boolean
  allowedRefundSources Club_Accounts[]
  requests             Reimbursement_Request[]
  dateDeleted          DateTime?
  organizationId       String
  organization         Organization            @relation(fields: [organizationId], references: [organizationId])

  @@unique([name, organizationId], name: "uniqueExpenseType")
}

model Reimbursement {
  reimbursementId String       @id @default(uuid())
  dateCreated     DateTime     @default(now())
  amount          Int
  userSubmittedId Int
  userSubmitted   User         @relation(fields: [userSubmittedId], references: [userId], name: "submitter")
  purchaserId     Int
  purchaser       User         @relation(fields: [purchaserId], references: [userId], name: "purchaser")
  organizationId  String
  organization    Organization @relation(fields: [organizationId], references: [organizationId])
}

model User_Secure_Settings {
  userSecureSettingsId String @id @default(uuid())
  nuid                 String @unique
  userId               Int    @unique
  user                 User   @relation(fields: [userId], references: [userId])
  street               String
  city                 String
  state                String
  zipcode              String
  phoneNumber          String @unique
}

model Unit {
  id             String       @id @default(uuid())
  name           String
  materials      Material[]
  userCreatedId  Int
  userCreated    User         @relation(name: "unitCreator", fields: [userCreatedId], references: [userId])
  dateCreated    DateTime     @default(now())
  organizationId String
  organization   Organization @relation(fields: [organizationId], references: [organizationId])

  @@unique([name, organizationId], name: "uniqueUnit")
}

model Assembly {
  assemblyId    String      @id @default(uuid())
  name          String
  pdmFileName   String?
  dateDeleted   DateTime?
  userDeleted   User?       @relation(fields: [userDeletedId], references: [userId], name: "assemblyDeleter")
  userDeletedId Int?
  dateCreated   DateTime
  userCreated   User        @relation(fields: [userCreatedId], references: [userId], name: "assemblyCreator")
  userCreatedId Int
  wbsElement    WBS_Element @relation(fields: [wbsElementId], references: [wbsElementId])
  wbsElementId  Int
  materials     Material[]
}

model Material {
  materialId             String          @id @default(uuid())
  assembly               Assembly?       @relation(fields: [assemblyId], references: [assemblyId])
  assemblyId             String?
  name                   String
  wbsElement             WBS_Element     @relation(fields: [wbsElementId], references: [wbsElementId])
  wbsElementId           Int
  dateDeleted            DateTime?
  userDeleted            User?           @relation(fields: [userDeletedId], references: [userId], name: "materialDeleter")
  userDeletedId          Int?
  dateCreated            DateTime
  userCreated            User            @relation(fields: [userCreatedId], references: [userId], name: "materialCreator")
  userCreatedId          Int
  status                 Material_Status
  materialType           Material_Type   @relation(fields: [materialTypeId], references: [id])
  materialTypeId         String
  manufacturer           Manufacturer    @relation(fields: [manufacturerId], references: [id])
  manufacturerId         String
  manufacturerPartNumber String
  pdmFileName            String?
  quantity               Decimal
  unit                   Unit?           @relation(fields: [unitId], references: [id])
  unitId                 String?
  price                  Int
  subtotal               Int
  linkUrl                String
  notes                  String?
}

model Material_Type {
  id             String       @id @default(uuid())
  name           String
  dateCreated    DateTime
  dateDeleted    DateTime?
  userCreatedId  Int
  userCreated    User         @relation(name: "materialTypeCreator", fields: [userCreatedId], references: [userId])
  materials      Material[]
  organizationId String
  organization   Organization @relation(fields: [organizationId], references: [organizationId])

  @@unique([name, organizationId], name: "uniqueMaterialType")
}

model Manufacturer {
  id             String       @id @default(uuid())
  name           String
  dateCreated    DateTime
  dateDeleted    DateTime?
  userCreatedId  Int
  userCreated    User         @relation(name: "manufacturerCreator", fields: [userCreatedId], references: [userId])
  materials      Material[]
  organizationId String
  organization   Organization @relation(fields: [organizationId], references: [organizationId])

  @@unique([name, organizationId], name: "uniqueManufacturer")
}

model Team_Type {
  teamTypeId     String          @id @default(uuid())
  name           String
  iconName       String
  designReviews  Design_Review[]
  team           Team[]
  organizationId String
  organization   Organization    @relation(fields: [organizationId], references: [organizationId])

  @@unique([name, organizationId], name: "uniqueTeamType")
}

model Design_Review {
  designReviewId           String               @id @default(uuid())
  dateScheduled            DateTime             @db.Date
  // Meeting times are an integer between 0 and 83 from 10am - 10pm (Monday - Sunday), eg. 0 = 10:00am Monday, 12 = 10:00am Tuesday
<<<<<<< HEAD
  meetingTimes     Int[]
  dateCreated      DateTime             @default(now()) @db.Timestamp(3)
  userCreated      User                 @relation(fields: [userCreatedId], references: [userId], name: "designReviewCreator")
  userCreatedId    Int
  status           Design_Review_Status
  teamType         Team_Type            @relation(fields: [teamTypeId], references: [teamTypeId])
  teamTypeId       String
  requiredMembers  User[]               @relation(name: "requiredAttendee")
  optionalMembers  User[]               @relation(name: "optionalAttendee")
  confirmedMembers User[]               @relation(name: "confirmedAttendee")
  deniedMembers    User[]               @relation(name: "deniedAttendee")
  location         String?
  isOnline         Boolean
  isInPerson       Boolean
  zoomLink         String?
  attendees        User[]               @relation(name: "userAttended")
  dateDeleted      DateTime?            @db.Timestamp(3)
  userDeleted      User?                @relation(fields: [userDeletedId], references: [userId], name: "designReviewDeleter")
  userDeletedId    Int?
  docTemplateLink  String?
  wbsElementId     Int
  wbsElement       WBS_Element          @relation(fields: [wbsElementId], references: [wbsElementId])
=======
  meetingTimes             Int[]
  dateCreated              DateTime             @default(now()) @db.Timestamp(3)
  userCreated              User                 @relation(fields: [userCreatedId], references: [userId], name: "designReviewCreator")
  userCreatedId            Int
  status                   Design_Review_Status
  teamType                 TeamType             @relation(fields: [teamTypeId], references: [teamTypeId])
  teamTypeId               String
  requiredMembers          User[]               @relation(name: "requiredAttendee")
  optionalMembers          User[]               @relation(name: "optionalAttendee")
  confirmedMembers         User[]               @relation(name: "confirmedAttendee")
  deniedMembers            User[]               @relation(name: "deniedAttendee")
  location                 String?
  isOnline                 Boolean
  isInPerson               Boolean
  zoomLink                 String?
  attendees                User[]               @relation(name: "userAttended")
  dateDeleted              DateTime?            @db.Timestamp(3)
  userDeleted              User?                @relation(fields: [userDeletedId], references: [userId], name: "designReviewDeleter")
  userDeletedId            Int?
  docTemplateLink          String?
  wbsElementId             Int
  wbsElement               WBS_Element          @relation(fields: [wbsElementId], references: [wbsElementId])
  notificationSlackThreads Message_Info[]
>>>>>>> 4d383ae5
}

model Schedule_Settings {
  drScheduleSettingsId String @id @default(uuid())
  personalGmail        String
  personalZoomLink     String
  // Availibilies are integers between 0 and 83 from 10am - 10pm (Monday - Sunday) see meetingTime field in Design_Review
  availability         Int[]
  User                 User   @relation(fields: [userId], references: [userId])
  userId               Int    @unique
}

model Meeting {
  meetingId    String @id @default(uuid())
  title        String
  // meetingTimes are integers between 0 and 83 representing time after from 10am - 10pm (from Monday - Sunday) see meetingTime field in Design_Review
  meetingTimes Int[]
  team         Team?  @relation(fields: [teamId], references: [teamId])
  teamId       String
}

model Wbs_Proposed_Changes {
<<<<<<< HEAD
  wbsProposedChangesId             String                         @id @default(uuid())
  name                             String
  status                           WBS_Element_Status
  leadId                           Int?
  lead                             User?                          @relation(name: "wbslead", fields: [leadId], references: [userId])
  managerId                        Int?
  manager                          User?                          @relation(name: "wbsmanager", fields: [managerId], references: [userId])
  links                            Link[]                         @relation(name: "proposedChangeLinks")
  changeRequest                    Scope_CR                       @relation(fields: [changeRequestId], references: [scopeCrId])
  changeRequestId                  Int                            @unique
  projectProposedChanges           Project_Proposed_Changes?      @relation(name: "projectProposedChanges")
  workPackageProposedChanges       Work_Package_Proposed_Changes? @relation(name: "wpProposedChanges")
  proposedDescriptionBulletChanges Description_Bullet[]           @relation(name: "proposedDescriptionBulletChanges")
  dateDeleted                      DateTime?
=======
  wbsProposedChangesId       String                         @id @default(uuid())
  name                       String
  status                     WBS_Element_Status
  leadId                     Int?
  lead                       User?                          @relation(name: "wbsProjectLead", fields: [leadId], references: [userId])
  managerId                  Int?
  manager                    User?                          @relation(name: "wbsProjectManager", fields: [managerId], references: [userId])
  links                      Link[]                         @relation(name: "proposedChangeLinks")
  changeRequest              Scope_CR                       @relation(fields: [changeRequestId], references: [scopeCrId])
  changeRequestId            Int                            @unique
  projectProposedChanges     Project_Proposed_Changes?      @relation(name: "projectProposedChanges")
  workPackageProposedChanges Work_Package_Proposed_Changes? @relation(name: "wpProposedChanges")
  dateDeleted                DateTime?
>>>>>>> 4d383ae5
}

model Project_Proposed_Changes {
  projectProposedChangesId String               @id @default(uuid())
  budget                   Int
  summary                  String
  rules                    String[]
  teams                    Team[]               @relation(name: "proposedProjectTeams")
  wbsProposedChanges       Wbs_Proposed_Changes @relation(name: "projectProposedChanges", fields: [wbsProposedChangesId], references: [wbsProposedChangesId])
  wbsProposedChangesId     String               @unique
  carId                    String?
  car                      Car?                 @relation(fields: [carId], references: [carId])
}

model Work_Package_Proposed_Changes {
  workPackageProposedChangesId String               @id @default(uuid())
  startDate                    DateTime             @db.Date
  duration                     Int
  blockedBy                    WBS_Element[]        @relation(name: "proposedBlockedBy")
  stage                        Work_Package_Stage?
  wbsProposedChanges           Wbs_Proposed_Changes @relation(name: "wpProposedChanges", fields: [wbsProposedChangesId], references: [wbsProposedChangesId])
  wbsProposedChangesId         String               @unique
}

model Work_Package_Template {
  workPackageTemplateId String                  @id @default(uuid())
  templateName          String
  templateNotes         String
  workPackageName       String?
  stage                 Work_Package_Stage?
  duration              Int?
  blockedBy             Work_Package_Template[] @relation("blocking")
  blocking              Work_Package_Template[] @relation("blocking")
  descriptionBullets    Description_Bullet[]
  dateCreated           DateTime
  userCreated           User                    @relation(fields: [userCreatedId], references: [userId], name: "workPackageTemplateCreator")
  userCreatedId         Int
  dateDeleted           DateTime?
  userDeleted           User?                   @relation(fields: [userDeletedId], references: [userId], name: "workPackageTemplateDeleter")
  userDeletedId         Int?
  organizationId        String
  organization          Organization            @relation(fields: [organizationId], references: [organizationId])
}

model Car {
  carId       String   @id @default(uuid())
  dateCreated DateTime @default(now())

  // Relation references
  projects               Project[]
  projectProposedChanges Project_Proposed_Changes[]
  wbsElementId           Int                        @unique
  wbsElement             WBS_Element                @relation(fields: [wbsElementId], references: [wbsElementId])
}

model Organization {
  organizationId String    @id @default(uuid())
  name           String
  dateCreated    DateTime  @default(now())
  userCreatedId  Int
  userCreated    User      @relation(fields: [userCreatedId], references: [userId], name: "organizationCreator")
  dateDeleted    DateTime?
  userDeletedId  Int?
  userDeleted    User?     @relation(fields: [userDeletedId], references: [userId], name: "organizationDeleter")

  // Relation references
  wbsElements            WBS_Element[]
  users                  User[]                    @relation(name: "organizationMembers")
  linkTypes              Link_Type[]
  materialTypes          Material_Type[]
  manufacturers          Manufacturer[]
  teamTypes              Team_Type[]
  teams                  Team[]
  vendors                Vendor[]
  expenseTypes           Account_Code[]
  reimbursements         Reimbursement[]
  units                  Unit[]
  descriptionBulletTypes Description_Bullet_Type[]
  workPackageTemplates   Work_Package_Template[]
  Role                   Role[]
}<|MERGE_RESOLUTION|>--- conflicted
+++ resolved
@@ -377,7 +377,6 @@
 }
 
 model Work_Package {
-<<<<<<< HEAD
   workPackageId  Int                 @id @default(autoincrement())
   wbsElementId   Int                 @unique
   wbsElement     WBS_Element         @relation(fields: [wbsElementId], references: [wbsElementId])
@@ -438,45 +437,6 @@
   organization       Organization         @relation(fields: [organizationId], references: [organizationId])
 
   @@unique([name, organizationId], name: "uniqueDescriptionBulletType")
-=======
-  workPackageId      Int                  @id @default(autoincrement())
-  wbsElementId       Int                  @unique
-  wbsElement         WBS_Element          @relation(fields: [wbsElementId], references: [wbsElementId])
-  projectId          Int
-  project            Project              @relation(fields: [projectId], references: [projectId])
-  orderInProject     Int
-  startDate          DateTime
-  duration           Int
-  blockedBy          WBS_Element[]        @relation(name: "blockedBy")
-  expectedActivities Description_Bullet[] @relation(name: "workPackageExpectedActivities")
-  deliverables       Description_Bullet[] @relation(name: "workPackageDeliverables")
-  stage              Work_Package_Stage?
-}
-
-model LinkType {
-  name        String   @id @unique
-  dateCreated DateTime @default(now())
-  creatorId   Int
-  iconName    String
-  required    Boolean
-  creator     User     @relation(name: "linkTypeCreator", fields: [creatorId], references: [userId])
-  links       Link[]   @relation(name: "linkTypes")
-}
-
-model Link {
-  linkId                                   String                @id @default(uuid())
-  url                                      String
-  creatorId                                Int
-  creator                                  User                  @relation(name: "linkCreator", fields: [creatorId], references: [userId])
-  dateCreated                              DateTime              @default(now())
-  dateDeleted                              DateTime?
-  linkTypeName                             String
-  linkType                                 LinkType              @relation(name: "linkTypes", fields: [linkTypeName], references: [name])
-  wbsElementId                             Int?
-  wbsElment                                WBS_Element?          @relation(name: "links", fields: [wbsElementId], references: [wbsElementId])
-  Wbs_Proposed_Changes                     Wbs_Proposed_Changes? @relation(name: "proposedChangeLinks", fields: [wbs_Proposed_ChangesWbsProposedChangesId], references: [wbsProposedChangesId])
-  wbs_Proposed_ChangesWbsProposedChangesId String?
->>>>>>> 4d383ae5
 }
 
 model Description_Bullet {
@@ -734,7 +694,6 @@
   designReviewId           String               @id @default(uuid())
   dateScheduled            DateTime             @db.Date
   // Meeting times are an integer between 0 and 83 from 10am - 10pm (Monday - Sunday), eg. 0 = 10:00am Monday, 12 = 10:00am Tuesday
-<<<<<<< HEAD
   meetingTimes     Int[]
   dateCreated      DateTime             @default(now()) @db.Timestamp(3)
   userCreated      User                 @relation(fields: [userCreatedId], references: [userId], name: "designReviewCreator")
@@ -757,31 +716,7 @@
   docTemplateLink  String?
   wbsElementId     Int
   wbsElement       WBS_Element          @relation(fields: [wbsElementId], references: [wbsElementId])
-=======
-  meetingTimes             Int[]
-  dateCreated              DateTime             @default(now()) @db.Timestamp(3)
-  userCreated              User                 @relation(fields: [userCreatedId], references: [userId], name: "designReviewCreator")
-  userCreatedId            Int
-  status                   Design_Review_Status
-  teamType                 TeamType             @relation(fields: [teamTypeId], references: [teamTypeId])
-  teamTypeId               String
-  requiredMembers          User[]               @relation(name: "requiredAttendee")
-  optionalMembers          User[]               @relation(name: "optionalAttendee")
-  confirmedMembers         User[]               @relation(name: "confirmedAttendee")
-  deniedMembers            User[]               @relation(name: "deniedAttendee")
-  location                 String?
-  isOnline                 Boolean
-  isInPerson               Boolean
-  zoomLink                 String?
-  attendees                User[]               @relation(name: "userAttended")
-  dateDeleted              DateTime?            @db.Timestamp(3)
-  userDeleted              User?                @relation(fields: [userDeletedId], references: [userId], name: "designReviewDeleter")
-  userDeletedId            Int?
-  docTemplateLink          String?
-  wbsElementId             Int
-  wbsElement               WBS_Element          @relation(fields: [wbsElementId], references: [wbsElementId])
   notificationSlackThreads Message_Info[]
->>>>>>> 4d383ae5
 }
 
 model Schedule_Settings {
@@ -804,7 +739,6 @@
 }
 
 model Wbs_Proposed_Changes {
-<<<<<<< HEAD
   wbsProposedChangesId             String                         @id @default(uuid())
   name                             String
   status                           WBS_Element_Status
@@ -819,21 +753,6 @@
   workPackageProposedChanges       Work_Package_Proposed_Changes? @relation(name: "wpProposedChanges")
   proposedDescriptionBulletChanges Description_Bullet[]           @relation(name: "proposedDescriptionBulletChanges")
   dateDeleted                      DateTime?
-=======
-  wbsProposedChangesId       String                         @id @default(uuid())
-  name                       String
-  status                     WBS_Element_Status
-  leadId                     Int?
-  lead                       User?                          @relation(name: "wbsProjectLead", fields: [leadId], references: [userId])
-  managerId                  Int?
-  manager                    User?                          @relation(name: "wbsProjectManager", fields: [managerId], references: [userId])
-  links                      Link[]                         @relation(name: "proposedChangeLinks")
-  changeRequest              Scope_CR                       @relation(fields: [changeRequestId], references: [scopeCrId])
-  changeRequestId            Int                            @unique
-  projectProposedChanges     Project_Proposed_Changes?      @relation(name: "projectProposedChanges")
-  workPackageProposedChanges Work_Package_Proposed_Changes? @relation(name: "wpProposedChanges")
-  dateDeleted                DateTime?
->>>>>>> 4d383ae5
 }
 
 model Project_Proposed_Changes {
