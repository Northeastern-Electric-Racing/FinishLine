--- conflicted
+++ resolved
@@ -109,18 +109,6 @@
 }
 
 model User {
-<<<<<<< HEAD
-  userId                          String                    @id @default(uuid())
-  firstName                       String
-  lastName                        String
-  googleAuthId                    String                    @unique
-  email                           String                    @unique
-  emailId                         String?                   @unique
-  roles                           Role[]
-  userSettings                    User_Settings?
-  userSecureSettings              User_Secure_Settings?
-  
-=======
   userId             String                @id @default(uuid())
   firstName          String
   lastName           String
@@ -131,7 +119,6 @@
   userSettings       User_Settings?
   userSecureSettings User_Secure_Settings?
 
->>>>>>> ac0a495d
   // Relation references
   submittedChangeRequests         Change_Request[]          @relation(name: "submittedChangeRequests")
   reviewedChangeRequests          Change_Request[]          @relation(name: "reviewedChangeRequests")
@@ -876,7 +863,7 @@
   treasurer             User?     @relation(name: "treasurer", fields: [treasurerId], references: [userId])
   advisor               User?     @relation(name: "advisor", fields: [advisorId], references: [userId])
   advisorId             String?
-  description    String
+  description           String
   applyInterestImageId  String?   @unique
   exploreAsGuestImageId String?   @unique
 
