// This file is part of NER's FinishLine and licensed under GNU AGPLv3.
// See the LICENSE file in the repository root folder for details.

datasource db {
  provider = "postgresql"
  url      = env("DATABASE_URL")
}

generator client {
  provider = "prisma-client-js"
}

enum CR_Type {
  ISSUE
  DEFINITION_CHANGE
  OTHER
  STAGE_GATE
  ACTIVATION
}

enum Task_Priority {
  LOW
  MEDIUM
  HIGH
}

enum Task_Status {
  IN_BACKLOG
  IN_PROGRESS
  DONE
}

enum WBS_Element_Status {
  INACTIVE
  ACTIVE
  COMPLETE
}

enum Role {
  APP_ADMIN
  ADMIN
  HEAD
  LEADERSHIP
  MEMBER
  GUEST
}

enum Theme {
  LIGHT
  DARK
}

enum Scope_CR_Why_Type {
  ESTIMATION
  SCHOOL
  DESIGN
  MANUFACTURING
  RULES
  INITIALIZATION
  COMPETITION
  MAINTENANCE
  OTHER_PROJECT
  OTHER
}

enum Work_Package_Stage {
  RESEARCH
  DESIGN
  MANUFACTURING
  INSTALL
  TESTING
}

model User {
  userId                     Int                     @id @default(autoincrement())
  firstName                  String
  lastName                   String
  googleAuthId               String                  @unique
  email                      String                  @unique
  emailId                    String?                 @unique
  role                       Role                    @default(GUEST)
  userSettings               User_Settings?
  userSecureSettings         User_Secure_Settings?
  // Relation references
  submittedChangeRequests    Change_Request[]        @relation(name: "submittedChangeRequests")
  reviewedChangeRequests     Change_Request[]        @relation(name: "reviewedChangeRequests")
  deletedChangeRequests      Change_Request[]        @relation(name: "deletedChangeRequests")
  changeRequestsToReview     Change_Request[]        @relation(name: "requestedChangeRequestReviewers")
  markedAsProjectLead        Activation_CR[]         @relation(name: "markAsProjectLead")
  markedAsProjectManager     Activation_CR[]         @relation(name: "markAsProjectManager")
  changes                    Change[]
  projectLead                WBS_Element[]           @relation(name: "projectLead")
  projectManager             WBS_Element[]           @relation(name: "projectManager")
  Session                    Session[]
  teamsAsMember              Team[]                  @relation(name: "teamsAsMember")
  teamAsHead                 Team?                   @relation(name: "teamAsHead")
  teamsAsLead                Team[]                  @relation(name: "teamsAsLead")
  deletedWBSElements         WBS_Element[]           @relation(name: "deletedWbsElements")
  checkedDescriptionBullets  Description_Bullet[]    @relation(name: "checkDescriptionBullets")
  createdProposedSolutions   Proposed_Solution[]
  createdTasks               Task[]                  @relation(name: "createdBy")
  deletedTasks               Task[]                  @relation(name: "deletedBy")
  assignedTasks              Task[]                  @relation(name: "assignedTo")
  favoriteProjects           Project[]               @relation(name: "favoritedBy")
  reimbursementRequests      Reimbursement_Request[] @relation(name: "reimbursementRequestRecipient")
  reimbursementStatuses      Reimbursement_Status[]
  reimbursements             Reimbursement[]         @relation(name: "purchaser")
  submittedReimbursements    Reimbursement[]         @relation(name: "submitter")
  createdLinks               Link[]                  @relation(name: "linkCreator")
  createdLinkTypes           LinkType[]              @relation(name: "linkTypeCreator")
  deletedReceipts            Receipt[]               @relation(name: "deletedReceipts")
  createdReceipts            Receipt[]               @relation(name: "receiptsCreatedBy")
  deletedAssemblies          Assembly[]              @relation(name: "assemblyDeleter")
  createdAssemblies          Assembly[]              @relation(name: "assemblyCreator")
  deletedMaterials           Material[]              @relation(name: "materialDeleter")
  createdMaterials           Material[]              @relation(name: "materialCreator")
  archivedTeams              Team[]                  @relation(name: "userArchived")
  createdMaterialTypes       Material_Type[]         @relation(name: "materialTypeCreator")
  createdManufacturers       Manufacturer[]          @relation(name: "manufacturerCreator")
  requiredDesignReviews      Design_Review[]         @relation(name: "requiredAttendee")
  optionalDesignReviews      Design_Review[]         @relation(name: "optionalAttendee")
  userConfirmedDesignReviews Design_Review[]         @relation(name: "confirmedAttendee")
  userDeniedDesignReviews    Design_Review[]         @relation(name: "deniedAttendee")
  attendedDesignReviews      Design_Review[]         @relation(name: "userAttended")
  createdDesignReviews       Design_Review[]         @relation(name: "designReviewCreator")
  deletedDesignReviews       Design_Review[]         @relation(name: "designReviewDeleter")
  drScheduleSettings         Schedule_Settings?
  createdWorkPackageTemplate Work_Package_Template[] @relation(name: "workPackageTemplateCreator")
  deletedWorkPackageTemplate Work_Package_Template[] @relation(name: "workPackageTemplateDeleter")
  wbsProposedProjectLead     Wbs_Proposed_Changes[]  @relation(name: "wbsProjectLead")
  wbsProposedProjectManager  Wbs_Proposed_Changes[]  @relation(name: "wbsProjectManager")
}

model Team {
  teamId                 String                     @id @default(uuid())
  teamName               String
  slackId                String
  description            String                     @default("")
  projects               Project[]                  @relation(name: "assignedBy")
  members                User[]                     @relation(name: "teamsAsMember")
  leads                  User[]                     @relation(name: "teamsAsLead")
  headId                 Int                        @unique
  head                   User                       @relation(name: "teamAsHead", fields: [headId], references: [userId])
  dateArchived           DateTime?
  userArchivedId         Int?
  userArchived           User?                      @relation(name: "userArchived", fields: [userArchivedId], references: [userId])
  meetings               Meeting[]
<<<<<<< HEAD
  proposedProjectChanges Project_Proposed_Changes[] @relation(name: "proposedProjectTeams")
  teamType               TeamType?                  @relation(fields: [teamTypeId], references: [teamTypeId])
  teamTypeId             String?
=======
  projectProposedChanges Project_Proposed_Changes[] @relation(name: "proposedProjectTeams")
>>>>>>> 298dc1ed
}

model Session {
  sessionId  Int      @id @default(autoincrement())
  userId     Int
  user       User     @relation(fields: [userId], references: [userId])
  created    DateTime @default(now())
  deviceInfo String?
}

model User_Settings {
  id           String @id @default(uuid())
  userId       Int    @unique
  user         User   @relation(fields: [userId], references: [userId])
  defaultTheme Theme  @default(DARK)
  slackId      String @default("")
}

model Change_Request {
  crId                     Int            @id @default(autoincrement())
  submitterId              Int
  submitter                User           @relation(name: "submittedChangeRequests", fields: [submitterId], references: [userId])
  dateSubmitted            DateTime       @default(now())
  dateDeleted              DateTime?
  wbsElementId             Int
  wbsElement               WBS_Element    @relation(fields: [wbsElementId], references: [wbsElementId])
  type                     CR_Type
  reviewerId               Int?
  reviewer                 User?          @relation(name: "reviewedChangeRequests", fields: [reviewerId], references: [userId])
  requestedReviewers       User[]         @relation(name: "requestedChangeRequestReviewers")
  deletedByUserId          Int?
  deletedBy                User?          @relation(name: "deletedChangeRequests", fields: [deletedByUserId], references: [userId])
  dateReviewed             DateTime?
  accepted                 Boolean?
  reviewNotes              String?
  changes                  Change[]
  scopeChangeRequest       Scope_CR?
  stageGateChangeRequest   Stage_Gate_CR?
  activationChangeRequest  Activation_CR?
  notificationSlackThreads Message_Info[]
}

model Message_Info {
  messageInfoId   String         @id @default(uuid())
  channelId       String
  timestamp       String
  changeRequestId Int
  changeRequest   Change_Request @relation(fields: [changeRequestId], references: [crId])
}

model Scope_CR {
  scopeCrId            Int                   @id @default(autoincrement())
  changeRequestId      Int                   @unique
  changeRequest        Change_Request        @relation(fields: [changeRequestId], references: [crId])
  what                 String
  why                  Scope_CR_Why[]
  scopeImpact          String
  timelineImpact       Int
  budgetImpact         Int
  proposedSolutions    Proposed_Solution[]
  wbsProposedChangesId String?
  wbsProposedChanges   Wbs_Proposed_Changes?
}

model Proposed_Solution {
  proposedSolutionId String   @id @default(uuid())
  description        String
  timelineImpact     Int
  budgetImpact       Int
  scopeImpact        String
  changeRequest      Scope_CR @relation(fields: [changeRequestId], references: [scopeCrId])
  changeRequestId    Int
  createdByUserId    Int
  createdBy          User     @relation(fields: [createdByUserId], references: [userId])
  dateCreated        DateTime @default(now())
  approved           Boolean  @default(false)
}

model Scope_CR_Why {
  scopeCrWhyId Int               @id @default(autoincrement())
  scopeCrId    Int
  scopeCr      Scope_CR          @relation(fields: [scopeCrId], references: [scopeCrId])
  type         Scope_CR_Why_Type
  explain      String
}

model Stage_Gate_CR {
  stageGateCrId   Int            @id @default(autoincrement())
  changeRequestId Int            @unique
  changeRequest   Change_Request @relation(fields: [changeRequestId], references: [crId])
  leftoverBudget  Int
  confirmDone     Boolean
}

model Activation_CR {
  activationCrId   Int            @id @default(autoincrement())
  changeRequestId  Int            @unique
  changeRequest    Change_Request @relation(fields: [changeRequestId], references: [crId])
  projectLeadId    Int
  projectLead      User           @relation(name: "markAsProjectLead", fields: [projectLeadId], references: [userId])
  projectManagerId Int
  projectManager   User           @relation(name: "markAsProjectManager", fields: [projectManagerId], references: [userId])
  startDate        DateTime
  confirmDetails   Boolean
}

model Change {
  changeId        Int            @id @default(autoincrement())
  changeRequestId Int
  changeRequest   Change_Request @relation(fields: [changeRequestId], references: [crId])
  dateImplemented DateTime       @default(now())
  implementerId   Int
  implementer     User           @relation(fields: [implementerId], references: [userId])
  wbsElementId    Int
  wbsElement      WBS_Element    @relation(fields: [wbsElementId], references: [wbsElementId])
  detail          String
}

model WBS_Element {
  wbsElementId                Int                             @id @default(autoincrement())
  dateCreated                 DateTime                        @default(now())
  dateDeleted                 DateTime?
  carNumber                   Int
  projectNumber               Int
  workPackageNumber           Int
  name                        String
  status                      WBS_Element_Status              @default(INACTIVE)
  projectLeadId               Int?
  projectLead                 User?                           @relation(name: "projectLead", fields: [projectLeadId], references: [userId])
  projectManagerId            Int?
  projectManager              User?                           @relation(name: "projectManager", fields: [projectManagerId], references: [userId])
  changeRequests              Change_Request[]
  changes                     Change[]
  deletedByUserId             Int?
  deletedBy                   User?                           @relation(name: "deletedWbsElements", fields: [deletedByUserId], references: [userId])
  project                     Project?
  workPackage                 Work_Package?
  blocking                    Work_Package[]                  @relation("blockedBy")
  tasks                       Task[]
  links                       Link[]                          @relation(name: "links")
  assemblies                  Assembly[]
  materials                   Material[]
  reimbursementProductReasons Reimbursement_Product_Reason[]
  designReviews               Design_Review[]
  proposedBlockedByChanges    Work_Package_Proposed_Changes[] @relation(name: "blockedBy")

  @@unique([carNumber, projectNumber, workPackageNumber], name: "wbsNumber")
}

model Project {
  projectId        Int                  @id @default(autoincrement())
  wbsElementId     Int                  @unique
  wbsElement       WBS_Element          @relation(fields: [wbsElementId], references: [wbsElementId])
  budget           Int                  @default(0)
  summary          String
  rules            String[]
  goals            Description_Bullet[] @relation(name: "projectGoals")
  features         Description_Bullet[] @relation(name: "projectFeatures")
  otherConstraints Description_Bullet[] @relation(name: "projectOtherConstraints")
  workPackages     Work_Package[]
  teams            Team[]               @relation(name: "assignedBy")
  favoritedBy      User[]               @relation(name: "favoritedBy")
}

model Work_Package {
  workPackageId      Int                  @id @default(autoincrement())
  wbsElementId       Int                  @unique
  wbsElement         WBS_Element          @relation(fields: [wbsElementId], references: [wbsElementId])
  projectId          Int
  project            Project              @relation(fields: [projectId], references: [projectId])
  orderInProject     Int
  startDate          DateTime
  duration           Int
  blockedBy          WBS_Element[]        @relation(name: "blockedBy")
  expectedActivities Description_Bullet[] @relation(name: "workPackageExpectedActivities")
  deliverables       Description_Bullet[] @relation(name: "workPackageDeliverables")
  stage              Work_Package_Stage?
}

model LinkType {
  name        String     @id @unique
  dateCreated DateTime   @default(now())
  creatorId   Int
  iconName    String
  required    Boolean
  creator     User       @relation(name: "linkTypeCreator", fields: [creatorId], references: [userId])
  links       Link[]     @relation(name: "linkTypes")
  linkInfos   LinkInfo[] @relation(name: "linkInfoTypes")
}

model Link {
  linkId       String      @id @default(uuid())
  url          String
  creatorId    Int
  creator      User        @relation(name: "linkCreator", fields: [creatorId], references: [userId])
  dateCreated  DateTime    @default(now())
  dateDeleted  DateTime?
  linkTypeName String
  linkType     LinkType    @relation(name: "linkTypes", fields: [linkTypeName], references: [name])
  wbsElementId Int
  wbsElment    WBS_Element @relation(name: "links", fields: [wbsElementId], references: [wbsElementId])
}

model LinkInfo {
  linkInfoId          String                @id @default(uuid())
  url                 String
  linkTypeName        String
  linkType            LinkType              @relation(name: "linkInfoTypes", fields: [linkTypeName], references: [name])
  proposedWbsChangeId String?
  wbsProposedChanges  Wbs_Proposed_Changes? @relation(name: "proposedChangeLinkInfos", fields: [proposedWbsChangeId], references: [wbsProposedChangesId])
}

model Description_Bullet {
  descriptionId                            Int                            @id @default(autoincrement())
  dateAdded                                DateTime                       @default(now())
  userCheckedId                            Int?
  userChecked                              User?                          @relation(name: "checkDescriptionBullets", fields: [userCheckedId], references: [userId])
  dateTimeChecked                          DateTime?
  dateDeleted                              DateTime?
  detail                                   String
  // Relation references
  projectIdGoals                           Int?
  projectGoals                             Project?                       @relation(name: "projectGoals", fields: [projectIdGoals], references: [projectId])
  projectIdFeatures                        Int?
  projectFeatures                          Project?                       @relation(name: "projectFeatures", fields: [projectIdFeatures], references: [projectId])
  projectIdOtherConstraints                Int?
  projectOtherConstraints                  Project?                       @relation(name: "projectOtherConstraints", fields: [projectIdOtherConstraints], references: [projectId])
  workPackageIdExpectedActivities          Int?
  workPackageExpectedActivities            Work_Package?                  @relation(name: "workPackageExpectedActivities", fields: [workPackageIdExpectedActivities], references: [workPackageId])
  workPackageIdDeliverables                Int?
  workPackageDeliverables                  Work_Package?                  @relation(name: "workPackageDeliverables", fields: [workPackageIdDeliverables], references: [workPackageId])
  projectProposedChangesGoalsId            String?
  projectProposedChangesGoals              Project_Proposed_Changes?      @relation(name: "proposedProjectGoals", fields: [projectProposedChangesGoalsId], references: [projectProposedChangesId])
  projectProposedChangesFeaturesId         String?
  projectProposedChangesFeatures           Project_Proposed_Changes?      @relation(name: "proposedProjectFeatures", fields: [projectProposedChangesFeaturesId], references: [projectProposedChangesId])
  projectProposedChangesOtherConstraintsId String?
  projectProposedChangesOtherConstraints   Project_Proposed_Changes?      @relation(name: "proposedProjectOtherConstraints", fields: [projectProposedChangesOtherConstraintsId], references: [projectProposedChangesId])
  wpProposedChangesExpectedActivitiesId    String?
  wpProposedChangesExpectedActivities      Work_Package_Proposed_Changes? @relation(name: "workPackageExpectedActivities", fields: [wpProposedChangesExpectedActivitiesId], references: [workPackageProposedChangesId])
  wpProposedChangesDeliverablesId          String?
  wpProposedChangesDeliverables            Work_Package_Proposed_Changes? @relation(name: "workPackageDeliverables", fields: [wpProposedChangesDeliverablesId], references: [workPackageProposedChangesId])
}

model Task {
  taskId          String        @id @default(uuid())
  title           String
  notes           String
  deadline        DateTime
  assignees       User[]        @relation(name: "assignedTo")
  priority        Task_Priority
  status          Task_Status
  deletedBy       User?         @relation(name: "deletedBy", fields: [deletedByUserId], references: [userId])
  deletedByUserId Int?
  dateDeleted     DateTime?
  createdBy       User          @relation(name: "createdBy", fields: [createdByUserId], references: [userId])
  createdByUserId Int
  dateCreated     DateTime      @default(now())
  wbsElement      WBS_Element   @relation(fields: [wbsElementId], references: [wbsElementId])
  wbsElementId    Int
}

enum Club_Accounts {
  CASH
  BUDGET
}

enum Reimbursement_Status_Type {
  PENDING_FINANCE
  SABO_SUBMITTED
  ADVISOR_APPROVED
  REIMBURSED
  DENIED
}

model Reimbursement_Status {
  reimbursementStatusId  Int                       @id @default(autoincrement())
  type                   Reimbursement_Status_Type
  userId                 Int
  user                   User                      @relation(fields: [userId], references: [userId])
  dateCreated            DateTime                  @default(now())
  reimbursementRequestId String
  reimbursementRequest   Reimbursement_Request     @relation(fields: [reimbursementRequestId], references: [reimbursementRequestId])
}

model Receipt {
  receiptId              String                @id @default(uuid())
  googleFileId           String                @unique
  name                   String
  deletedByUserId        Int?
  deletedBy              User?                 @relation(name: "deletedReceipts", fields: [deletedByUserId], references: [userId])
  dateDeleted            DateTime?
  createdBy              User                  @relation(name: "receiptsCreatedBy", fields: [createdByUserId], references: [userId])
  createdByUserId        Int
  dateCreated            DateTime              @default(now())
  reimbursementRequestId String
  reimbursementRequest   Reimbursement_Request @relation(fields: [reimbursementRequestId], references: [reimbursementRequestId])
}

model Reimbursement_Request {
  reimbursementRequestId String                  @id @default(uuid())
  identifier             Int                     @unique @default(autoincrement())
  saboId                 Int?                    @unique
  dateCreated            DateTime                @default(now())
  dateDeleted            DateTime?
  dateOfExpense          DateTime
  reimbursementStatuses  Reimbursement_Status[]
  recipientId            Int
  recipient              User                    @relation(name: "reimbursementRequestRecipient", fields: [recipientId], references: [userId])
  vendorId               String
  vendor                 Vendor                  @relation(fields: [vendorId], references: [vendorId])
  account                Club_Accounts
  totalCost              Int
  receiptPictures        Receipt[]
  reimbursementProducts  Reimbursement_Product[]
  dateDelivered          DateTime?
  expenseTypeId          String
  expenseType            Expense_Type            @relation(fields: [expenseTypeId], references: [expenseTypeId])
}

enum Other_Reimbursement_Product_Reason {
  TOOLS_AND_EQUIPMENT
  COMPETITION
  CONSUMABLES
  GENERAL_STOCK
  SUBSCRIPTIONS_AND_MEMBERSHIPS
}

model Reimbursement_Product_Reason {
  reimbursementProductReasonId String                              @id @default(uuid())
  wbsElementId                 Int?
  wbsElement                   WBS_Element?                        @relation(fields: [wbsElementId], references: [wbsElementId])
  otherReason                  Other_Reimbursement_Product_Reason?
  reimbursementProduct         Reimbursement_Product?
}

model Reimbursement_Product {
  reimbursementProductId       String                       @id @default(uuid())
  name                         String
  dateDeleted                  DateTime?
  cost                         Int
  reimbursementProductReasonId String                       @unique
  reimbursementProductReason   Reimbursement_Product_Reason @relation(fields: [reimbursementProductReasonId], references: [reimbursementProductReasonId])
  reimbursementRequestId       String
  reimbursementRequest         Reimbursement_Request        @relation(fields: [reimbursementRequestId], references: [reimbursementRequestId])
}

model Vendor {
  vendorId    String                  @id @default(uuid())
  dateCreated DateTime                @default(now())
  dateDeleted DateTime?
  name        String                  @unique
  requests    Reimbursement_Request[]
}

model Expense_Type {
  expenseTypeId        String                  @id @default(uuid())
  name                 String
  code                 Int
  allowed              Boolean
  allowedRefundSources Club_Accounts[]
  requests             Reimbursement_Request[]
  dateDeleted          DateTime?
}

model Reimbursement {
  reimbursementId String   @id @default(uuid())
  dateCreated     DateTime @default(now())
  amount          Int
  userSubmittedId Int
  userSubmitted   User     @relation(fields: [userSubmittedId], references: [userId], name: "submitter")
  purchaserId     Int
  purchaser       User     @relation(fields: [purchaserId], references: [userId], name: "purchaser")
}

model User_Secure_Settings {
  userSecureSettingsId String @id @default(uuid())
  nuid                 String @unique
  userId               Int    @unique
  user                 User   @relation(fields: [userId], references: [userId])
  street               String
  city                 String
  state                String
  zipcode              String
  phoneNumber          String @unique
}

enum Material_Status {
  RECEIVED
  ORDERED
  SHIPPED
  UNORDERED
}

model Unit {
  name      String     @id
  materials Material[]
}

model Assembly {
  assemblyId    String      @id @default(uuid())
  name          String
  pdmFileName   String?
  dateDeleted   DateTime?
  userDeleted   User?       @relation(fields: [userDeletedId], references: [userId], name: "assemblyDeleter")
  userDeletedId Int?
  dateCreated   DateTime
  userCreated   User        @relation(fields: [userCreatedId], references: [userId], name: "assemblyCreator")
  userCreatedId Int
  wbsElement    WBS_Element @relation(fields: [wbsElementId], references: [wbsElementId])
  wbsElementId  Int
  materials     Material[]
}

model Material {
  materialId             String          @id @default(uuid())
  assembly               Assembly?       @relation(fields: [assemblyId], references: [assemblyId])
  assemblyId             String?
  name                   String
  wbsElement             WBS_Element     @relation(fields: [wbsElementId], references: [wbsElementId])
  wbsElementId           Int
  dateDeleted            DateTime?
  userDeleted            User?           @relation(fields: [userDeletedId], references: [userId], name: "materialDeleter")
  userDeletedId          Int?
  dateCreated            DateTime
  userCreated            User            @relation(fields: [userCreatedId], references: [userId], name: "materialCreator")
  userCreatedId          Int
  status                 Material_Status
  materialType           Material_Type   @relation(fields: [materialTypeName], references: [name])
  materialTypeName       String
  manufacturer           Manufacturer    @relation(fields: [manufacturerName], references: [name])
  manufacturerName       String
  manufacturerPartNumber String
  pdmFileName            String?
  quantity               Decimal
  quantityUnit           Unit?           @relation(fields: [unitName], references: [name])
  unitName               String?
  price                  Int
  subtotal               Int
  linkUrl                String
  notes                  String?
}

model Material_Type {
  name          String     @id
  dateCreated   DateTime
  dateDeleted   DateTime?
  userCreatedId Int
  userCreated   User       @relation(name: "materialTypeCreator", fields: [userCreatedId], references: [userId])
  materials     Material[]
}

model Manufacturer {
  name          String     @id
  dateCreated   DateTime
  userCreatedId Int
  userCreated   User       @relation(name: "manufacturerCreator", fields: [userCreatedId], references: [userId])
  materials     Material[]
}

enum Design_Review_Status {
  UNCONFIRMED
  CONFIRMED
  SCHEDULED
  DONE
}

model TeamType {
  teamTypeId     String          @id @default(uuid())
  name           String          @unique
  iconName       String
  Design_Reviews Design_Review[]
  Team           Team[]
}

model Design_Review {
  designReviewId   String               @id @default(uuid())
  dateScheduled    DateTime             @db.Date
  // Meeting times are an integer between 0 and 83 representing time after 9am in 15 minute increments, eg. 0 = 9:00am, 5 = 10:15 am
  meetingTimes     Int[]
  dateCreated      DateTime             @default(now()) @db.Timestamp(3)
  userCreated      User                 @relation(fields: [userCreatedId], references: [userId], name: "designReviewCreator")
  userCreatedId    Int
  status           Design_Review_Status
  teamType         TeamType             @relation(fields: [teamTypeId], references: [teamTypeId])
  teamTypeId       String
  requiredMembers  User[]               @relation(name: "requiredAttendee")
  optionalMembers  User[]               @relation(name: "optionalAttendee")
  confirmedMembers User[]               @relation(name: "confirmedAttendee")
  deniedMembers    User[]               @relation(name: "deniedAttendee")
  location         String?
  isOnline         Boolean
  isInPerson       Boolean
  zoomLink         String?
  attendees        User[]               @relation(name: "userAttended")
  dateDeleted      DateTime?            @db.Timestamp(3)
  userDeleted      User?                @relation(fields: [userDeletedId], references: [userId], name: "designReviewDeleter")
  userDeletedId    Int?
  docTemplateLink  String?
  wbsElementId     Int
  wbsElement       WBS_Element          @relation(fields: [wbsElementId], references: [wbsElementId])
}

model Schedule_Settings {
  drScheduleSettingsId String @id @default(uuid())
  personalGmail        String
  personalZoomLink     String
  // Availibilies are integers between 0 and 48 representing time after 9am in 15 minute increments, see meetingTime field in Design_Review
  availability         Int[]
  User                 User   @relation(fields: [userId], references: [userId])
  userId               Int    @unique
}

model Meeting {
  meetingId    String @id @default(uuid())
  title        String
  // meetingTimes are integers between 0 and 48 representing time after 9am in 15 minute increments, see meetingTime field in Design_Review
  meetingTimes Int[]
  team         Team?  @relation(fields: [teamId], references: [teamId])
  teamId       String
}

model Wbs_Proposed_Changes {
  wbsProposedChangesId       String                         @id @default(uuid())
  name                       String
  status                     WBS_Element_Status
  projectLeadId              Int?
  projectLead                User?                          @relation(name: "wbsProjectLead", fields: [projectLeadId], references: [userId])
  projectManagerId           Int?
  projectManager             User?                          @relation(name: "wbsProjectManager", fields: [projectManagerId], references: [userId])
  links                      LinkInfo[]                     @relation(name: "proposedChangeLinkInfos")
  changeRequest              Scope_CR                       @relation(fields: [changeRequestId], references: [scopeCrId])
  changeRequestId            Int                            @unique
  projectProposedChanges     Project_Proposed_Changes?      @relation(name: "projectProposedChanges")
  workPackageProposedChanges Work_Package_Proposed_Changes? @relation(name: "wpProposedChanges")
  dateDeleted                DateTime?
}

model Project_Proposed_Changes {
  projectProposedChangesId String               @id @default(uuid())
  budget                   Int
  summary                  String
  rules                    String[]
  goals                    Description_Bullet[] @relation(name: "proposedProjectGoals")
  features                 Description_Bullet[] @relation(name: "proposedProjectFeatures")
  otherConstraints         Description_Bullet[] @relation(name: "proposedProjectOtherConstraints")
  teams                    Team[]               @relation(name: "proposedProjectTeams")
  wbsProposedChanges       Wbs_Proposed_Changes @relation(name: "projectProposedChanges", fields: [wbsProposedChangesId], references: [wbsProposedChangesId])
  wbsProposedChangesId     String               @unique
  newProject               Boolean
}

model Work_Package_Proposed_Changes {
  workPackageProposedChangesId String               @id @default(uuid())
  startDate                    DateTime             @db.Date
  duration                     Int
  blockedBy                    WBS_Element[]        @relation(name: "blockedBy")
  expectedActivities           Description_Bullet[] @relation(name: "workPackageExpectedActivities")
  deliverables                 Description_Bullet[] @relation(name: "workPackageDeliverables")
  stage                        Work_Package_Stage?
  wbsProposedChanges           Wbs_Proposed_Changes @relation(name: "wpProposedChanges", fields: [wbsProposedChangesId], references: [wbsProposedChangesId])
  wbsProposedChangesId         String               @unique
}

model Blocked_By_Info {
  blockedByInfoId       String                @id @default(uuid())
  stage                 Work_Package_Stage?
  name                  String
  workPackageTemplate   Work_Package_Template @relation(fields: [workPackageTemplateId], references: [workPackageTemplateId])
  workPackageTemplateId String
}

model Work_Package_Template {
  workPackageTemplateId String              @id @default(uuid())
  templateName          String
  templateNotes         String
  workPackageName       String?
  stage                 Work_Package_Stage?
  duration              Int?
  blockedBy             Blocked_By_Info[]
  expectedActivities    String[]
  deliverables          String[]
  dateCreated           DateTime
  userCreated           User                @relation(fields: [userCreatedId], references: [userId], name: "workPackageTemplateCreator")
  userCreatedId         Int
  dateDeleted           DateTime?
  userDeleted           User?               @relation(fields: [userDeletedId], references: [userId], name: "workPackageTemplateDeleter")
  userDeletedId         Int?
}<|MERGE_RESOLUTION|>--- conflicted
+++ resolved
@@ -145,13 +145,9 @@
   userArchivedId         Int?
   userArchived           User?                      @relation(name: "userArchived", fields: [userArchivedId], references: [userId])
   meetings               Meeting[]
-<<<<<<< HEAD
   proposedProjectChanges Project_Proposed_Changes[] @relation(name: "proposedProjectTeams")
   teamType               TeamType?                  @relation(fields: [teamTypeId], references: [teamTypeId])
   teamTypeId             String?
-=======
-  projectProposedChanges Project_Proposed_Changes[] @relation(name: "proposedProjectTeams")
->>>>>>> 298dc1ed
 }
 
 model Session {
