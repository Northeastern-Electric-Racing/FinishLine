--- conflicted
+++ resolved
@@ -234,7 +234,6 @@
 }
 
 model WBS_Element {
-<<<<<<< HEAD
   wbsElementId                Int                            @id @default(autoincrement())
   dateCreated                 DateTime                       @default(now())
   dateDeleted                 DateTime?
@@ -256,35 +255,9 @@
   blocking                    Work_Package[]                 @relation("blockedBy")
   tasks                       Task[]
   links                       Link[]                         @relation(name: "links")
-  assembies                   Assembly[]
+  assemblies                   Assembly[]
   materials                   Material[]
   reimbursementProductReasons Reimbursement_Product_Reason[]
-=======
-  wbsElementId          Int                     @id @default(autoincrement())
-  dateCreated           DateTime                @default(now())
-  dateDeleted           DateTime?
-  carNumber             Int
-  projectNumber         Int
-  workPackageNumber     Int
-  name                  String
-  status                WBS_Element_Status      @default(INACTIVE)
-  projectLeadId         Int?
-  projectLead           User?                   @relation(name: "projectLead", fields: [projectLeadId], references: [userId])
-  projectManagerId      Int?
-  projectManager        User?                   @relation(name: "projectManager", fields: [projectManagerId], references: [userId])
-  changeRequests        Change_Request[]
-  changes               Change[]
-  deletedByUserId       Int?
-  deletedBy             User?                   @relation(name: "deletedWbsElements", fields: [deletedByUserId], references: [userId])
-  project               Project?
-  workPackage           Work_Package?
-  blocking              Work_Package[]          @relation("blockedBy")
-  tasks                 Task[]
-  reimbursementProducts Reimbursement_Product[]
-  links                 Link[]                  @relation(name: "links")
-  assemblies            Assembly[]
-  materials             Material[]
->>>>>>> 8cc69871
 
   @@unique([carNumber, projectNumber, workPackageNumber], name: "wbsNumber")
 }
