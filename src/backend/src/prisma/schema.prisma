// This file is part of NER's FinishLine and licensed under GNU AGPLv3.
// See the LICENSE file in the repository root folder for details.

datasource db {
  provider = "postgresql"
  url      = env("DATABASE_URL")
}

generator client {
  provider = "prisma-client-js"
}

enum CR_Type {
  ISSUE
  DEFINITION_CHANGE
  OTHER
  STAGE_GATE
  ACTIVATION
}

enum Task_Priority {
  LOW
  MEDIUM
  HIGH
}

enum Task_Status {
  IN_BACKLOG
  IN_PROGRESS
  DONE
}

enum WBS_Element_Status {
  INACTIVE
  ACTIVE
  COMPLETE
}

enum Role {
  APP_ADMIN
  ADMIN
  HEAD
  LEADERSHIP
  MEMBER
  GUEST
}

enum Theme {
  LIGHT
  DARK
}

enum Scope_CR_Why_Type {
  ESTIMATION
  SCHOOL
  DESIGN
  MANUFACTURING
  RULES
  INITIALIZATION
  COMPETITION
  MAINTENANCE
  OTHER_PROJECT
  OTHER
}

enum Work_Package_Stage {
  RESEARCH
  DESIGN
  MANUFACTURING
  INSTALL
  TESTING
}

model User {
  userId                     Int                     @id @default(autoincrement())
  firstName                  String
  lastName                   String
  googleAuthId               String                  @unique
  email                      String                  @unique
  emailId                    String?                 @unique
  role                       Role                    @default(GUEST)
  userSettings               User_Settings?
  userSecureSettings         User_Secure_Settings?
  // Relation references
  submittedChangeRequests    Change_Request[]        @relation(name: "submittedChangeRequests")
  reviewedChangeRequests     Change_Request[]        @relation(name: "reviewedChangeRequests")
  deletedChangeRequests      Change_Request[]        @relation(name: "deletedChangeRequests")
  changeRequestsToReview     Change_Request[]        @relation(name: "requestedChangeRequestReviewers")
  markedAsProjectLead        Activation_CR[]         @relation(name: "markAsProjectLead")
  markedAsProjectManager     Activation_CR[]         @relation(name: "markAsProjectManager")
  changes                    Change[]
  projectLead                WBS_Element[]           @relation(name: "projectLead")
  projectManager             WBS_Element[]           @relation(name: "projectManager")
  Session                    Session[]
  teamsAsMember              Team[]                  @relation(name: "teamsAsMember")
  teamAsHead                 Team?                   @relation(name: "teamAsHead")
  teamsAsLead                Team[]                  @relation(name: "teamsAsLead")
  deletedWBSElements         WBS_Element[]           @relation(name: "deletedWbsElements")
  checkedDescriptionBullets  Description_Bullet[]    @relation(name: "checkDescriptionBullets")
  createdProposedSolutions   Proposed_Solution[]
  createdTasks               Task[]                  @relation(name: "createdBy")
  deletedTasks               Task[]                  @relation(name: "deletedBy")
  assignedTasks              Task[]                  @relation(name: "assignedTo")
  favoriteProjects           Project[]               @relation(name: "favoritedBy")
  reimbursementRequests      Reimbursement_Request[] @relation(name: "reimbursementRequestRecipient")
  reimbursementStatuses      Reimbursement_Status[]
  reimbursements             Reimbursement[]         @relation(name: "purchaser")
  submittedReimbursements    Reimbursement[]         @relation(name: "submitter")
  createdLinks               Link[]                  @relation(name: "linkCreator")
  createdLinkTypes           LinkType[]              @relation(name: "linkTypeCreator")
  deletedReceipts            Receipt[]               @relation(name: "deletedReceipts")
  createdReceipts            Receipt[]               @relation(name: "receiptsCreatedBy")
  deletedAssemblies          Assembly[]              @relation(name: "assemblyDeleter")
  createdAssemblies          Assembly[]              @relation(name: "assemblyCreator")
  deletedMaterials           Material[]              @relation(name: "materialDeleter")
  createdMaterials           Material[]              @relation(name: "materialCreator")
  archivedTeams              Team[]                  @relation(name: "userArchived")
  createdMaterialTypes       Material_Type[]         @relation(name: "materialTypeCreator")
  createdManufacturers       Manufacturer[]          @relation(name: "manufacturerCreator")
  requiredDesignReviews      Design_Review[]         @relation(name: "requiredAttendee")
  optionalDesignReviews      Design_Review[]         @relation(name: "optionalAttendee")
  userConfirmedDesignReviews Design_Review[]         @relation(name: "confirmedAttendee")
  userDeniedDesignReviews    Design_Review[]         @relation(name: "deniedAttendee")
  attendedDesignReviews      Design_Review[]         @relation(name: "userAttended")
  createdDesignReviews       Design_Review[]         @relation(name: "designReviewCreator")
  deletedDesignReviews       Design_Review[]         @relation(name: "designReviewDeleter")
  drScheduleSettings         Schedule_Settings?
  createdWorkPackageTemplate Work_Package_Template[] @relation(name: "workPackageTemplateCreator")
  deletedWorkPackageTemplate Work_Package_Template[] @relation(name: "workPackageTemplateDeleter")
}

model Team {
  teamId                 String                     @id @default(uuid())
  teamName               String
  slackId                String
  description            String                     @default("")
  projects               Project[]                  @relation(name: "assignedBy")
  members                User[]                     @relation(name: "teamsAsMember")
  leads                  User[]                     @relation(name: "teamsAsLead")
  headId                 Int                        @unique
  head                   User                       @relation(name: "teamAsHead", fields: [headId], references: [userId])
  dateArchived           DateTime?
  userArchivedId         Int?
  userArchived           User?                      @relation(name: "userArchived", fields: [userArchivedId], references: [userId])
  meetings               Meeting[]
  proposedProjectChanges Project_Proposed_Changes[] @relation(name: "proposedProjectTeams")
}

model Session {
  sessionId  Int      @id @default(autoincrement())
  userId     Int
  user       User     @relation(fields: [userId], references: [userId])
  created    DateTime @default(now())
  deviceInfo String?
}

model User_Settings {
  id           String @id @default(uuid())
  userId       Int    @unique
  user         User   @relation(fields: [userId], references: [userId])
  defaultTheme Theme  @default(DARK)
  slackId      String @default("")
}

model Change_Request {
  crId                     Int                   @id @default(autoincrement())
  submitterId              Int
  submitter                User                  @relation(name: "submittedChangeRequests", fields: [submitterId], references: [userId])
  dateSubmitted            DateTime              @default(now())
  dateDeleted              DateTime?
  wbsElementId             Int
  wbsElement               WBS_Element           @relation(fields: [wbsElementId], references: [wbsElementId])
  type                     CR_Type
  reviewerId               Int?
  reviewer                 User?                 @relation(name: "reviewedChangeRequests", fields: [reviewerId], references: [userId])
  requestedReviewers       User[]                @relation(name: "requestedChangeRequestReviewers")
  deletedByUserId          Int?
  deletedBy                User?                 @relation(name: "deletedChangeRequests", fields: [deletedByUserId], references: [userId])
  dateReviewed             DateTime?
  accepted                 Boolean?
  reviewNotes              String?
  changes                  Change[]
  scopeChangeRequest       Scope_CR?
  stageGateChangeRequest   Stage_Gate_CR?
  activationChangeRequest  Activation_CR?
  notificationSlackThreads Message_Info[]
  wbsProposedChangesId     String?
  wbsProposedChanges       Wbs_Proposed_Changes?
}

model Message_Info {
  messageInfoId   String         @id @default(uuid())
  channelId       String
  timestamp       String
  changeRequestId Int
  changeRequest   Change_Request @relation(fields: [changeRequestId], references: [crId])
}

model Scope_CR {
  scopeCrId         Int                 @id @default(autoincrement())
  changeRequestId   Int                 @unique
  changeRequest     Change_Request      @relation(fields: [changeRequestId], references: [crId])
  what              String
  why               Scope_CR_Why[]
  scopeImpact       String
  timelineImpact    Int
  budgetImpact      Int
  proposedSolutions Proposed_Solution[]
}

model Proposed_Solution {
  proposedSolutionId String   @id @default(uuid())
  description        String
  timelineImpact     Int
  budgetImpact       Int
  scopeImpact        String
  changeRequest      Scope_CR @relation(fields: [changeRequestId], references: [scopeCrId])
  changeRequestId    Int
  createdByUserId    Int
  createdBy          User     @relation(fields: [createdByUserId], references: [userId])
  dateCreated        DateTime @default(now())
  approved           Boolean  @default(false)
}

model Scope_CR_Why {
  scopeCrWhyId Int               @id @default(autoincrement())
  scopeCrId    Int
  scopeCr      Scope_CR          @relation(fields: [scopeCrId], references: [scopeCrId])
  type         Scope_CR_Why_Type
  explain      String
}

model Stage_Gate_CR {
  stageGateCrId   Int            @id @default(autoincrement())
  changeRequestId Int            @unique
  changeRequest   Change_Request @relation(fields: [changeRequestId], references: [crId])
  leftoverBudget  Int
  confirmDone     Boolean
}

model Activation_CR {
  activationCrId   Int            @id @default(autoincrement())
  changeRequestId  Int            @unique
  changeRequest    Change_Request @relation(fields: [changeRequestId], references: [crId])
  projectLeadId    Int
  projectLead      User           @relation(name: "markAsProjectLead", fields: [projectLeadId], references: [userId])
  projectManagerId Int
  projectManager   User           @relation(name: "markAsProjectManager", fields: [projectManagerId], references: [userId])
  startDate        DateTime
  confirmDetails   Boolean
}

model Change {
  changeId        Int            @id @default(autoincrement())
  changeRequestId Int
  changeRequest   Change_Request @relation(fields: [changeRequestId], references: [crId])
  dateImplemented DateTime       @default(now())
  implementerId   Int
  implementer     User           @relation(fields: [implementerId], references: [userId])
  wbsElementId    Int
  wbsElement      WBS_Element    @relation(fields: [wbsElementId], references: [wbsElementId])
  detail          String
}

model WBS_Element {
  wbsElementId                Int                             @id @default(autoincrement())
  dateCreated                 DateTime                        @default(now())
  dateDeleted                 DateTime?
  carNumber                   Int
  projectNumber               Int
  workPackageNumber           Int
  name                        String
  status                      WBS_Element_Status              @default(INACTIVE)
  projectLeadId               Int?
  projectLead                 User?                           @relation(name: "projectLead", fields: [projectLeadId], references: [userId])
  projectManagerId            Int?
  projectManager              User?                           @relation(name: "projectManager", fields: [projectManagerId], references: [userId])
  changeRequests              Change_Request[]
  changes                     Change[]
  deletedByUserId             Int?
  deletedBy                   User?                           @relation(name: "deletedWbsElements", fields: [deletedByUserId], references: [userId])
  project                     Project?
  workPackage                 Work_Package?
  blocking                    Work_Package[]                  @relation("blockedBy")
  tasks                       Task[]
  links                       Link[]                          @relation(name: "links")
  assemblies                  Assembly[]
  materials                   Material[]
  reimbursementProductReasons Reimbursement_Product_Reason[]
  designReviews               Design_Review[]
  proposedBlockedByChanges    Work_Package_Proposed_Changes[] @relation(name: "blockedBy")

  @@unique([carNumber, projectNumber, workPackageNumber], name: "wbsNumber")
}

model Project {
  projectId        Int                  @id @default(autoincrement())
  wbsElementId     Int                  @unique
  wbsElement       WBS_Element          @relation(fields: [wbsElementId], references: [wbsElementId])
  budget           Int                  @default(0)
  summary          String
  rules            String[]
  goals            Description_Bullet[] @relation(name: "projectGoals")
  features         Description_Bullet[] @relation(name: "projectFeatures")
  otherConstraints Description_Bullet[] @relation(name: "projectOtherConstraints")
  workPackages     Work_Package[]
  teams            Team[]               @relation(name: "assignedBy")
  favoritedBy      User[]               @relation(name: "favoritedBy")
}

model Work_Package {
  workPackageId      Int                  @id @default(autoincrement())
  wbsElementId       Int                  @unique
  wbsElement         WBS_Element          @relation(fields: [wbsElementId], references: [wbsElementId])
  projectId          Int
  project            Project              @relation(fields: [projectId], references: [projectId])
  orderInProject     Int
  startDate          DateTime
  duration           Int
  blockedBy          WBS_Element[]        @relation(name: "blockedBy")
  expectedActivities Description_Bullet[] @relation(name: "workPackageExpectedActivities")
  deliverables       Description_Bullet[] @relation(name: "workPackageDeliverables")
  stage              Work_Package_Stage?
}

model LinkType {
  name        String   @id @unique
  dateCreated DateTime @default(now())
  creatorId   Int
  iconName    String
  required    Boolean
  creator     User     @relation(name: "linkTypeCreator", fields: [creatorId], references: [userId])
  links       Link[]   @relation(name: "linkTypes")
}

model Link {
  linkId              String                @id @default(uuid())
  url                 String
  creatorId           Int
  creator             User                  @relation(name: "linkCreator", fields: [creatorId], references: [userId])
  dateCreated         DateTime              @default(now())
  dateDeleted         DateTime?
  linkTypeName        String
  linkType            LinkType              @relation(name: "linkTypes", fields: [linkTypeName], references: [name])
  wbsElementId        Int
  wbsElment           WBS_Element           @relation(name: "links", fields: [wbsElementId], references: [wbsElementId])
  proposedWbsChangeId String?
  wbsProposedChanges  Wbs_Proposed_Changes? @relation(name: "proposedChangeLinks", fields: [proposedWbsChangeId], references: [wbsProposedChangesId])
}

model Description_Bullet {
  descriptionId                            Int                            @id @default(autoincrement())
  dateAdded                                DateTime                       @default(now())
  userCheckedId                            Int?
  userChecked                              User?                          @relation(name: "checkDescriptionBullets", fields: [userCheckedId], references: [userId])
  dateTimeChecked                          DateTime?
  dateDeleted                              DateTime?
  detail                                   String
  // Relation references
  projectIdGoals                           Int?
  projectGoals                             Project?                       @relation(name: "projectGoals", fields: [projectIdGoals], references: [projectId])
  projectIdFeatures                        Int?
  projectFeatures                          Project?                       @relation(name: "projectFeatures", fields: [projectIdFeatures], references: [projectId])
  projectIdOtherConstraints                Int?
  projectOtherConstraints                  Project?                       @relation(name: "projectOtherConstraints", fields: [projectIdOtherConstraints], references: [projectId])
  workPackageIdExpectedActivities          Int?
  workPackageExpectedActivities            Work_Package?                  @relation(name: "workPackageExpectedActivities", fields: [workPackageIdExpectedActivities], references: [workPackageId])
  workPackageIdDeliverables                Int?
  workPackageDeliverables                  Work_Package?                  @relation(name: "workPackageDeliverables", fields: [workPackageIdDeliverables], references: [workPackageId])
  proposedProjectChangesGoalsId            String?
  proposedProjectChangesGoals              Project_Proposed_Changes?      @relation(name: "proposedProjectGoals", fields: [proposedProjectChangesGoalsId], references: [projectProposedChangesId])
  proposedProjectChangesFeaturesId         String?
  proposedProjectChangesFeatures           Project_Proposed_Changes?      @relation(name: "proposedProjectFeatures", fields: [proposedProjectChangesFeaturesId], references: [projectProposedChangesId])
  proposedProjectChangesOtherConstraintsId String?
  proposedProjectChangesOtherConstraints   Project_Proposed_Changes?      @relation(name: "proposedProjectOtherConstraints", fields: [proposedProjectChangesOtherConstraintsId], references: [projectProposedChangesId])
  wpProposedChangesExpectedActivitiesId    String?
  wpProposedChangesExpectedActivities      Work_Package_Proposed_Changes? @relation(name: "workPackageExpectedActivities", fields: [wpProposedChangesExpectedActivitiesId], references: [workPackageProposedChangesId])
  wpProposedChangesDeliverablesId          String?
  wpProposedChangesDeliverables            Work_Package_Proposed_Changes? @relation(name: "workPackageDeliverables", fields: [wpProposedChangesDeliverablesId], references: [workPackageProposedChangesId])
}

model Task {
  taskId          String        @id @default(uuid())
  title           String
  notes           String
  deadline        DateTime
  assignees       User[]        @relation(name: "assignedTo")
  priority        Task_Priority
  status          Task_Status
  deletedBy       User?         @relation(name: "deletedBy", fields: [deletedByUserId], references: [userId])
  deletedByUserId Int?
  dateDeleted     DateTime?
  createdBy       User          @relation(name: "createdBy", fields: [createdByUserId], references: [userId])
  createdByUserId Int
  dateCreated     DateTime      @default(now())
  wbsElement      WBS_Element   @relation(fields: [wbsElementId], references: [wbsElementId])
  wbsElementId    Int
}

enum Club_Accounts {
  CASH
  BUDGET
}

enum Reimbursement_Status_Type {
  PENDING_FINANCE
  SABO_SUBMITTED
  ADVISOR_APPROVED
  REIMBURSED
  DENIED
}

model Reimbursement_Status {
  reimbursementStatusId  Int                       @id @default(autoincrement())
  type                   Reimbursement_Status_Type
  userId                 Int
  user                   User                      @relation(fields: [userId], references: [userId])
  dateCreated            DateTime                  @default(now())
  reimbursementRequestId String
  reimbursementRequest   Reimbursement_Request     @relation(fields: [reimbursementRequestId], references: [reimbursementRequestId])
}

model Receipt {
  receiptId              String                @id @default(uuid())
  googleFileId           String                @unique
  name                   String
  deletedByUserId        Int?
  deletedBy              User?                 @relation(name: "deletedReceipts", fields: [deletedByUserId], references: [userId])
  dateDeleted            DateTime?
  createdBy              User                  @relation(name: "receiptsCreatedBy", fields: [createdByUserId], references: [userId])
  createdByUserId        Int
  dateCreated            DateTime              @default(now())
  reimbursementRequestId String
  reimbursementRequest   Reimbursement_Request @relation(fields: [reimbursementRequestId], references: [reimbursementRequestId])
}

model Reimbursement_Request {
  reimbursementRequestId String                  @id @default(uuid())
  identifier             Int                     @unique @default(autoincrement())
  saboId                 Int?                    @unique
  dateCreated            DateTime                @default(now())
  dateDeleted            DateTime?
  dateOfExpense          DateTime
  reimbursementStatuses  Reimbursement_Status[]
  recipientId            Int
  recipient              User                    @relation(name: "reimbursementRequestRecipient", fields: [recipientId], references: [userId])
  vendorId               String
  vendor                 Vendor                  @relation(fields: [vendorId], references: [vendorId])
  account                Club_Accounts
  totalCost              Int
  receiptPictures        Receipt[]
  reimbursementProducts  Reimbursement_Product[]
  dateDelivered          DateTime?
  expenseTypeId          String
  expenseType            Expense_Type            @relation(fields: [expenseTypeId], references: [expenseTypeId])
}

enum Other_Reimbursement_Product_Reason {
  TOOLS_AND_EQUIPMENT
  COMPETITION
  CONSUMABLES
  GENERAL_STOCK
  SUBSCRIPTIONS_AND_MEMBERSHIPS
}

model Reimbursement_Product_Reason {
  reimbursementProductReasonId String                              @id @default(uuid())
  wbsElementId                 Int?
  wbsElement                   WBS_Element?                        @relation(fields: [wbsElementId], references: [wbsElementId])
  otherReason                  Other_Reimbursement_Product_Reason?
  reimbursementProduct         Reimbursement_Product?
}

model Reimbursement_Product {
  reimbursementProductId       String                       @id @default(uuid())
  name                         String
  dateDeleted                  DateTime?
  cost                         Int
  reimbursementProductReasonId String                       @unique
  reimbursementProductReason   Reimbursement_Product_Reason @relation(fields: [reimbursementProductReasonId], references: [reimbursementProductReasonId])
  reimbursementRequestId       String
  reimbursementRequest         Reimbursement_Request        @relation(fields: [reimbursementRequestId], references: [reimbursementRequestId])
}

model Vendor {
  vendorId    String                  @id @default(uuid())
  dateCreated DateTime                @default(now())
  dateDeleted DateTime?
  name        String                  @unique
  requests    Reimbursement_Request[]
}

model Expense_Type {
  expenseTypeId        String                  @id @default(uuid())
  name                 String
  code                 Int
  allowed              Boolean
  allowedRefundSources Club_Accounts[]
  requests             Reimbursement_Request[]
  dateDeleted          DateTime?
}

model Reimbursement {
  reimbursementId String   @id @default(uuid())
  dateCreated     DateTime @default(now())
  amount          Int
  userSubmittedId Int
  userSubmitted   User     @relation(fields: [userSubmittedId], references: [userId], name: "submitter")
  purchaserId     Int
  purchaser       User     @relation(fields: [purchaserId], references: [userId], name: "purchaser")
}

model User_Secure_Settings {
  userSecureSettingsId String @id @default(uuid())
  nuid                 String @unique
  userId               Int    @unique
  user                 User   @relation(fields: [userId], references: [userId])
  street               String
  city                 String
  state                String
  zipcode              String
  phoneNumber          String @unique
}

enum Material_Status {
  RECEIVED
  ORDERED
  SHIPPED
  UNORDERED
}

model Unit {
  name      String     @id
  materials Material[]
}

model Assembly {
  assemblyId    String      @id @default(uuid())
  name          String
  pdmFileName   String?
  dateDeleted   DateTime?
  userDeleted   User?       @relation(fields: [userDeletedId], references: [userId], name: "assemblyDeleter")
  userDeletedId Int?
  dateCreated   DateTime
  userCreated   User        @relation(fields: [userCreatedId], references: [userId], name: "assemblyCreator")
  userCreatedId Int
  wbsElement    WBS_Element @relation(fields: [wbsElementId], references: [wbsElementId])
  wbsElementId  Int
  materials     Material[]
}

model Material {
  materialId             String          @id @default(uuid())
  assembly               Assembly?       @relation(fields: [assemblyId], references: [assemblyId])
  assemblyId             String?
  name                   String
  wbsElement             WBS_Element     @relation(fields: [wbsElementId], references: [wbsElementId])
  wbsElementId           Int
  dateDeleted            DateTime?
  userDeleted            User?           @relation(fields: [userDeletedId], references: [userId], name: "materialDeleter")
  userDeletedId          Int?
  dateCreated            DateTime
  userCreated            User            @relation(fields: [userCreatedId], references: [userId], name: "materialCreator")
  userCreatedId          Int
  status                 Material_Status
  materialType           Material_Type   @relation(fields: [materialTypeName], references: [name])
  materialTypeName       String
  manufacturer           Manufacturer    @relation(fields: [manufacturerName], references: [name])
  manufacturerName       String
  manufacturerPartNumber String
  pdmFileName            String?
  quantity               Decimal
  quantityUnit           Unit?           @relation(fields: [unitName], references: [name])
  unitName               String?
  price                  Int
  subtotal               Int
  linkUrl                String
  notes                  String?
}

model Material_Type {
  name          String     @id
  dateCreated   DateTime
  dateDeleted   DateTime?
  userCreatedId Int
  userCreated   User       @relation(name: "materialTypeCreator", fields: [userCreatedId], references: [userId])
  materials     Material[]
}

model Manufacturer {
  name          String     @id
  dateCreated   DateTime
  userCreatedId Int
  userCreated   User       @relation(name: "manufacturerCreator", fields: [userCreatedId], references: [userId])
  materials     Material[]
}

enum Design_Review_Status {
  UNCONFIRMED
  CONFIRMED
  SCHEDULED
  DONE
}

model TeamType {
  teamTypeId     String          @id @default(uuid())
  name           String          @unique
  Design_Reviews Design_Review[]
}

model Design_Review {
  designReviewId   String               @id @default(uuid())
  dateScheduled    DateTime             @db.Date
  // Meeting times are an integer between 0 and 48 representing time after 9am in 15 minute increments, eg. 0 = 9:00am, 5 = 10:15 am
  meetingTimes     Int[]
  dateCreated      DateTime             @default(now()) @db.Timestamp(3)
  userCreated      User                 @relation(fields: [userCreatedId], references: [userId], name: "designReviewCreator")
  userCreatedId    Int
  status           Design_Review_Status
  teamType         TeamType             @relation(fields: [teamTypeId], references: [teamTypeId])
  teamTypeId       String
  requiredMembers  User[]               @relation(name: "requiredAttendee")
  optionalMembers  User[]               @relation(name: "optionalAttendee")
  confirmedMembers User[]               @relation(name: "confirmedAttendee")
  deniedMembers    User[]               @relation(name: "deniedAttendee")
  location         String?
  isOnline         Boolean
  isInPerson       Boolean
  zoomLink         String?
  attendees        User[]               @relation(name: "userAttended")
  dateDeleted      DateTime?            @db.Timestamp(3)
  userDeleted      User?                @relation(fields: [userDeletedId], references: [userId], name: "designReviewDeleter")
  userDeletedId    Int?
  docTemplateLink  String?
  wbsElementId     Int
  wbsElement       WBS_Element          @relation(fields: [wbsElementId], references: [wbsElementId])
}

model Schedule_Settings {
  drScheduleSettingsId String @id @default(uuid())
  personalGmail        String
  personalZoomLink     String
  // Availibilies are integers between 0 and 48 representing time after 9am in 15 minute increments, see meetingTime field in Design_Review
  availability         Int[]
  User                 User   @relation(fields: [userId], references: [userId])
  userId               Int    @unique
}

model Meeting {
  meetingId    String @id @default(uuid())
  title        String
  // meetingTimes are integers between 0 and 48 representing time after 9am in 15 minute increments, see meetingTime field in Design_Review
  meetingTimes Int[]
  team         Team?  @relation(fields: [teamId], references: [teamId])
  teamId       String
}

<<<<<<< HEAD
model Wbs_Proposed_Changes {
  wbsProposedChangesId       String                         @id @default(uuid())
  name                       String
  status                     WBS_Element_Status
  projectLeadId              Int
  projectManagerId           Int
  links                      Link[]                         @relation(name: "proposedChangeLinks")
  changRequestId             Int                            @unique
  changeRequest              Change_Request                 @relation(fields: [changRequestId], references: [crId])
  proposedProjectChanges     Project_Proposed_Changes?      @relation(name: "proposedProjectChanges")
  workPackageProposedChanges Work_Package_Proposed_Changes? @relation(name: "wpProposedChanges")
}

model Project_Proposed_Changes {
  projectProposedChangesId String               @id @default(uuid())
  budget                   Int
  summary                  String
  rules                    String[]
  goals                    Description_Bullet[] @relation(name: "proposedProjectGoals")
  features                 Description_Bullet[] @relation(name: "proposedProjectFeatures")
  otherConstraints         Description_Bullet[] @relation(name: "proposedProjectOtherConstraints")
  teams                    Team[]               @relation(name: "proposedProjectTeams")
  proposedWbsChanges       Wbs_Proposed_Changes @relation(name: "proposedProjectChanges", fields: [wbsProposedChangesId], references: [wbsProposedChangesId])
  wbsProposedChangesId     String               @unique
}

model Work_Package_Proposed_Changes {
  workPackageProposedChangesId String               @id @default(uuid())
  orderInProject               Int
  startDate                    DateTime
  duration                     Int
  blockedBy                    WBS_Element[]        @relation(name: "blockedBy")
  expectedActivities           Description_Bullet[] @relation(name: "workPackageExpectedActivities")
  deliverables                 Description_Bullet[] @relation(name: "workPackageDeliverables")
  stage                        Work_Package_Stage
  proposedWbsChanges           Wbs_Proposed_Changes @relation(name: "wpProposedChanges", fields: [wbsProposedChangesId], references: [wbsProposedChangesId])
  wbsProposedChangesId         String               @unique
=======
model Blocked_By_Info {
  blockedByInfoId       String                @id @default(uuid())
  stage                 Work_Package_Stage?
  name                  String
  workPackageTemplate   Work_Package_Template @relation(fields: [workPackageTemplateId], references: [workPackageTemplateId])
  workPackageTemplateId String
}

model Work_Package_Template {
  workPackageTemplateId String              @id @default(uuid())
  templateName          String
  templateNotes         String
  workPackageName       String?
  stage                 Work_Package_Stage?
  duration              Int?
  blockedBy             Blocked_By_Info[]
  expectedActivities    String[]
  deliverables          String[]
  dateCreated           DateTime
  userCreated           User                @relation(fields: [userCreatedId], references: [userId], name: "workPackageTemplateCreator")
  userCreatedId         Int
  dateDeleted           DateTime?
  userDeleted           User?               @relation(fields: [userDeletedId], references: [userId], name: "workPackageTemplateDeleter")
  userDeletedId         Int?
>>>>>>> 6496df8a
}<|MERGE_RESOLUTION|>--- conflicted
+++ resolved
@@ -655,7 +655,6 @@
   teamId       String
 }
 
-<<<<<<< HEAD
 model Wbs_Proposed_Changes {
   wbsProposedChangesId       String                         @id @default(uuid())
   name                       String
@@ -693,7 +692,8 @@
   stage                        Work_Package_Stage
   proposedWbsChanges           Wbs_Proposed_Changes @relation(name: "wpProposedChanges", fields: [wbsProposedChangesId], references: [wbsProposedChangesId])
   wbsProposedChangesId         String               @unique
-=======
+}
+
 model Blocked_By_Info {
   blockedByInfoId       String                @id @default(uuid())
   stage                 Work_Package_Stage?
@@ -718,5 +718,4 @@
   dateDeleted           DateTime?
   userDeleted           User?               @relation(fields: [userDeletedId], references: [userId], name: "workPackageTemplateDeleter")
   userDeletedId         Int?
->>>>>>> 6496df8a
 }