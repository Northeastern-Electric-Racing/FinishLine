--- conflicted
+++ resolved
@@ -272,19 +272,11 @@
   projectNumber               Int
   workPackageNumber           Int
   name                        String
-<<<<<<< HEAD
-  status                      WBS_Element_Status             @default(INACTIVE)
+  status                      WBS_Element_Status              @default(INACTIVE)
   leadId                      Int?
-  lead                        User?                          @relation(name: "projectLead", fields: [leadId], references: [userId])
+  lead                        User?                           @relation(name: "projectLead", fields: [leadId], references: [userId])
   managerId                   Int?
-  manager                     User?                          @relation(name: "projectManager", fields: [managerId], references: [userId])
-=======
-  status                      WBS_Element_Status              @default(INACTIVE)
-  projectLeadId               Int?
-  projectLead                 User?                           @relation(name: "projectLead", fields: [projectLeadId], references: [userId])
-  projectManagerId            Int?
-  projectManager              User?                           @relation(name: "projectManager", fields: [projectManagerId], references: [userId])
->>>>>>> 6ca0a798
+  manager                     User?                           @relation(name: "projectManager", fields: [managerId], references: [userId])
   changeRequests              Change_Request[]
   changes                     Change[]
   deletedByUserId             Int?
