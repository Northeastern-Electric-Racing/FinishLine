/* eslint-disable @typescript-eslint/no-unused-vars */

/*
 * This file is part of NER's FinishLine and licensed under GNU AGPLv3.
 * See the LICENSE file in the repository root folder for details.
 */

import {
  CR_Type,
  Club_Accounts,
  PrismaClient,
  Scope_CR_Why_Type,
  Task_Priority,
  Task_Status,
  Team,
  Vendor,
  WBS_Element_Status
} from '@prisma/client';
import { dbSeedAllUsers } from './seed-data/users.seed';
import { dbSeedAllTeams } from './seed-data/teams.seed';
import ChangeRequestsService from '../services/change-requests.services';
import projectQueryArgs from '../prisma-query-args/projects.query-args';
import TeamsService from '../services/teams.services';
import WorkPackagesService from '../services/work-packages.services';
import {
  ClubAccount,
  DesignReviewStatus,
  MaterialStatus,
  StandardChangeRequest,
  validateWBS,
  WbsElementStatus,
  WorkPackageStage
} from 'shared';
import TasksService from '../services/tasks.services';
import DescriptionBulletsService from '../services/description-bullets.services';
import { seedProject } from './seed-data/projects.seed';
import { seedWorkPackage } from './seed-data/work-packages.seed';
import ReimbursementRequestService from '../services/reimbursement-requests.services';
import { writeFileSync } from 'fs';
import ProjectsService from '../services/projects.services';
import { Decimal } from 'decimal.js';
import DesignReviewsService from '../services/design-reviews.services';

const prisma = new PrismaClient();

const performSeed: () => Promise<void> = async () => {
  const thomasEmrax = await prisma.user.create({
    data: dbSeedAllUsers.thomasEmrax,
    include: { userSettings: true, userSecureSettings: true }
  });
  const joeShmoe = await prisma.user.create({ data: dbSeedAllUsers.joeShmoe });
  const joeBlow = await prisma.user.create({ data: dbSeedAllUsers.joeBlow });
  const lexLuther = await prisma.user.create({ data: dbSeedAllUsers.lexLuther });
  const hawkgirl = await prisma.user.create({ data: dbSeedAllUsers.hawkgirl });
  const elongatedMan = await prisma.user.create({ data: dbSeedAllUsers.elongatedMan });
  const zatanna = await prisma.user.create({ data: dbSeedAllUsers.zatanna });
  const phantomStranger = await prisma.user.create({ data: dbSeedAllUsers.phantomStranger });
  const redTornado = await prisma.user.create({ data: dbSeedAllUsers.redTornado });
  const firestorm = await prisma.user.create({ data: dbSeedAllUsers.firestorm });
  const hankHeywood = await prisma.user.create({ data: dbSeedAllUsers.hankHeywood });
  const wonderwoman = await prisma.user.create({ data: dbSeedAllUsers.wonderwoman });
  const flash = await prisma.user.create({ data: dbSeedAllUsers.flash });
  const aquaman = await prisma.user.create({ data: dbSeedAllUsers.aquaman });
  const robin = await prisma.user.create({ data: dbSeedAllUsers.robin });
  const batman = await prisma.user.create({ data: dbSeedAllUsers.batman });
  const superman = await prisma.user.create({ data: dbSeedAllUsers.superman });
  const hawkMan = await prisma.user.create({ data: dbSeedAllUsers.hawkMan });
  const hawkWoman = await prisma.user.create({ data: dbSeedAllUsers.hawkWoman });
  const cyborg = await prisma.user.create({ data: dbSeedAllUsers.cyborg });
  const greenLantern = await prisma.user.create({ data: dbSeedAllUsers.greenLantern });
  const martianManhunter = await prisma.user.create({ data: dbSeedAllUsers.martianManhunter });
  const nightwing = await prisma.user.create({ data: dbSeedAllUsers.nightwing });
  const brandonHyde = await prisma.user.create({ data: dbSeedAllUsers.brandonHyde });
  const calRipken = await prisma.user.create({ data: dbSeedAllUsers.calRipken });
  const adleyRutschman = await prisma.user.create({ data: dbSeedAllUsers.adleyRutschman });
  const johnHarbaugh = await prisma.user.create({ data: dbSeedAllUsers.johnHarbaugh });
  const lamarJackson = await prisma.user.create({ data: dbSeedAllUsers.lamarJackson });
  const nezamJazayeri = await prisma.user.create({ data: dbSeedAllUsers.nezamJazayeri });
  const ryanHowe = await prisma.user.create({ data: dbSeedAllUsers.ryanHowe });
  const anthonyBernardi = await prisma.user.create({ data: dbSeedAllUsers.anthonyBernardi });
  const reidChandler = await prisma.user.create({ data: dbSeedAllUsers.reidChandler });
  const aang = await prisma.user.create({ data: dbSeedAllUsers.aang });
  const katara = await prisma.user.create({ data: dbSeedAllUsers.katara });
  const sokka = await prisma.user.create({ data: dbSeedAllUsers.sokka });
  const toph = await prisma.user.create({ data: dbSeedAllUsers.toph });
  const zuko = await prisma.user.create({ data: dbSeedAllUsers.zuko });
  const iroh = await prisma.user.create({ data: dbSeedAllUsers.iroh });
  const azula = await prisma.user.create({ data: dbSeedAllUsers.azula });
  const appa = await prisma.user.create({ data: dbSeedAllUsers.appa });
  const momo = await prisma.user.create({ data: dbSeedAllUsers.momo });
  const suki = await prisma.user.create({ data: dbSeedAllUsers.suki });
  const yue = await prisma.user.create({ data: dbSeedAllUsers.yue });
  const bumi = await prisma.user.create({ data: dbSeedAllUsers.bumi });
  const cristianoRonaldo = await prisma.user.create({ data: dbSeedAllUsers.cristianoRonaldo });
  const thierryHenry = await prisma.user.create({ data: dbSeedAllUsers.thierryHenry });
  const frankLampard = await prisma.user.create({ data: dbSeedAllUsers.frankLampard });
  const stevenGerrard = await prisma.user.create({ data: dbSeedAllUsers.stevenGerrard });
  const ryanGiggs = await prisma.user.create({ data: dbSeedAllUsers.ryanGiggs });
  const paulScholes = await prisma.user.create({ data: dbSeedAllUsers.paulScholes });
  const alanShearer = await prisma.user.create({ data: dbSeedAllUsers.alanShearer });
  const ericCantona = await prisma.user.create({ data: dbSeedAllUsers.ericCantona });
  const patrickVieira = await prisma.user.create({ data: dbSeedAllUsers.patrickVieira });
  const didierDrogba = await prisma.user.create({ data: dbSeedAllUsers.didierDrogba });
  const johnTerry = await prisma.user.create({ data: dbSeedAllUsers.johnTerry });
  const dennisBergkamp = await prisma.user.create({ data: dbSeedAllUsers.dennisBergkamp });
  const jkDobbins = await prisma.user.create({ data: dbSeedAllUsers.jkDobbins });
  const davidOjabo = await prisma.user.create({ data: dbSeedAllUsers.davidOjabo });
  const markAndrews = await prisma.user.create({ data: dbSeedAllUsers.markAndrews });
  const odellBeckham = await prisma.user.create({ data: dbSeedAllUsers.odellBeckham });
  const chrisHorton = await prisma.user.create({ data: dbSeedAllUsers.chrisHorton });
  const mikeMacdonald = await prisma.user.create({ data: dbSeedAllUsers.mikeMacdonald });
  const toddMonken = await prisma.user.create({ data: dbSeedAllUsers.toddMonken });
  const stephenBisciotti = await prisma.user.create({ data: dbSeedAllUsers.stephenBisciotti });
  const brooksRobinson = await prisma.user.create({ data: dbSeedAllUsers.brooksRobinson });
  const jimPalmer = await prisma.user.create({ data: dbSeedAllUsers.jimPalmer });
  const eddieMurray = await prisma.user.create({ data: dbSeedAllUsers.eddieMurray });
  const georgeSisler = await prisma.user.create({ data: dbSeedAllUsers.georgeSisler });
  const urbanShocker = await prisma.user.create({ data: dbSeedAllUsers.urbanShocker });
  const kenWilliams = await prisma.user.create({ data: dbSeedAllUsers.kenWilliams });
  const boogPowell = await prisma.user.create({ data: dbSeedAllUsers.boogPowell });
  const mannyMachado = await prisma.user.create({ data: dbSeedAllUsers.mannyMachado });
  const babyDollJacobson = await prisma.user.create({ data: dbSeedAllUsers.babyDollJacobson });
  const husky = await prisma.user.create({ data: dbSeedAllUsers.husky });
  const winter = await prisma.user.create({ data: dbSeedAllUsers.winter });
  const frostBite = await prisma.user.create({ data: dbSeedAllUsers.frostBite });
  const snowPaws = await prisma.user.create({ data: dbSeedAllUsers.snowPaws });
  const paws = await prisma.user.create({ data: dbSeedAllUsers.paws });
  const whiteTail = await prisma.user.create({ data: dbSeedAllUsers.whiteTail });
  const snowBite = await prisma.user.create({ data: dbSeedAllUsers.snowBite });
  const howler = await prisma.user.create({ data: dbSeedAllUsers.howler });
  const monopolyMan = await prisma.user.create({ data: dbSeedAllUsers.monopolyMan });
  const mrKrabs = await prisma.user.create({ data: dbSeedAllUsers.mrKrabs });
  const richieRich = await prisma.user.create({ data: dbSeedAllUsers.richieRich });
  const johnBoddy = await prisma.user.create({ data: dbSeedAllUsers.johnBoddy });
  const villager = await prisma.user.create({ data: dbSeedAllUsers.villager });
  const francis = await prisma.user.create({ data: dbSeedAllUsers.francis });
  const victorPerkins = await prisma.user.create({ data: dbSeedAllUsers.victorPerkins });
  const kingJulian = await prisma.user.create({ data: dbSeedAllUsers.kingJulian });
  const regina = await prisma.user.create({ data: dbSeedAllUsers.regina });
  const gretchen = await prisma.user.create({ data: dbSeedAllUsers.gretchen });
  const karen = await prisma.user.create({ data: dbSeedAllUsers.karen });
  const janis = await prisma.user.create({ data: dbSeedAllUsers.janis });
  const aaron = await prisma.user.create({ data: dbSeedAllUsers.aaron });
  const cady = await prisma.user.create({ data: dbSeedAllUsers.cady });
  const damian = await prisma.user.create({ data: dbSeedAllUsers.damian });
  const glen = await prisma.user.create({ data: dbSeedAllUsers.glen });
  const shane = await prisma.user.create({ data: dbSeedAllUsers.shane });
  const june = await prisma.user.create({ data: dbSeedAllUsers.june });
  const kevin = await prisma.user.create({ data: dbSeedAllUsers.kevin });
  const norbury = await prisma.user.create({ data: dbSeedAllUsers.norbury });
  const carr = await prisma.user.create({ data: dbSeedAllUsers.carr });
  const trang = await prisma.user.create({ data: dbSeedAllUsers.trang });

  /**
   * Make initial project so that we can start to create other stuff
   */
  const genesisProject = await prisma.project.create({
    data: {
      wbsElement: {
        create: {
          carNumber: 0,
          projectNumber: 0,
          workPackageNumber: 0,
          dateCreated: new Date('01/01/2023'),
          name: 'Genesis',
          status: WBS_Element_Status.INACTIVE,
          projectLeadId: batman.userId,
          projectManagerId: cyborg.userId
        }
      },
      summary: 'Initial Car so that we can make change requests and projects and other stuff',
      budget: 1000,
      rules: []
    },
    ...projectQueryArgs
  });

  /**
   * Make an initial change request for car 1 using the wbs of the genesis project
   */
  const changeRequest1: StandardChangeRequest = await ChangeRequestsService.createStandardChangeRequest(
    cyborg,
    genesisProject.wbsElement.carNumber,
    genesisProject.wbsElement.projectNumber,
    genesisProject.wbsElement.workPackageNumber,
    CR_Type.OTHER,
    'Initial Change Request',
    [
      {
        type: Scope_CR_Why_Type.INITIALIZATION,
        explain: 'need this to initialize all the seed data'
      }
    ],
    [
      {
        description: 'Initialize seed data',
        scopeImpact: 'no scope impact',
        timelineImpact: 0,
        budgetImpact: 0
      }
    ],
<<<<<<< HEAD
    {
      name: 'Initial CR change',
      status: WbsElementStatus.Active,
      links: [],
      projectLeadId: batman.userId,
      projectManagerId: cyborg.userId,
      budget: 0,
      summary: 'Add more work packages',
      goals: [],
      features: [],
      otherConstraints: [],
      rules: ['EV3.5.1'],
      teamIds: []
    },
=======
    null,
>>>>>>> ebbac33e
    null
  );

  // approve the change request
  await ChangeRequestsService.reviewChangeRequest(
    batman,
    changeRequest1.crId,
    'LGTM',
    true,
    changeRequest1.proposedSolutions[0].id
  );

  /**
   * TEAMS
   */
  /** Creating Teams */
  const justiceLeague: Team = await prisma.team.create(dbSeedAllTeams.justiceLeague(batman.userId));
  const avatarBenders: Team = await prisma.team.create(dbSeedAllTeams.avatarBenders(aang.userId));
  const ravens: Team = await prisma.team.create(dbSeedAllTeams.ravens(johnHarbaugh.userId));
  const orioles: Team = await prisma.team.create(dbSeedAllTeams.orioles(brandonHyde.userId));
  const huskies: Team = await prisma.team.create(dbSeedAllTeams.huskies(thomasEmrax.userId));
  const plLegends: Team = await prisma.team.create(dbSeedAllTeams.plLegends(cristianoRonaldo.userId));
  const financeTeam: Team = await prisma.team.create(dbSeedAllTeams.financeTeam(monopolyMan.userId));
  const meanGirls: Team = await prisma.team.create(dbSeedAllTeams.meanGirls(regina.userId));

  /** Gets the current content of the .env file */
  const currentEnv = require('dotenv').config().parsed;

  /** If the .env file exists, set the FINANCE_TEAM_ID */
  if (currentEnv) {
    currentEnv.FINANCE_TEAM_ID = financeTeam.teamId;
    /** Write the new .env file */
    let stringifiedEnv = '';
    Object.keys(currentEnv).forEach((key) => {
      stringifiedEnv += `${key}=${currentEnv[key]}\n`;
    });
    writeFileSync('.env', stringifiedEnv);
  }

  /** Setting Team Members */
  await TeamsService.setTeamMembers(
    batman,
    justiceLeague.teamId,
    [
      flash,
      aquaman,
      superman,
      hawkMan,
      hawkWoman,
      greenLantern,
      lexLuther,
      hawkgirl,
      elongatedMan,
      zatanna,
      phantomStranger,
      redTornado,
      firestorm,
      hankHeywood
    ].map((user) => user.userId)
  );
  await TeamsService.setTeamLeads(
    batman,
    justiceLeague.teamId,
    [wonderwoman, cyborg, martianManhunter].map((user) => user.userId)
  );

  await TeamsService.setTeamMembers(
    monopolyMan,
    financeTeam.teamId,
    [johnBoddy, villager, francis, victorPerkins, kingJulian].map((user) => user.userId)
  );
  await TeamsService.setTeamLeads(
    monopolyMan,
    financeTeam.teamId,
    [mrKrabs, richieRich].map((user) => user.userId)
  );

  await TeamsService.setTeamMembers(
    aang,
    avatarBenders.teamId,
    [katara, sokka, toph, zuko, iroh, azula, appa, momo, suki, yue, bumi].map((user) => user.userId)
  );
  await TeamsService.setTeamMembers(
    johnHarbaugh,
    ravens.teamId,
    [
      lamarJackson,
      nezamJazayeri,
      ryanHowe,
      jkDobbins,
      davidOjabo,
      markAndrews,
      odellBeckham,
      chrisHorton,
      mikeMacdonald,
      toddMonken,
      stephenBisciotti
    ].map((user) => user.userId)
  );
  await TeamsService.setTeamMembers(
    brandonHyde,
    orioles.teamId,
    [
      adleyRutschman,
      calRipken,
      anthonyBernardi,
      brooksRobinson,
      jimPalmer,
      eddieMurray,
      georgeSisler,
      urbanShocker,
      kenWilliams,
      boogPowell,
      mannyMachado,
      babyDollJacobson
    ].map((user) => user.userId)
  );
  await TeamsService.setTeamMembers(
    thomasEmrax,
    huskies.teamId,
    [joeShmoe, joeBlow, reidChandler, nightwing, frostBite, snowPaws, paws, whiteTail, husky, howler, snowBite].map(
      (user) => user.userId
    )
  );

  await TeamsService.setTeamMembers(
    cristianoRonaldo,
    plLegends.teamId,
    [
      thierryHenry,
      frankLampard,
      stevenGerrard,
      ryanGiggs,
      paulScholes,
      alanShearer,
      ericCantona,
      patrickVieira,
      didierDrogba,
      johnTerry,
      dennisBergkamp
    ].map((user) => user.userId)
  );

  await TeamsService.setTeamMembers(
    regina,
    meanGirls.teamId,
    [gretchen, karen, aaron, glen, shane, june, kevin, norbury, carr, trang].map((user) => user.userId)
  );
  await TeamsService.setTeamLeads(
    regina,
    meanGirls.teamId,
    [janis, cady, damian].map((user) => user.userId)
  );

  /**
   * Projects
   */

  /** Project 1 */
  const { projectWbsNumber: project1WbsNumber, projectId: project1Id } = await seedProject(
    thomasEmrax,
    changeRequest1.crId,
    1,
    'Impact Attenuator',
    'Develop rules-compliant impact attenuator',
    [huskies.teamId],
    joeShmoe,
    124,
    ['EV3.5.2'],
    ['Decrease size by 90% from 247 cubic inches to 24.7 cubic inches'],
    ['Capable of absorbing 5000N in a head-on collision'],
    ['Cannot go further towards the rear of the car than the front roll hoop'],
    [
      {
        linkId: '-1',
        url: 'https://www.youtube.com/watch?v=dQw4w9WgXcQ',
        linkTypeName: 'Confluence'
      },
      {
        linkId: '-1',
        url: 'https://www.youtube.com/watch?v=dQw4w9WgXcQ',
        linkTypeName: 'Bill of Materials'
      }
    ],
    thomasEmrax.userId,
    joeBlow.userId
  );

  /** Project 2 */
  const { projectWbsNumber: project2WbsNumber, projectId: project2Id } = await seedProject(
    thomasEmrax,
    changeRequest1.crId,
    1,
    'Bodywork',
    'Develop rules-compliant bodywork',
    [huskies.teamId],
    thomasEmrax,
    50,
    ['T12.3.2', 'T8.2.6'],
    ['Decrease weight by 90% from 4.8 pounds to 0.48 pounds'],
    ['Provides removable section for easy access to the pedal box'],
    ['Compatible with a side-pod chassis design'],
    [
      {
        linkId: '-1',
        url: 'https://www.youtube.com/watch?v=dQw4w9WgXcQ',
        linkTypeName: 'Confluence'
      },
      {
        linkId: '-1',
        url: 'https://www.youtube.com/watch?v=dQw4w9WgXcQ',
        linkTypeName: 'Bill of Materials'
      }
    ],
    joeShmoe.userId,
    thomasEmrax.userId
  );

  /** Project 3 */
  const { projectWbsNumber: project3WbsNumber, projectId: project3Id } = await seedProject(
    thomasEmrax,
    changeRequest1.crId,
    1,
    'Battery Box',
    'Develop rules-compliant battery box.',
    [huskies.teamId],
    thomasEmrax,
    5000,
    ['EV3.5.2', 'EV1.4.7', 'EV6.3.10'],
    ['Decrease weight by 60% from 100 pounds to 40 pounds'],
    ['Provides 50,000 Wh of energy discharge'],
    ['Maximum power consumption of 25 watts from the low voltage system'],
    [
      {
        linkId: '-1',
        url: 'https://www.youtube.com/watch?v=dQw4w9WgXcQ',
        linkTypeName: 'Confluence'
      },
      {
        linkId: '-1',
        url: 'https://www.youtube.com/watch?v=dQw4w9WgXcQ',
        linkTypeName: 'Bill of Materials'
      }
    ],
    joeShmoe.userId,
    thomasEmrax.userId
  );

  /** Project 4 */
  const { projectWbsNumber: project4WbsNumber, projectId: project4Id } = await seedProject(
    thomasEmrax,
    changeRequest1.crId,
    1,
    'Motor Controller Integration',
    'Develop rules-compliant motor controller integration.',
    [huskies.teamId],
    thomasEmrax,
    0,
    [],
    ['Power consumption stays under 10 watts from the low voltage system'],
    ['Capable of interfacing via I2C or comparable serial interface.'],
    ['Must be compatible with chain drive', 'Must be well designed and whatnot'],
    [
      {
        linkId: '-1',
        url: 'https://www.youtube.com/watch?v=dQw4w9WgXcQ',
        linkTypeName: 'Confluence'
      },
      {
        linkId: '-1',
        url: 'https://www.youtube.com/watch?v=dQw4w9WgXcQ',
        linkTypeName: 'Bill of Materials'
      }
    ],
    joeShmoe.userId,
    joeBlow.userId
  );

  /** Project 5 */
  const { projectWbsNumber: project5WbsNumber, projectId: project5Id } = await seedProject(
    thomasEmrax,
    changeRequest1.crId,
    1,
    'Wiring Harness',
    'Develop rules-compliant wiring harness.',
    [huskies.teamId],
    thomasEmrax,
    234,
    ['EV3.5.2', 'T12.3.2', 'T8.2.6', 'EV1.4.7', 'EV6.3.10'],
    ['Decrease installed component costs by 63% from $2,700 to $1000'],
    ['All wires are bundled and secured to the chassis at least every 6 inches', 'Wires are not wireless'],
    ['Utilizes 8020 frame construction'],
    [
      {
        linkId: '-1',
        url: 'https://www.youtube.com/watch?v=dQw4w9WgXcQ',
        linkTypeName: 'Confluence'
      },
      {
        linkId: '-1',
        url: 'https://www.youtube.com/watch?v=dQw4w9WgXcQ',
        linkTypeName: 'Bill of Materials'
      }
    ],
    thomasEmrax.userId,
    joeBlow.userId
  );

  /** Project 6 */
  const { projectWbsNumber: project6WbsNumber, projectId: project6Id } = await seedProject(
    aang,
    changeRequest1.crId,
    0,
    'Appa Plush',
    'Manufacture plushes of Appa for moral support.',
    [avatarBenders.teamId],
    aang,
    99999,
    [],
    ['Boost team moral by 100000000%'],
    ['10in Appa plush', '10ft Appa plush', '30ft Appa plush'],
    [],
    [
      {
        linkId: '-1',
        url: 'https://www.youtube.com/watch?v=dQw4w9WgXcQ',
        linkTypeName: 'Confluence'
      },
      {
        linkId: '-1',
        url: 'https://www.youtube.com/watch?v=dQw4w9WgXcQ',
        linkTypeName: 'Bill of Materials'
      }
    ],
    aang.userId,
    katara.userId
  );

  /**
   * Change Requests for Creating Work Packages
   */

  const changeRequestProject1 = await ChangeRequestsService.createStandardChangeRequest(
    cyborg,
    project1WbsNumber.carNumber,
    project1WbsNumber.projectNumber,
    project1WbsNumber.workPackageNumber,
    CR_Type.OTHER,
    'Initial Change Request',
    [
      {
        type: Scope_CR_Why_Type.INITIALIZATION,
        explain: 'need this to initialize work packages'
      }
    ],
    [
      {
        budgetImpact: 0,
        description: 'Initializing seed data',
        timelineImpact: 0,
        scopeImpact: 'no scope impact'
      }
    ],
<<<<<<< HEAD
    {
      name: 'Initial CR change',
      status: WbsElementStatus.Active,
      links: [],
      projectLeadId: batman.userId,
      projectManagerId: cyborg.userId,
      budget: 0,
      summary: 'Add more work packages',
      goals: [],
      features: [],
      otherConstraints: [],
      rules: ['EV3.5.1'],
      teamIds: []
    },
=======
    null,
>>>>>>> ebbac33e
    null
  );

  const changeRequestProject1Id = changeRequestProject1.crId;

  // make a proposed solution for it
  const proposedSolution2 = await ChangeRequestsService.addProposedSolution(
    cyborg,
    changeRequestProject1Id,
    0,
    'Initializing seed data',
    0,
    'no scope impact'
  );

  const proposedSolution2Id = proposedSolution2.id;

  // approve the change request
  await ChangeRequestsService.reviewChangeRequest(batman, changeRequestProject1Id, 'LGTM', true, proposedSolution2Id);

  const changeRequestProject5 = await ChangeRequestsService.createStandardChangeRequest(
    cyborg,
    project5WbsNumber.carNumber,
    project5WbsNumber.projectNumber,
    project5WbsNumber.workPackageNumber,
    CR_Type.OTHER,
    'Initial Change Request',
    [
      {
        type: Scope_CR_Why_Type.INITIALIZATION,
        explain: 'need this to initialize work packages'
      }
    ],
    [
      {
        budgetImpact: 0,
        description: 'Initializing seed data',
        timelineImpact: 0,
        scopeImpact: 'no scope impact'
      }
    ],
<<<<<<< HEAD
    {
      name: 'Initial CR change',
      status: WbsElementStatus.Active,
      links: [],
      projectLeadId: batman.userId,
      projectManagerId: cyborg.userId,
      budget: 0,
      summary: 'Add more work packages',
      goals: [],
      features: [],
      otherConstraints: [],
      rules: ['EV3.5.1'],
      teamIds: []
    },
=======
    null,
>>>>>>> ebbac33e
    null
  );

  const changeRequestProject5Id = changeRequestProject5.crId;

  // make a proposed solution for it
  const proposedSolution3 = await ChangeRequestsService.addProposedSolution(
    cyborg,
    changeRequestProject5Id,
    0,
    'Initializing seed data',
    0,
    'no scope impact'
  );

  const proposedSolution3Id = proposedSolution3.id;
  // approve the change request
  await ChangeRequestsService.reviewChangeRequest(batman, changeRequestProject5Id, 'LGTM', true, proposedSolution3Id);

  const changeRequestProject6 = await ChangeRequestsService.createStandardChangeRequest(
    cyborg,
    project6WbsNumber.carNumber,
    project6WbsNumber.projectNumber,
    project6WbsNumber.workPackageNumber,
    CR_Type.OTHER,
    'Initial Change Request',
    [
      {
        type: Scope_CR_Why_Type.INITIALIZATION,
        explain: 'need this to initialize work packages'
      }
    ],
    [
      {
        budgetImpact: 0,
        description: 'Initializing seed data',
        timelineImpact: 0,
        scopeImpact: 'no scope impact'
      }
    ],
    null,
    null
  );

  const changeRequestProject6Id = changeRequestProject6.crId;

  // make a proposed solution for it
  const proposedSolution6 = await ChangeRequestsService.addProposedSolution(
    cyborg,
    changeRequestProject6Id,
    0,
    'Initializing seed data',
    0,
    'no scope impact'
  );

  const proposedSolution6Id = proposedSolution6.id;

  // approve the change request
  await ChangeRequestsService.reviewChangeRequest(batman, changeRequestProject6Id, 'LGTM', true, proposedSolution6Id);

  /**
   * Work Packages
   */
  /** Work Package 1 */
  const { workPackageWbsNumber: workPackage1WbsNumber, workPackage: workPackage1 } = await seedWorkPackage(
    joeShmoe,
    'Bodywork Concept of Design',
    changeRequestProject1Id,
    WorkPackageStage.Design,
    '01/01/2023',
    3,
    [],
    [
      'Assess the bodywork captsone and determine what can be learned from their deliverables',
      'Compare various material, design, segmentation, and mounting choices available and propose the best combination'
    ],
    ['High-level anaylsis of options and direction to go in for the project'],
    thomasEmrax,
    WbsElementStatus.Active,
    thomasEmrax.userId,
    thomasEmrax.userId
  );

  const workPackage1ActivationCrId = await ChangeRequestsService.createActivationChangeRequest(
    thomasEmrax,
    workPackage1.wbsElement.carNumber,
    workPackage1.wbsElement.projectNumber,
    workPackage1.wbsElement.workPackageNumber,
    'ACTIVATION',
    workPackage1.project.wbsElement.projectLeadId!,
    workPackage1.project.wbsElement.projectManagerId!,
    new Date('2024-03-25T04:00:00.000Z'),
    true
  );

  await ChangeRequestsService.reviewChangeRequest(joeShmoe, workPackage1ActivationCrId, 'Looks good to me!', true, null);

  await DescriptionBulletsService.checkDescriptionBullet(thomasEmrax, workPackage1.expectedActivities[0].descriptionId);

  await DescriptionBulletsService.checkDescriptionBullet(thomasEmrax, workPackage1.expectedActivities[1].descriptionId);

  await DescriptionBulletsService.checkDescriptionBullet(thomasEmrax, workPackage1.deliverables[0].descriptionId);

  /** Work Package 2 */
  const { workPackageWbsNumber: workPackage2WbsNumber, workPackage: workPackage2 } = await seedWorkPackage(
    thomasEmrax,
    'Adhesive Shear Strength Test',
    changeRequestProject1Id,
    WorkPackageStage.Research,
    '01/22/2023',
    5,
    [],
    [
      'Build a test procedure for destructively measuring the shear strength of various adhesives interacting with foam and steel plates',
      'Design and manufacture test fixtures to perform destructive testing',
      'Write a report to summarize findings'
    ],
    [
      'Lab report with full data on the shear strength of adhesives under test including a summary and conclusion of which adhesive is best'
    ],
    thomasEmrax,
    WbsElementStatus.Inactive,
    joeShmoe.userId,
    thomasEmrax.userId
  );

  /** Work Package 3 */
  const { workPackageWbsNumber: workPackage3WbsNumber, workPackage: workPackage3 } = await seedWorkPackage(
    thomasEmrax,
    'Manufacture Wiring Harness',
    changeRequestProject5Id,
    WorkPackageStage.Manufacturing,
    '02/01/2023',
    3,
    [],
    [
      'Manufacutre section A of the wiring harness',
      'Determine which portion of the wiring harness is important',
      'Solder wiring segments together and heat shrink properly',
      'Cut all wires to length'
    ],
    ['Completed wiring harness for the entire car'],
    thomasEmrax,
    WbsElementStatus.Active,
    joeShmoe.userId,
    thomasEmrax.userId
  );

  const workPackage3ActivationCrId = await ChangeRequestsService.createActivationChangeRequest(
    thomasEmrax,
    workPackage3WbsNumber.carNumber,
    workPackage3WbsNumber.projectNumber,
    workPackage3WbsNumber.workPackageNumber,
    CR_Type.ACTIVATION,
    workPackage3.project.wbsElement.projectLeadId!,
    workPackage3.project.wbsElement.projectManagerId!,
    new Date('2023-08-21T04:00:00.000Z'),
    true
  );

  await ChangeRequestsService.reviewChangeRequest(joeShmoe, workPackage3ActivationCrId, 'LGTM!', true, null);

  /** Work Package 4 */
  const { workPackageWbsNumber: workPackage4WbsNumber, workPackage: workPackage4 } = await seedWorkPackage(
    thomasEmrax,
    'Install Wiring Harness',
    changeRequestProject5Id,
    WorkPackageStage.Install,
    '04/01/2023',
    7,
    [],
    ['Assemble and install wiring harness', 'Confirm the installation was successful'],
    ['Wiring harness is functional and installed in the car'],
    thomasEmrax,
    WbsElementStatus.Active,
    joeShmoe.userId,
    thomasEmrax.userId
  );

  const workPackage4ActivationCrId = await ChangeRequestsService.createActivationChangeRequest(
    thomasEmrax,
    workPackage4WbsNumber.carNumber,
    workPackage4WbsNumber.projectNumber,
    workPackage4WbsNumber.workPackageNumber,
    CR_Type.ACTIVATION,
    workPackage4.project.wbsElement.projectLeadId!,
    workPackage4.project.wbsElement.projectManagerId!,
    new Date('2023-10-02T04:00:00.000Z'),
    true
  );

  await ChangeRequestsService.reviewChangeRequest(joeShmoe, workPackage4ActivationCrId, 'LGTM!', true, null);

  /** Work Package 5 */
  const { workPackageWbsNumber: workPackage5WbsNumber, workPackage: workPackage5 } = await seedWorkPackage(
    aang,
    'Design Plush',
    changeRequestProject6Id,
    WorkPackageStage.Design,
    '04/02/2023',
    7,
    [],
    ['Make sketches', 'Get sketches reviewed', 'Finalize sketches'],
    ['Sketch of designs for plush is finalized'],
    aang,
    WbsElementStatus.Complete,
    katara.userId,
    aang.userId
  );

  const workPackage5ActivationCrId = await ChangeRequestsService.createActivationChangeRequest(
    aang,
    workPackage5WbsNumber.carNumber,
    workPackage5WbsNumber.projectNumber,
    workPackage5WbsNumber.workPackageNumber,
    CR_Type.ACTIVATION,
    workPackage5.project.wbsElement.projectLeadId!,
    workPackage5.project.wbsElement.projectManagerId!,
    new Date('2023-05-08T04:00:00.000Z'),
    true
  );

  await ChangeRequestsService.reviewChangeRequest(joeShmoe, workPackage5ActivationCrId, 'Very cute LGTM!', true, null);

  /** Work Package 6 */
  const { workPackageWbsNumber: workPackage6WbsNumber, workPackage: workPackage6 } = await seedWorkPackage(
    aang,
    'Put Plush Together',
    changeRequestProject6Id,
    WorkPackageStage.Manufacturing,
    '04/02/2023',
    7,
    [],
    ['Get the materials we need', 'Cut the different fabrics', 'Sew the fabrics togehter', 'Stuff the plush'],
    ['A finished plus'],
    aang,
    WbsElementStatus.Active,
    katara.userId,
    aang.userId
  );

  const workPackage6ActivationCrId = await ChangeRequestsService.createActivationChangeRequest(
    aang,
    workPackage6WbsNumber.carNumber,
    workPackage6WbsNumber.projectNumber,
    workPackage6WbsNumber.workPackageNumber,
    CR_Type.ACTIVATION,
    workPackage6.project.wbsElement.projectLeadId!,
    workPackage6.project.wbsElement.projectManagerId!,
    new Date('2023-07-31T04:00:00.000Z'),
    true
  );

  await ChangeRequestsService.reviewChangeRequest(joeShmoe, workPackage6ActivationCrId, 'LGTM!', true, null);

  /** Work Package 7 */
  const { workPackageWbsNumber: workPackage7WbsNumber, workPackage: workPackage7 } = await seedWorkPackage(
    aang,
    'Plush Testing',
    changeRequestProject6Id,
    WorkPackageStage.Testing,
    '04/02/2023',
    3,
    [],
    [],
    ['Passes quality inspection'],
    aang,
    WbsElementStatus.Active,
    katara.userId,
    aang.userId
  );

  const workPackage7ActivationCrId = await ChangeRequestsService.createActivationChangeRequest(
    aang,
    workPackage7WbsNumber.carNumber,
    workPackage7WbsNumber.projectNumber,
    workPackage7WbsNumber.workPackageNumber,
    CR_Type.ACTIVATION,
    workPackage7.project.wbsElement.projectLeadId!,
    workPackage7.project.wbsElement.projectManagerId!,
    new Date('2023-10-09T04:00:00.000Z'),
    true
  );

  await ChangeRequestsService.reviewChangeRequest(joeShmoe, workPackage7ActivationCrId, 'LFG', true, null);

  /**
   * Change Requests
   */
  await ChangeRequestsService.createStageGateChangeRequest(
    thomasEmrax,
    workPackage1WbsNumber.carNumber,
    workPackage1WbsNumber.projectNumber,
    workPackage1WbsNumber.workPackageNumber,
    CR_Type.STAGE_GATE,
    true
  );

  const changeRequest2 = await ChangeRequestsService.createStandardChangeRequest(
    thomasEmrax,
    project2WbsNumber.carNumber,
    project2WbsNumber.projectNumber,
    project2WbsNumber.workPackageNumber,
    CR_Type.DEFINITION_CHANGE,
    'Change the bodywork to be hot pink',
    [
      { type: Scope_CR_Why_Type.DESIGN, explain: 'It would be really pretty' },
      { type: Scope_CR_Why_Type.ESTIMATION, explain: 'I estimate that it would be really pretty' }
    ],
    [
      {
        description: 'Buy hot pink paint',
        scopeImpact: 'n/a',
        timelineImpact: 1,
        budgetImpact: 50
      },
      {
        description: 'Buy slightly cheaper but lower quality hot pink paint',
        scopeImpact: 'n/a',
        timelineImpact: 1,
        budgetImpact: 40
      }
    ],
<<<<<<< HEAD
    {
      name: 'Change the bodywork through pink paint purchase',
      status: WbsElementStatus.Active,
      links: [],
      projectLeadId: batman.userId,
      projectManagerId: cyborg.userId,
      budget: 50,
      summary: 'Buy hot pink paint',
      goals: [],
      features: [],
      otherConstraints: [],
      rules: ['EV3.5.3'],
      teamIds: []
    },
=======
    null,
>>>>>>> ebbac33e
    null
  );
  await ChangeRequestsService.reviewChangeRequest(joeShmoe, changeRequest2.crId, 'What the hell Thomas', false, null);

  await ChangeRequestsService.createActivationChangeRequest(
    thomasEmrax,
    workPackage3WbsNumber.carNumber,
    workPackage3WbsNumber.projectNumber,
    workPackage3WbsNumber.workPackageNumber,
    CR_Type.ACTIVATION,
    thomasEmrax.userId,
    joeShmoe.userId,
    new Date('02/01/2023'),
    true
  );

  /**
   * Tasks
   */
  await TasksService.createTask(
    joeShmoe,
    project1WbsNumber,
    'Research attenuation',
    "I don't know what attenuation is yet",
    new Date('01/01/2024'),
    Task_Priority.HIGH,
    Task_Status.IN_PROGRESS,
    [joeShmoe.userId]
  );

  await TasksService.createTask(
    joeShmoe,
    project1WbsNumber,
    'Design Attenuator',
    'Autocad?',
    new Date('01/01/2024'),
    Task_Priority.MEDIUM,
    Task_Status.IN_BACKLOG,
    [joeShmoe.userId]
  );

  await TasksService.createTask(
    joeBlow,
    project1WbsNumber,
    'Research Impact',
    'Autocad?',
    new Date('01/01/2024'),
    Task_Priority.MEDIUM,
    Task_Status.IN_PROGRESS,
    [joeShmoe.userId, joeBlow.userId]
  );

  await TasksService.createTask(
    joeShmoe,
    project1WbsNumber,
    'Impact Test',
    'Use our conveniently available jumbo watermelon and slingshot to test how well our impact attenuator can ' +
      'attenuate impact.',
    new Date('2024-02-17T00:00:00-05:00'),
    Task_Priority.LOW,
    Task_Status.IN_PROGRESS,
    [joeBlow.userId]
  );

  await TasksService.createTask(
    joeBlow,
    project1WbsNumber,
    'Review Compliance',
    'I think there are some rules we may or may not have overlooked...',
    new Date('2024-01-01T00:00:00-05:00'),
    Task_Priority.MEDIUM,
    Task_Status.IN_PROGRESS,
    [thomasEmrax.userId]
  );

  await TasksService.createTask(
    thomasEmrax,
    project1WbsNumber,
    'Decorate Impact Attenuator',
    'You know you want to.',
    new Date('2024-01-20T00:00:00-05:00'),
    Task_Priority.LOW,
    Task_Status.IN_PROGRESS,
    [thomasEmrax.userId, joeBlow.userId, joeShmoe.userId]
  );

  await TasksService.createTask(
    lamarJackson,
    project1WbsNumber,
    'Meet with the Department of Transportation',
    'Discuss design decisions',
    new Date('2023-05-19T00:00:00-04:00'),
    Task_Priority.LOW,
    Task_Status.IN_PROGRESS,
    [thomasEmrax.userId]
  );

  await TasksService.createTask(
    joeShmoe,
    project1WbsNumber,
    'Build Attenuator',
    'WOOOO',
    new Date('01/01/2024'),
    Task_Priority.LOW,
    Task_Status.DONE,
    [joeShmoe.userId]
  );

  await TasksService.createTask(
    thomasEmrax,
    project1WbsNumber,
    "Drive Northeastern Electric Racing's Hand-Built Car That Tops Out at 100 mph",
    "It was a chilly November night and Matthew McCauley's breath was billowing out in front of him when he took hold " +
      "of the wheel and put pedal to the metal. Accelerating down straightaways and taking corners with finesse, it's " +
      'easy to forget McCauley, in his blue racing jacket and jet black helmet, is racing laps around the roof of ' +
      "Columbus Parking Garage on Northeastern's Boston campus. But that's the reality of Northeastern Electric " +
      'Racing, a student club that has made due and found massive success in the world of electric racing despite its ' +
      "relative rookie status. McCauley, NER's chief electrical engineer, has seen the club's car, Cinnamon, go from " +
      'a 5-foot drive test to hitting 60 miles per hour in competitions. "It\'s a go-kart that has 110 kilowatts of ' +
      'power, 109 kilowatts of power," says McCauley, a fourth-year electrical and computer engineering student. ' +
      '"That\'s over 100 horsepower."',
    new Date('2022-11-16T00:00-05:00'),
    Task_Priority.HIGH,
    Task_Status.DONE,
    [joeShmoe.userId]
  );

  await TasksService.createTask(
    brandonHyde,
    project1WbsNumber,
    'Safety Training',
    'how to use (or not use) the impact attenuator',
    new Date('2023-03-15T00:00:00-04:00'),
    Task_Priority.HIGH,
    Task_Status.DONE,
    [thomasEmrax.userId, joeBlow.userId, joeShmoe.userId]
  );

  await TasksService.createTask(
    thomasEmrax,
    project2WbsNumber,
    'Double-Check Inventory',
    'Nobody really wants to do this...',
    new Date('2023-04-01T00:00:00-04:00'),
    Task_Priority.LOW,
    Task_Status.IN_BACKLOG,
    []
  );

  await TasksService.createTask(
    thomasEmrax,
    project2WbsNumber,
    'Aerodynamics Test',
    'Wind go wooooosh',
    new Date('2024-01-01T00:00:00-05:00'),
    Task_Priority.MEDIUM,
    Task_Status.IN_PROGRESS,
    [joeShmoe.userId]
  );

  await TasksService.createTask(
    johnHarbaugh,
    project2WbsNumber,
    'Ask Sponsors About Logo Sticker Placement',
    'the more sponsors the cooler we look',
    new Date('2024-01-01T00:00:00-05:00'),
    Task_Priority.HIGH,
    Task_Status.IN_PROGRESS,
    [thomasEmrax.userId, joeShmoe.userId]
  );

  await TasksService.createTask(
    thomasEmrax,
    project2WbsNumber,
    'Discuss Design With Powertrain Team',
    '',
    new Date('2023-10-31T00:00:00-04:00'),
    Task_Priority.MEDIUM,
    Task_Status.DONE,
    [thomasEmrax.userId]
  );

  await TasksService.createTask(
    batman,
    project3WbsNumber,
    'Power the Battery Box',
    'With all our powers combined, we can win any Electric Racing competition!',
    new Date('2024-05-01T00:00:00-04:00'),
    Task_Priority.MEDIUM,
    Task_Status.IN_BACKLOG,
    [thomasEmrax, joeShmoe, joeBlow].map((user) => user.userId)
  );

  await TasksService.createTask(
    thomasEmrax,
    project3WbsNumber,
    'Wire Up Battery Box',
    'Too many wires... how to even keep track?',
    new Date('2024-02-29T00:00:00-05:00'),
    Task_Priority.HIGH,
    Task_Status.IN_PROGRESS,
    [joeShmoe.userId]
  );

  await TasksService.createTask(
    thomasEmrax,
    project3WbsNumber,
    'Vibration Tests',
    "Battery box shouldn't blow up in the middle of racing...",
    new Date('2024-03-17T00:00:00-05:00'),
    Task_Priority.MEDIUM,
    Task_Status.IN_BACKLOG,
    [joeShmoe.userId]
  );

  await TasksService.createTask(
    joeShmoe,
    project3WbsNumber,
    'Buy some Battery Juice',
    'mmm battery juice',
    new Date('2024-04-15T00:00:00-04:00'),
    Task_Priority.LOW,
    Task_Status.DONE,
    [joeBlow.userId]
  );

  await TasksService.createTask(
    thomasEmrax,
    project4WbsNumber,
    'Schematics',
    'schematics go brrrrr',
    new Date('2024-04-15T00:00:00-04:00'),
    Task_Priority.HIGH,
    Task_Status.DONE,
    [joeBlow.userId]
  );

  await TasksService.createTask(
    batman,
    project5WbsNumber,
    'Cost Assessment',
    'So this is where our funding goes',
    new Date('2023-06-23T00:00:00-04:00'),
    Task_Priority.HIGH,
    Task_Status.IN_PROGRESS,
    [joeShmoe.userId]
  );

  /**
   * Reimbursements
   */

  const vendor = await ReimbursementRequestService.createVendor(thomasEmrax, 'Tesla');
  const vendor2 = await ReimbursementRequestService.createVendor(thomasEmrax, 'Amazon');
  const vendor3 = await ReimbursementRequestService.createVendor(thomasEmrax, 'Google');

  const vendors: Vendor[] = [vendor, vendor2, vendor3];

  const expenseType = await ReimbursementRequestService.createExpenseType(thomasEmrax, 'Equipment', 123, true, [
    Club_Accounts.CASH,
    Club_Accounts.BUDGET
  ]);

  await ReimbursementRequestService.createReimbursementRequest(
    thomasEmrax,
    new Date(),
    vendor.vendorId,
    ClubAccount.CASH,
    [],
    [
      {
        name: 'GLUE',
        reason: {
          carNumber: 1,
          projectNumber: 1,
          workPackageNumber: 0
        },
        cost: 200000
      }
    ],
    expenseType.expenseTypeId,
    100
  );

  await ReimbursementRequestService.createReimbursementRequest(
    thomasEmrax,
    new Date(),
    vendor.vendorId,
    ClubAccount.BUDGET,
    [],
    [
      {
        name: 'BOX',
        reason: {
          carNumber: 1,
          projectNumber: 1,
          workPackageNumber: 0
        },
        cost: 10000
      }
    ],
    expenseType.expenseTypeId,
    200
  );

  /**
   * Bill of Materials
   */
  await ProjectsService.createManufacturer(thomasEmrax, 'Digikey');
  await ProjectsService.createMaterialType('Resistor', thomasEmrax);

  const assembly1 = await ProjectsService.createAssembly('1', thomasEmrax, {
    carNumber: 1,
    projectNumber: 1,
    workPackageNumber: 0
  });

  await ProjectsService.createMaterial(
    thomasEmrax,
    '10k Resistor',
    MaterialStatus.Ordered,
    'Resistor',
    'Digikey',
    'abcdef',
    new Decimal(20),
    30,
    600,
    'https://www.youtube.com/watch?v=dQw4w9WgXcQ',
    {
      carNumber: 1,
      projectNumber: 1,
      workPackageNumber: 0
    },
    'Here are some notes'
  );

  await ProjectsService.createMaterial(
    thomasEmrax,
    '20k Resistor',
    MaterialStatus.Ordered,
    'Resistor',
    'Digikey',
    'bacfed',
    new Decimal(10),
    7,
    70,
    'https://www.youtube.com/watch?v=dQw4w9WgXcQ',
    {
      carNumber: 1,
      projectNumber: 1,
      workPackageNumber: 0
    },
    'Here are some more notes',
    assembly1.assemblyId
  );

  const teamType1 = await TeamsService.createTeamType(batman, 'Mechanical', 'YouTubeIcon');
  const teamType2 = await TeamsService.createTeamType(thomasEmrax, 'Software', 'InstagramIcon');
  const teamType3 = await TeamsService.createTeamType(cyborg, 'Electrical', 'SettingsIcon');

  // Need to do this because the design review cannot be scheduled for a past day
  const nextDay = new Date();
  nextDay.setDate(nextDay.getDate() + 1);

  const designReview1 = await DesignReviewsService.createDesignReview(
    batman,
    nextDay.toDateString(),
    teamType1.teamTypeId,
    [1, 2],
    [3, 4],
    {
      carNumber: 1,
      projectNumber: 1,
      workPackageNumber: 0
    },
    [3, 4, 5, 6, 7]
  );

  await DesignReviewsService.editDesignReview(
    batman,
    designReview1.designReviewId,
    nextDay,
    teamType1.teamTypeId,
    [1, 2, 3, 4],
    [5, 6, 7],
    false,
    true,
    null,
    'The Bay',
    null,
    DesignReviewStatus.CONFIRMED,
    [1, 2],
    [1, 2, 3, 4, 5, 6, 7]
  );
};

performSeed()
  .catch((e) => {
    console.error(e);
    process.exit(1);
  })
  .finally(async () => {
    await prisma.$disconnect();
  });<|MERGE_RESOLUTION|>--- conflicted
+++ resolved
@@ -199,24 +199,7 @@
         budgetImpact: 0
       }
     ],
-<<<<<<< HEAD
-    {
-      name: 'Initial CR change',
-      status: WbsElementStatus.Active,
-      links: [],
-      projectLeadId: batman.userId,
-      projectManagerId: cyborg.userId,
-      budget: 0,
-      summary: 'Add more work packages',
-      goals: [],
-      features: [],
-      otherConstraints: [],
-      rules: ['EV3.5.1'],
-      teamIds: []
-    },
-=======
     null,
->>>>>>> ebbac33e
     null
   );
 
@@ -580,24 +563,7 @@
         scopeImpact: 'no scope impact'
       }
     ],
-<<<<<<< HEAD
-    {
-      name: 'Initial CR change',
-      status: WbsElementStatus.Active,
-      links: [],
-      projectLeadId: batman.userId,
-      projectManagerId: cyborg.userId,
-      budget: 0,
-      summary: 'Add more work packages',
-      goals: [],
-      features: [],
-      otherConstraints: [],
-      rules: ['EV3.5.1'],
-      teamIds: []
-    },
-=======
     null,
->>>>>>> ebbac33e
     null
   );
 
@@ -639,24 +605,7 @@
         scopeImpact: 'no scope impact'
       }
     ],
-<<<<<<< HEAD
-    {
-      name: 'Initial CR change',
-      status: WbsElementStatus.Active,
-      links: [],
-      projectLeadId: batman.userId,
-      projectManagerId: cyborg.userId,
-      budget: 0,
-      summary: 'Add more work packages',
-      goals: [],
-      features: [],
-      otherConstraints: [],
-      rules: ['EV3.5.1'],
-      teamIds: []
-    },
-=======
     null,
->>>>>>> ebbac33e
     null
   );
 
@@ -981,24 +930,7 @@
         budgetImpact: 40
       }
     ],
-<<<<<<< HEAD
-    {
-      name: 'Change the bodywork through pink paint purchase',
-      status: WbsElementStatus.Active,
-      links: [],
-      projectLeadId: batman.userId,
-      projectManagerId: cyborg.userId,
-      budget: 50,
-      summary: 'Buy hot pink paint',
-      goals: [],
-      features: [],
-      otherConstraints: [],
-      rules: ['EV3.5.3'],
-      teamIds: []
-    },
-=======
     null,
->>>>>>> ebbac33e
     null
   );
   await ChangeRequestsService.reviewChangeRequest(joeShmoe, changeRequest2.crId, 'What the hell Thomas', false, null);
