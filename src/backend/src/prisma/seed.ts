/*
 * This file is part of NER's PM Dashboard and licensed under GNU AGPLv3.
 * See the LICENSE file in the repository root folder for details.
 */

import { PrismaClient } from '@prisma/client';
<<<<<<< HEAD
import { dbSeedAllUsers } from './seed-data/users';
import { dbSeedAllProjects } from './seed-data/projects';
import { dbSeedAllWorkPackages } from './seed-data/work-packages';
import { dbSeedAllChangeRequests } from './seed-data/change-requests';
import { dbSeedAllSessions } from './seed-data/session';
import { dbSeedAllRisks } from './seed-data/risks';
import { dbSeedAllProposedSolutions } from './seed-data/proposed-solutions';
=======
import { dbSeedAllUsers } from './seed-data/users.seed';
import { dbSeedAllProjects } from './seed-data/projects.seed';
import { dbSeedAllWorkPackages } from './seed-data/work-packages.seed';
import { dbSeedAllChangeRequests } from './seed-data/change-requests.seed';
import { dbSeedAllSessions } from './seed-data/session.seed';
import { dbSeedAllRisks } from './seed-data/risks.seed';
>>>>>>> 6b898178
import { dbSeedAllTeams } from './seed-data/teams.seed';

const prisma = new PrismaClient();

const performSeed: () => Promise<void> = async () => {
  for (const seedUser of dbSeedAllUsers) {
    await prisma.user.create({ data: { ...seedUser, userSettings: { create: {} } } });
  }

  for (const seedSession of dbSeedAllSessions) {
    await prisma.session.create({
      data: {
        ...seedSession.fields,
        user: { connect: { userId: seedSession.userId } }
      }
    });
  }

  for (const seedProject of dbSeedAllProjects) {
    await prisma.project.create({
      data: {
        wbsElement: { create: { ...seedProject.wbsElementFields } },
        ...seedProject.projectFields,
        goals: { create: seedProject.goals },
        features: { create: seedProject.features },
        otherConstraints: { create: seedProject.otherConstraints }
      }
    });
  }

  for (const seedTeam of dbSeedAllTeams) {
    await prisma.team.create({
      data: {
        ...seedTeam.fields,
        leaderId: seedTeam.leaderId,
        projects: { connect: seedTeam.projectIds },
        members: { connect: seedTeam.memberIds }
      }
    });
  }

  for (const seedRisk of dbSeedAllRisks) {
    await prisma.risk.create({
      data: {
        createdBy: { connect: { userId: seedRisk.createdByUserId } },
        project: { connect: { projectId: seedRisk.projectId } },
        ...seedRisk.fields
      }
    });
  }

  for (const seedWorkPackage of dbSeedAllWorkPackages) {
    await prisma.work_Package.create({
      data: {
        wbsElement: { create: { ...seedWorkPackage.wbsElementFields } },
        project: { connect: { projectId: seedWorkPackage.projectId } },
        ...seedWorkPackage.workPackageFields,
        expectedActivities: { create: seedWorkPackage.expectedActivities },
        deliverables: { create: seedWorkPackage.deliverables }
      }
    });
  }

  for (const seedChangeRequest of dbSeedAllChangeRequests) {
    const data: any = {
      submitter: { connect: { userId: seedChangeRequest.submitterId } },
      wbsElement: { connect: { wbsElementId: seedChangeRequest.wbsElementId } },
      ...seedChangeRequest.changeRequestFields,
      changes: { create: seedChangeRequest.changes }
    };
    if (seedChangeRequest.scopeChangeRequestFields) {
      data.scopeChangeRequest = {
        create: {
          ...seedChangeRequest.scopeChangeRequestFields.otherFields,
          why: { create: seedChangeRequest.scopeChangeRequestFields.why }
        }
      };
    }
    if (seedChangeRequest.activationChangeRequestFields) {
      data.activationChangeRequest = {
        create: {
          ...seedChangeRequest.activationChangeRequestFields.otherFields,
          projectLead: {
            connect: { userId: seedChangeRequest.activationChangeRequestFields.projectLeadId }
          },
          projectManager: {
            connect: { userId: seedChangeRequest.activationChangeRequestFields.projectManagerId }
          }
        }
      };
    }
    if (seedChangeRequest.stageGateChangeRequestFields) {
      data.stageGateChangeRequest = {
        create: { ...seedChangeRequest.stageGateChangeRequestFields }
      };
    }
    await prisma.change_Request.create({ data });
  }

  for (const seedProposedSolution of dbSeedAllProposedSolutions) {
    await prisma.proposed_Solution.create({
      data: {
        description: seedProposedSolution.description,
        timelineImpact: seedProposedSolution.timelineImpact,
        scopeImpact: seedProposedSolution.scopeImpact,
        budgetImpact: seedProposedSolution.budgetImpact,
        changeRequestId: seedProposedSolution.changeRequestId,
        createdByUserId: seedProposedSolution.createdByUserId,
        dateCreated: seedProposedSolution.dateCreated,
        approved: seedProposedSolution.approved
      }
    });
  }
};

performSeed()
  .catch((e) => {
    console.error(e);
    process.exit(1);
  })
  .finally(async () => {
    await prisma.$disconnect();
  });<|MERGE_RESOLUTION|>--- conflicted
+++ resolved
@@ -4,23 +4,14 @@
  */
 
 import { PrismaClient } from '@prisma/client';
-<<<<<<< HEAD
-import { dbSeedAllUsers } from './seed-data/users';
-import { dbSeedAllProjects } from './seed-data/projects';
-import { dbSeedAllWorkPackages } from './seed-data/work-packages';
-import { dbSeedAllChangeRequests } from './seed-data/change-requests';
-import { dbSeedAllSessions } from './seed-data/session';
-import { dbSeedAllRisks } from './seed-data/risks';
-import { dbSeedAllProposedSolutions } from './seed-data/proposed-solutions';
-=======
 import { dbSeedAllUsers } from './seed-data/users.seed';
 import { dbSeedAllProjects } from './seed-data/projects.seed';
 import { dbSeedAllWorkPackages } from './seed-data/work-packages.seed';
 import { dbSeedAllChangeRequests } from './seed-data/change-requests.seed';
 import { dbSeedAllSessions } from './seed-data/session.seed';
 import { dbSeedAllRisks } from './seed-data/risks.seed';
->>>>>>> 6b898178
 import { dbSeedAllTeams } from './seed-data/teams.seed';
+import { dbSeedAllProposedSolutions } from './seed-data/proposed-solutions';
 
 const prisma = new PrismaClient();
 
