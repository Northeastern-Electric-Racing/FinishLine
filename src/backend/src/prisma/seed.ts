--- conflicted
+++ resolved
@@ -59,7 +59,6 @@
   const ryanHowe = await prisma.user.create({ data: dbSeedAllUsers.ryanHowe });
   const anthonyBernardi = await prisma.user.create({ data: dbSeedAllUsers.anthonyBernardi });
   const reidChandler = await prisma.user.create({ data: dbSeedAllUsers.reidChandler });
-<<<<<<< HEAD
   const cristianoRonaldo = await prisma.user.create({data: dbSeedAllUsers.cristianoRonaldo});
   const thierryHenry = await prisma.user.create({ data: dbSeedAllUsers.thierryHenry });
   const frankLampard = await prisma.user.create({ data: dbSeedAllUsers.frankLampard });
@@ -72,8 +71,6 @@
   const didierDrogba = await prisma.user.create({ data: dbSeedAllUsers.didierDrogba });
   const johnTerry = await prisma.user.create({ data: dbSeedAllUsers.johnTerry });
   const dennisBergkamp = await prisma.user.create({ data: dbSeedAllUsers.dennisBergkamp });
-
-=======
   const jkDobbins = await prisma.user.create({ data: dbSeedAllUsers.jkDobbins });
   const davidOjabo = await prisma.user.create({ data: dbSeedAllUsers.davidOjabo });
   const markAndrews = await prisma.user.create({ data: dbSeedAllUsers.markAndrews });
@@ -91,7 +88,6 @@
   const boogPowell = await prisma.user.create({ data: dbSeedAllUsers.boogPowell });
   const mannyMachado = await prisma.user.create({ data: dbSeedAllUsers.mannyMachado });
   const babyDollJacobson = await prisma.user.create({ data: dbSeedAllUsers.babyDollJacobson });
->>>>>>> ea0cace8
 
   /**
    * Make initial project so that we can start to create other stuff
