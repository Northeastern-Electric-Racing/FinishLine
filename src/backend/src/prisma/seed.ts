--- conflicted
+++ resolved
@@ -454,7 +454,7 @@
    * Change Requests for Creating Work Packages
    */
 
-  const changeRequestWP1Id: number = await ChangeRequestsService.createStandardChangeRequest(
+  const changeRequestWP1 = await ChangeRequestsService.createStandardChangeRequest(
     cyborg,
     project1WbsNumber.carNumber,
     project1WbsNumber.projectNumber,
@@ -466,11 +466,14 @@
         type: Scope_CR_Why_Type.INITIALIZATION,
         explain: 'need this to initialize work packages'
       }
-    ]
-  );
+    ],
+    []
+  );
+
+  const changeRequestWP1Id = changeRequestWP1.crId;
 
   // make a proposed solution for it
-  const proposedSolution2Id: string = await ChangeRequestsService.addProposedSolution(
+  const proposedSolution2 = await ChangeRequestsService.addProposedSolution(
     cyborg,
     changeRequestWP1Id,
     0,
@@ -479,10 +482,12 @@
     'no scope impact'
   );
 
+  const proposedSolution2Id = proposedSolution2.id;
+
   // approve the change request
   await ChangeRequestsService.reviewChangeRequest(batman, changeRequestWP1Id, 'LGTM', true, proposedSolution2Id);
 
-  const changeRequestWP5Id: number = await ChangeRequestsService.createStandardChangeRequest(
+  const changeRequestWP5 = await ChangeRequestsService.createStandardChangeRequest(
     cyborg,
     project5WbsNumber.carNumber,
     project5WbsNumber.projectNumber,
@@ -494,11 +499,14 @@
         type: Scope_CR_Why_Type.INITIALIZATION,
         explain: 'need this to initialize work packages'
       }
-    ]
-  );
+    ],
+    []
+  );
+
+  const changeRequestWP5Id = changeRequestWP5.crId;
 
   // make a proposed solution for it
-  const proposedSolution5Id: string = await ChangeRequestsService.addProposedSolution(
+  const proposedSolution5 = await ChangeRequestsService.addProposedSolution(
     cyborg,
     changeRequestWP5Id,
     0,
@@ -506,6 +514,8 @@
     0,
     'no scope impact'
   );
+
+  const proposedSolution5Id = proposedSolution5.id;
 
   // approve the change request
   await ChangeRequestsService.reviewChangeRequest(batman, changeRequestWP5Id, 'LGTM', true, proposedSolution5Id);
@@ -517,11 +527,7 @@
   const { workPackageWbsNumber: workPackage1WbsNumber, workPackage: workPackage1 } = await seedWorkPackage(
     joeShmoe,
     'Bodywork Concept of Design',
-<<<<<<< HEAD
     changeRequestWP1Id,
-=======
-    changeRequest1.crId,
->>>>>>> 9c27996b
     WorkPackageStage.Design,
     '01/01/2023',
     3,
@@ -561,11 +567,7 @@
   const { workPackageWbsNumber: workPackage2WbsNumber, workPackage: workPackage2 } = await seedWorkPackage(
     thomasEmrax,
     'Adhesive Shear Strength Test',
-<<<<<<< HEAD
     changeRequestWP1Id,
-=======
-    changeRequest1.crId,
->>>>>>> 9c27996b
     WorkPackageStage.Research,
     '01/22/2023',
     5,
@@ -588,11 +590,7 @@
   const workPackage3WbsString = await WorkPackagesService.createWorkPackage(
     thomasEmrax,
     'Manufacture Wiring Harness',
-<<<<<<< HEAD
     changeRequestWP5Id,
-=======
-    changeRequest1.crId,
->>>>>>> 9c27996b
     WorkPackageStage.Manufacturing,
     '02/01/2023',
     3,
@@ -610,7 +608,6 @@
   /** Work Package 4 */
   const { workPackageWbsNumber: workPackage4WbsNumber, workPackage: workPackage4 } = await seedWorkPackage(
     thomasEmrax,
-    project5WbsNumber,
     'Install Wiring Harness',
     changeRequest1.crId,
     WorkPackageStage.Install,
