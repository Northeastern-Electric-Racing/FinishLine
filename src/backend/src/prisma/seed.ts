/*
 * This file is part of NER's PM Dashboard and licensed under GNU AGPLv3.
 * See the LICENSE file in the repository root folder for details.
 */

import { PrismaClient } from '@prisma/client';
import { dbSeedAllUsers } from './seed-data/users';
import { dbSeedAllProjects } from './seed-data/projects';
import { dbSeedAllWorkPackages } from './seed-data/work-packages';
import { dbSeedAllChangeRequests } from './seed-data/change-requests';
import { dbSeedAllSessions } from './seed-data/session';
import { dbSeedAllRisks } from './seed-data/risks';
<<<<<<< HEAD
import { dbSeedAllProposedSolutions } from './seed-data/proposed-solutions';
=======
import { dbSeedAllTeams } from './seed-data/teams.seed';
>>>>>>> 8ae1c93c

const prisma = new PrismaClient();

const performSeed: () => Promise<void> = async () => {
  for (const seedUser of dbSeedAllUsers) {
    await prisma.user.create({ data: { ...seedUser, userSettings: { create: {} } } });
  }

  for (const seedSession of dbSeedAllSessions) {
    await prisma.session.create({
      data: {
        ...seedSession.fields,
        user: { connect: { userId: seedSession.userId } }
      }
    });
  }

  for (const seedProject of dbSeedAllProjects) {
    await prisma.project.create({
      data: {
        wbsElement: { create: { ...seedProject.wbsElementFields } },
        ...seedProject.projectFields,
        goals: { create: seedProject.goals },
        features: { create: seedProject.features },
        otherConstraints: { create: seedProject.otherConstraints }
      }
    });
  }

  for (const seedTeam of dbSeedAllTeams) {
    await prisma.team.create({
      data: {
        ...seedTeam.fields,
        leaderId: seedTeam.leaderId,
        projects: { connect: seedTeam.projectIds },
        members: { connect: seedTeam.memberIds }
      }
    });
  }

  for (const seedRisk of dbSeedAllRisks) {
    await prisma.risk.create({
      data: {
        createdBy: { connect: { userId: seedRisk.createdByUserId } },
        project: { connect: { projectId: seedRisk.projectId } },
        ...seedRisk.fields
      }
    });
  }

  for (const seedWorkPackage of dbSeedAllWorkPackages) {
    await prisma.work_Package.create({
      data: {
        wbsElement: { create: { ...seedWorkPackage.wbsElementFields } },
        project: { connect: { projectId: seedWorkPackage.projectId } },
        ...seedWorkPackage.workPackageFields,
        expectedActivities: { create: seedWorkPackage.expectedActivities },
        deliverables: { create: seedWorkPackage.deliverables }
      }
    });
  }

  for (const seedChangeRequest of dbSeedAllChangeRequests) {
    const data: any = {
      submitter: { connect: { userId: seedChangeRequest.submitterId } },
      wbsElement: { connect: { wbsElementId: seedChangeRequest.wbsElementId } },
      ...seedChangeRequest.changeRequestFields,
      changes: { create: seedChangeRequest.changes }
    };
    if (seedChangeRequest.scopeChangeRequestFields) {
      data.scopeChangeRequest = {
        create: {
          ...seedChangeRequest.scopeChangeRequestFields.otherFields,
          why: { create: seedChangeRequest.scopeChangeRequestFields.why }
        }
      };
    }
    if (seedChangeRequest.activationChangeRequestFields) {
      data.activationChangeRequest = {
        create: {
          ...seedChangeRequest.activationChangeRequestFields.otherFields,
          projectLead: {
            connect: { userId: seedChangeRequest.activationChangeRequestFields.projectLeadId }
          },
          projectManager: {
            connect: { userId: seedChangeRequest.activationChangeRequestFields.projectManagerId }
          }
        }
      };
    }
    if (seedChangeRequest.stageGateChangeRequestFields) {
      data.stageGateChangeRequest = {
        create: { ...seedChangeRequest.stageGateChangeRequestFields }
      };
    }
    await prisma.change_Request.create({ data });
  }

  for (const seedProposedSolution of dbSeedAllProposedSolutions) {
    const crData = await prisma.scope_CR.findUnique({
      where: { changeRequestId: seedProposedSolution.changeRequestId }
    });

    await prisma.proposed_Solution.create({
      data: {
        description: seedProposedSolution.description,
        timelineImpact: crData?.timelineImpact ?? 0,
        scopeImpact: crData?.scopeImpact ?? '',
        budgetImpact: crData?.budgetImpact ?? 0,
        changeRequestId: seedProposedSolution.changeRequestId,
        createdByUserId: seedProposedSolution.createdByUserId,
        dateCreated: seedProposedSolution.dateCreated,
        approved: seedProposedSolution.approved
      }
    });
  }
};

performSeed()
  .catch((e) => {
    console.error(e);
    process.exit(1);
  })
  .finally(async () => {
    await prisma.$disconnect();
  });<|MERGE_RESOLUTION|>--- conflicted
+++ resolved
@@ -10,11 +10,8 @@
 import { dbSeedAllChangeRequests } from './seed-data/change-requests';
 import { dbSeedAllSessions } from './seed-data/session';
 import { dbSeedAllRisks } from './seed-data/risks';
-<<<<<<< HEAD
 import { dbSeedAllProposedSolutions } from './seed-data/proposed-solutions';
-=======
 import { dbSeedAllTeams } from './seed-data/teams.seed';
->>>>>>> 8ae1c93c
 
 const prisma = new PrismaClient();
 
