/* eslint-disable @typescript-eslint/no-unused-vars */

/*
 * This file is part of NER's FinishLine and licensed under GNU AGPLv3.
 * See the LICENSE file in the repository root folder for details.
 */

import {
  CR_Type,
  PrismaClient,
  Scope_CR_Why_Type,
  Task_Priority,
  Task_Status,
  Team,
  Vendor,
  WBS_Element_Status
} from '@prisma/client';
import { dbSeedAllUsers } from './seed-data/users.seed';
import { dbSeedAllTeams } from './seed-data/teams.seed';
import ChangeRequestsService from '../services/change-requests.services';
import projectQueryArgs from '../prisma-query-args/projects.query-args';
import TeamsService from '../services/teams.services';
import WorkPackagesService from '../services/work-packages.services';
import { ClubAccount, validateWBS, WbsElementStatus, WorkPackageStage } from 'shared';
import TasksService from '../services/tasks.services';
import DescriptionBulletsService from '../services/description-bullets.services';
import { seedProject } from './seed-data/projects.seed';
import { seedWorkPackage } from './seed-data/work-packages.seed';
import ReimbursementRequestService from '../services/reimbursement-requests.services';
import { writeFileSync } from 'fs';

const prisma = new PrismaClient();

const performSeed: () => Promise<void> = async () => {
  const thomasEmrax = await prisma.user.create({
    data: dbSeedAllUsers.thomasEmrax,
    include: { userSettings: true, userSecureSettings: true }
  });
  const joeShmoe = await prisma.user.create({ data: dbSeedAllUsers.joeShmoe });
  const joeBlow = await prisma.user.create({ data: dbSeedAllUsers.joeBlow });
  const wonderwoman = await prisma.user.create({ data: dbSeedAllUsers.wonderwoman });
  const flash = await prisma.user.create({ data: dbSeedAllUsers.flash });
  const aquaman = await prisma.user.create({ data: dbSeedAllUsers.aquaman });
  const robin = await prisma.user.create({ data: dbSeedAllUsers.robin });
  const batman = await prisma.user.create({ data: dbSeedAllUsers.batman });
  const superman = await prisma.user.create({ data: dbSeedAllUsers.superman });
  const hawkMan = await prisma.user.create({ data: dbSeedAllUsers.hawkMan });
  const hawkWoman = await prisma.user.create({ data: dbSeedAllUsers.hawkWoman });
  const cyborg = await prisma.user.create({ data: dbSeedAllUsers.cyborg });
  const greenLantern = await prisma.user.create({ data: dbSeedAllUsers.greenLantern });
  const martianManhunter = await prisma.user.create({ data: dbSeedAllUsers.martianManhunter });
  const nightwing = await prisma.user.create({ data: dbSeedAllUsers.nightwing });
  const brandonHyde = await prisma.user.create({ data: dbSeedAllUsers.brandonHyde });
  const calRipken = await prisma.user.create({ data: dbSeedAllUsers.calRipken });
  const adleyRutschman = await prisma.user.create({ data: dbSeedAllUsers.adleyRutschman });
  const johnHarbaugh = await prisma.user.create({ data: dbSeedAllUsers.johnHarbaugh });
  const lamarJackson = await prisma.user.create({ data: dbSeedAllUsers.lamarJackson });
  const nezamJazayeri = await prisma.user.create({ data: dbSeedAllUsers.nezamJazayeri });
  const ryanHowe = await prisma.user.create({ data: dbSeedAllUsers.ryanHowe });
  const anthonyBernardi = await prisma.user.create({ data: dbSeedAllUsers.anthonyBernardi });
  const reidChandler = await prisma.user.create({ data: dbSeedAllUsers.reidChandler });
<<<<<<< HEAD
  const jkDobbins = await prisma.user.create({ data: dbSeedAllUsers.jkDobbins });
  const davidOjabo = await prisma.user.create({ data: dbSeedAllUsers.davidOjabo });
  const markAndrews = await prisma.user.create({ data: dbSeedAllUsers.markAndrews });
  const odellBeckham = await prisma.user.create({ data: dbSeedAllUsers.odellBeckham });
  const chrisHorton = await prisma.user.create({ data: dbSeedAllUsers.chrisHorton });
  const mikeMacdonald = await prisma.user.create({ data: dbSeedAllUsers.mikeMacdonald });
  const toddMonken = await prisma.user.create({ data: dbSeedAllUsers.toddMonken });
  const stephenBisciotti = await prisma.user.create({ data: dbSeedAllUsers.stephenBisciotti });
=======
  const brooksRobinson = await prisma.user.create({ data: dbSeedAllUsers.brooksRobinson });
  const jimPalmer = await prisma.user.create({ data: dbSeedAllUsers.jimPalmer });
  const eddieMurray = await prisma.user.create({ data: dbSeedAllUsers.eddieMurray });
  const georgeSisler = await prisma.user.create({ data: dbSeedAllUsers.georgeSisler });
  const urbanShocker = await prisma.user.create({ data: dbSeedAllUsers.urbanShocker });
  const kenWilliams = await prisma.user.create({ data: dbSeedAllUsers.kenWilliams });
  const boogPowell = await prisma.user.create({ data: dbSeedAllUsers.boogPowell });
  const mannyMachado = await prisma.user.create({ data: dbSeedAllUsers.mannyMachado });
  const babyDollJacobson = await prisma.user.create({ data: dbSeedAllUsers.babyDollJacobson });
>>>>>>> aa3787bc

  /**
   * Make initial project so that we can start to create other stuff
   */
  const genesisProject = await prisma.project.create({
    data: {
      wbsElement: {
        create: {
          carNumber: 0,
          projectNumber: 0,
          workPackageNumber: 0,
          dateCreated: new Date('01/01/2023'),
          name: 'Genesis',
          status: WBS_Element_Status.INACTIVE,
          projectLeadId: batman.userId,
          projectManagerId: cyborg.userId
        }
      },
      summary: 'Initial Car so that we can make change requests and projects and other stuff',
      budget: 1000,
      rules: []
    },
    ...projectQueryArgs
  });

  /**
   * Make an initial change request for car 1 using the wbs of the genesis project
   */
  const changeRequest1Id: number = await ChangeRequestsService.createStandardChangeRequest(
    cyborg,
    genesisProject.wbsElement.carNumber,
    genesisProject.wbsElement.projectNumber,
    genesisProject.wbsElement.workPackageNumber,
    CR_Type.OTHER,
    'Initial Change Request',
    [
      {
        type: Scope_CR_Why_Type.INITIALIZATION,
        explain: 'need this to initialize all the seed data'
      }
    ]
  );

  // make a proposed solution for it
  const proposedSolution1Id: string = await ChangeRequestsService.addProposedSolution(
    cyborg,
    changeRequest1Id,
    0,
    'Initializing seed data',
    0,
    'no scope impact'
  );

  // approve the change request
  await ChangeRequestsService.reviewChangeRequest(batman, changeRequest1Id, 'LGTM', true, proposedSolution1Id);

  /**
   * TEAMS
   */
  /** Creating Teams */
  const justiceLeague: Team = await prisma.team.create(dbSeedAllTeams.justiceLeague(batman.userId));
  const ravens: Team = await prisma.team.create(dbSeedAllTeams.ravens(johnHarbaugh.userId));
  const orioles: Team = await prisma.team.create(dbSeedAllTeams.orioles(brandonHyde.userId));
  const huskies: Team = await prisma.team.create(dbSeedAllTeams.huskies(thomasEmrax.userId));

  /** Write to .env file the FINANCE_TEAM_ID as the justiceLeague TeamId */
  const financeTeamId = justiceLeague.teamId;
  /** Gets the current content of the .env file */
  const currentEnv = require('dotenv').config().parsed;
  /** If the .env file exists, set the FINANCE_TEAM_ID */
  if (currentEnv) {
    currentEnv.FINANCE_TEAM_ID = financeTeamId;
    /** Write the new .env file */
    let stringifiedEnv = '';
    Object.keys(currentEnv).forEach((key) => {
      stringifiedEnv += `${key}=${currentEnv[key]}\n`;
    });
    writeFileSync('.env', stringifiedEnv);
  }

  /** Setting Team Members */
  await TeamsService.setTeamMembers(
    batman,
    justiceLeague.teamId,
    [wonderwoman, flash, aquaman, superman, hawkMan, hawkWoman, cyborg, greenLantern, martianManhunter].map(
      (user) => user.userId
    )
  );
  await TeamsService.setTeamMembers(
    johnHarbaugh,
    ravens.teamId,
    [
      lamarJackson,
      nezamJazayeri,
      ryanHowe,
      jkDobbins,
      davidOjabo,
      markAndrews,
      odellBeckham,
      chrisHorton,
      mikeMacdonald,
      toddMonken,
      stephenBisciotti
    ].map((user) => user.userId)
  );
  await TeamsService.setTeamMembers(
    brandonHyde,
    orioles.teamId,
    [
      adleyRutschman,
      calRipken,
      anthonyBernardi,
      brooksRobinson,
      jimPalmer,
      eddieMurray,
      georgeSisler,
      urbanShocker,
      kenWilliams,
      boogPowell,
      mannyMachado,
      babyDollJacobson
    ].map((user) => user.userId)
  );
  await TeamsService.setTeamMembers(
    thomasEmrax,
    huskies.teamId,
    [joeShmoe, joeBlow, reidChandler, nightwing].map((user) => user.userId)
  );

  /**
   * Projects
   */

  /** Project 1 */
  const { projectWbsNumber: project1WbsNumber, projectId: project1Id } = await seedProject(
    thomasEmrax,
    changeRequest1Id,
    1,
    'Impact Attenuator',
    'Develop rules-compliant impact attenuator',
    [huskies.teamId],
    joeShmoe,
    124,
    ['EV3.5.2'],
    ['Decrease size by 90% from 247 cubic inches to 24.7 cubic inches'],
    ['Capable of absorbing 5000N in a head-on collision'],
    ['Cannot go further towards the rear of the car than the front roll hoop'],
    [
      {
        linkId: '-1',
        url: 'https://www.youtube.com/watch?v=dQw4w9WgXcQ',
        linkTypeName: 'Confluence'
      },
      {
        linkId: '-1',
        url: 'https://www.youtube.com/watch?v=dQw4w9WgXcQ',
        linkTypeName: 'Bill of Materials'
      }
    ],
    thomasEmrax.userId,
    joeBlow.userId
  );

  /** Project 2 */
  const { projectWbsNumber: project2WbsNumber, projectId: project2Id } = await seedProject(
    thomasEmrax,
    changeRequest1Id,
    1,
    'Bodywork',
    'Develop rules-compliant bodywork',
    [huskies.teamId],
    thomasEmrax,
    50,
    ['T12.3.2', 'T8.2.6'],
    ['Decrease weight by 90% from 4.8 pounds to 0.48 pounds'],
    ['Provides removable section for easy access to the pedal box'],
    ['Compatible with a side-pod chassis design'],
    [
      {
        linkId: '-1',
        url: 'https://www.youtube.com/watch?v=dQw4w9WgXcQ',
        linkTypeName: 'Confluence'
      },
      {
        linkId: '-1',
        url: 'https://www.youtube.com/watch?v=dQw4w9WgXcQ',
        linkTypeName: 'Bill of Materials'
      }
    ],
    joeShmoe.userId,
    thomasEmrax.userId
  );

  /** Project 3 */
  const { projectWbsNumber: project3WbsNumber, projectId: project3Id } = await seedProject(
    thomasEmrax,
    changeRequest1Id,
    1,
    'Battery Box',
    'Develop rules-compliant battery box.',
    [huskies.teamId],
    thomasEmrax,
    5000,
    ['EV3.5.2', 'EV1.4.7', 'EV6.3.10'],
    ['Decrease weight by 60% from 100 pounds to 40 pounds'],
    ['Provides 50,000 Wh of energy discharge'],
    ['Maximum power consumption of 25 watts from the low voltage system'],
    [
      {
        linkId: '-1',
        url: 'https://www.youtube.com/watch?v=dQw4w9WgXcQ',
        linkTypeName: 'Confluence'
      },
      {
        linkId: '-1',
        url: 'https://www.youtube.com/watch?v=dQw4w9WgXcQ',
        linkTypeName: 'Bill of Materials'
      }
    ],
    joeShmoe.userId,
    thomasEmrax.userId
  );

  /** Project 4 */
  const { projectWbsNumber: project4WbsNumber, projectId: project4Id } = await seedProject(
    thomasEmrax,
    changeRequest1Id,
    1,
    'Motor Controller Integration',
    'Develop rules-compliant motor controller integration.',
    [huskies.teamId],
    thomasEmrax,
    0,
    [],
    ['Power consumption stays under 10 watts from the low voltage system'],
    ['Capable of interfacing via I2C or comparable serial interface.'],
    ['Must be compatible with chain drive', 'Must be well designed and whatnot'],
    [
      {
        linkId: '-1',
        url: 'https://www.youtube.com/watch?v=dQw4w9WgXcQ',
        linkTypeName: 'Confluence'
      },
      {
        linkId: '-1',
        url: 'https://www.youtube.com/watch?v=dQw4w9WgXcQ',
        linkTypeName: 'Bill of Materials'
      }
    ],
    joeShmoe.userId,
    joeBlow.userId
  );

  /** Project 5 */
  const { projectWbsNumber: project5WbsNumber, projectId: project5Id } = await seedProject(
    thomasEmrax,
    changeRequest1Id,
    1,
    'Wiring Harness',
    'Develop rules-compliant wiring harness.',
    [huskies.teamId],
    thomasEmrax,
    234,
    ['EV3.5.2', 'T12.3.2', 'T8.2.6', 'EV1.4.7', 'EV6.3.10'],
    ['Decrease installed component costs by 63% from $2,700 to $1000'],
    ['All wires are bundled and secured to the chassis at least every 6 inches', 'Wires are not wireless'],
    ['Utilizes 8020 frame construction'],
    [
      {
        linkId: '-1',
        url: 'https://www.youtube.com/watch?v=dQw4w9WgXcQ',
        linkTypeName: 'Confluence'
      },
      {
        linkId: '-1',
        url: 'https://www.youtube.com/watch?v=dQw4w9WgXcQ',
        linkTypeName: 'Bill of Materials'
      }
    ],
    thomasEmrax.userId,
    joeBlow.userId
  );

  /**
   * Work Packages
   */
  /** Work Package 1 */
  const { workPackageWbsNumber: workPackage1WbsNumber, workPackage: workPackage1 } = await seedWorkPackage(
    joeShmoe,
    project1WbsNumber,
    'Bodywork Concept of Design',
    changeRequest1Id,
    WorkPackageStage.Design,
    '01/01/2023',
    3,
    [],
    [
      'Assess the bodywork captsone and determine what can be learned from their deliverables',
      'Compare various material, design, segmentation, and mounting choices available and propose the best combination'
    ],
    ['High-level anaylsis of options and direction to go in for the project'],
    thomasEmrax,
    WbsElementStatus.Active,
    thomasEmrax.userId,
    thomasEmrax.userId
  );

  const workPackage1ActivationCrId = await ChangeRequestsService.createActivationChangeRequest(
    thomasEmrax,
    workPackage1.wbsElement.carNumber,
    workPackage1.wbsElement.projectNumber,
    workPackage1.wbsElement.workPackageNumber,
    'ACTIVATION',
    workPackage1.project.wbsElement.projectLeadId!,
    workPackage1.project.wbsElement.projectManagerId!,
    new Date(),
    true
  );

  await ChangeRequestsService.reviewChangeRequest(joeShmoe, workPackage1ActivationCrId, 'Looks good to me!', true, null);

  await DescriptionBulletsService.checkDescriptionBullet(thomasEmrax, workPackage1.expectedActivities[0].descriptionId);

  await DescriptionBulletsService.checkDescriptionBullet(thomasEmrax, workPackage1.expectedActivities[1].descriptionId);

  await DescriptionBulletsService.checkDescriptionBullet(thomasEmrax, workPackage1.deliverables[0].descriptionId);

  /** Work Package 2 */
  const { workPackageWbsNumber: workPackage2WbsNumber, workPackage: workPackage2 } = await seedWorkPackage(
    thomasEmrax,
    project1WbsNumber,
    'Adhesive Shear Strength Test',
    changeRequest1Id,
    WorkPackageStage.Research,
    '01/22/2023',
    5,
    [],
    [
      'Build a test procedure for destructively measuring the shear strength of various adhesives interacting with foam and steel plates',
      'Design and manufacture test fixtures to perform destructive testing',
      'Write a report to summarize findings'
    ],
    [
      'Lab report with full data on the shear strength of adhesives under test including a summary and conclusion of which adhesive is best'
    ],
    thomasEmrax,
    WbsElementStatus.Inactive,
    joeShmoe.userId,
    thomasEmrax.userId
  );

  /** Work Package 3 */
  const workPackage3WbsString = await WorkPackagesService.createWorkPackage(
    thomasEmrax,
    project5WbsNumber,
    'Manufacture Wiring Harness',
    changeRequest1Id,
    WorkPackageStage.Manufacturing,
    '02/01/2023',
    3,
    [],
    [
      'Manufacutre section A of the wiring harness',
      'Determine which portion of the wiring harness is important',
      'Solder wiring segments together and heat shrink properly',
      'Cut all wires to length'
    ],
    ['Completed wiring harness for the entire car']
  );
  const workPackage3WbsNumber = validateWBS(workPackage3WbsString);

  /**
   * Change Requests
   */
  await ChangeRequestsService.createStageGateChangeRequest(
    thomasEmrax,
    workPackage1WbsNumber.carNumber,
    workPackage1WbsNumber.projectNumber,
    workPackage1WbsNumber.workPackageNumber,
    CR_Type.STAGE_GATE,
    true
  );

  const changeRequest2Id = await ChangeRequestsService.createStandardChangeRequest(
    thomasEmrax,
    project2WbsNumber.carNumber,
    project2WbsNumber.projectNumber,
    project2WbsNumber.workPackageNumber,
    CR_Type.DEFINITION_CHANGE,
    'Change the bodywork to be hot pink',
    [
      { type: Scope_CR_Why_Type.DESIGN, explain: 'It would be really pretty' },
      { type: Scope_CR_Why_Type.ESTIMATION, explain: 'I estimate that it would be really pretty' }
    ]
  );
  await ChangeRequestsService.addProposedSolution(thomasEmrax, changeRequest2Id, 50, 'Buy hot pink paint', 1, 'n/a');
  await ChangeRequestsService.addProposedSolution(
    thomasEmrax,
    changeRequest2Id,
    40,
    'Buy slightly cheaper but lower quality hot pink paint',
    1,
    'n/a'
  );
  await ChangeRequestsService.reviewChangeRequest(joeShmoe, changeRequest2Id, 'What the hell Thomas', false, null);

  await ChangeRequestsService.createActivationChangeRequest(
    thomasEmrax,
    workPackage3WbsNumber.carNumber,
    workPackage3WbsNumber.projectNumber,
    workPackage3WbsNumber.workPackageNumber,
    CR_Type.ACTIVATION,
    thomasEmrax.userId,
    joeShmoe.userId,
    new Date('02/01/2023'),
    true
  );

  /**
   * Tasks
   */
  await TasksService.createTask(
    joeShmoe,
    project1WbsNumber,
    'Research attenuation',
    "I don't know what attenuation is yet",
    new Date('01/01/2024'),
    Task_Priority.HIGH,
    Task_Status.IN_PROGRESS,
    [joeShmoe.userId]
  );

  await TasksService.createTask(
    joeShmoe,
    project1WbsNumber,
    'Design Attenuator',
    'Autocad?',
    new Date('01/01/2024'),
    Task_Priority.MEDIUM,
    Task_Status.IN_BACKLOG,
    [joeShmoe.userId]
  );

  await TasksService.createTask(
    joeBlow,
    project1WbsNumber,
    'Research Impact',
    'Autocad?',
    new Date('01/01/2024'),
    Task_Priority.MEDIUM,
    Task_Status.IN_PROGRESS,
    [joeShmoe.userId, joeBlow.userId]
  );

  await TasksService.createTask(
    joeShmoe,
    project1WbsNumber,
    'Impact Test',
    'Use our conveniently available jumbo watermelon and slingshot to test how well our impact attenuator can ' +
      'attenuate impact.',
    new Date('2024-02-17T00:00:00-05:00'),
    Task_Priority.LOW,
    Task_Status.IN_PROGRESS,
    [joeBlow.userId]
  );

  await TasksService.createTask(
    joeBlow,
    project1WbsNumber,
    'Review Compliance',
    'I think there are some rules we may or may not have overlooked...',
    new Date('2024-01-01T00:00:00-05:00'),
    Task_Priority.MEDIUM,
    Task_Status.IN_PROGRESS,
    [thomasEmrax.userId]
  );

  await TasksService.createTask(
    thomasEmrax,
    project1WbsNumber,
    'Decorate Impact Attenuator',
    'You know you want to.',
    new Date('2024-01-20T00:00:00-05:00'),
    Task_Priority.LOW,
    Task_Status.IN_PROGRESS,
    [thomasEmrax.userId, joeBlow.userId, joeShmoe.userId]
  );

  await TasksService.createTask(
    lamarJackson,
    project1WbsNumber,
    'Meet with the Department of Transportation',
    'Discuss design decisions',
    new Date('2023-05-19T00:00:00-04:00'),
    Task_Priority.LOW,
    Task_Status.IN_PROGRESS,
    [thomasEmrax.userId]
  );

  await TasksService.createTask(
    joeShmoe,
    project1WbsNumber,
    'Build Attenuator',
    'WOOOO',
    new Date('01/01/2024'),
    Task_Priority.LOW,
    Task_Status.DONE,
    [joeShmoe.userId]
  );

  await TasksService.createTask(
    thomasEmrax,
    project1WbsNumber,
    "Drive Northeastern Electric Racing's Hand-Built Car That Tops Out at 100 mph",
    "It was a chilly November night and Matthew McCauley's breath was billowing out in front of him when he took hold " +
      "of the wheel and put pedal to the metal. Accelerating down straightaways and taking corners with finesse, it's " +
      'easy to forget McCauley, in his blue racing jacket and jet black helmet, is racing laps around the roof of ' +
      "Columbus Parking Garage on Northeastern's Boston campus. But that's the reality of Northeastern Electric " +
      'Racing, a student club that has made due and found massive success in the world of electric racing despite its ' +
      "relative rookie status. McCauley, NER's chief electrical engineer, has seen the club's car, Cinnamon, go from " +
      'a 5-foot drive test to hitting 60 miles per hour in competitions. "It\'s a go-kart that has 110 kilowatts of ' +
      'power, 109 kilowatts of power," says McCauley, a fourth-year electrical and computer engineering student. ' +
      '"That\'s over 100 horsepower."',
    new Date('2022-11-16T00:00-05:00'),
    Task_Priority.HIGH,
    Task_Status.DONE,
    [joeShmoe.userId]
  );

  await TasksService.createTask(
    brandonHyde,
    project1WbsNumber,
    'Safety Training',
    'how to use (or not use) the impact attenuator',
    new Date('2023-03-15T00:00:00-04:00'),
    Task_Priority.HIGH,
    Task_Status.DONE,
    [thomasEmrax.userId, joeBlow.userId, joeShmoe.userId]
  );

  await TasksService.createTask(
    thomasEmrax,
    project2WbsNumber,
    'Double-Check Inventory',
    'Nobody really wants to do this...',
    new Date('2023-04-01T00:00:00-04:00'),
    Task_Priority.LOW,
    Task_Status.IN_BACKLOG,
    []
  );

  await TasksService.createTask(
    thomasEmrax,
    project2WbsNumber,
    'Aerodynamics Test',
    'Wind go wooooosh',
    new Date('2024-01-01T00:00:00-05:00'),
    Task_Priority.MEDIUM,
    Task_Status.IN_PROGRESS,
    [joeShmoe.userId]
  );

  await TasksService.createTask(
    johnHarbaugh,
    project2WbsNumber,
    'Ask Sponsors About Logo Sticker Placement',
    'the more sponsors the cooler we look',
    new Date('2024-01-01T00:00:00-05:00'),
    Task_Priority.HIGH,
    Task_Status.IN_PROGRESS,
    [thomasEmrax.userId, joeShmoe.userId]
  );

  await TasksService.createTask(
    thomasEmrax,
    project2WbsNumber,
    'Discuss Design With Powertrain Team',
    '',
    new Date('2023-10-31T00:00:00-04:00'),
    Task_Priority.MEDIUM,
    Task_Status.DONE,
    [thomasEmrax.userId]
  );

  await TasksService.createTask(
    batman,
    project3WbsNumber,
    'Power the Battery Box',
    'With all our powers combined, we can win any Electric Racing competition!',
    new Date('2024-05-01T00:00:00-04:00'),
    Task_Priority.MEDIUM,
    Task_Status.IN_BACKLOG,
    [thomasEmrax, joeShmoe, joeBlow].map((user) => user.userId)
  );

  await TasksService.createTask(
    thomasEmrax,
    project3WbsNumber,
    'Wire Up Battery Box',
    'Too many wires... how to even keep track?',
    new Date('2024-02-29T00:00:00-05:00'),
    Task_Priority.HIGH,
    Task_Status.IN_PROGRESS,
    [joeShmoe.userId]
  );

  await TasksService.createTask(
    thomasEmrax,
    project3WbsNumber,
    'Vibration Tests',
    "Battery box shouldn't blow up in the middle of racing...",
    new Date('2024-03-17T00:00:00-05:00'),
    Task_Priority.MEDIUM,
    Task_Status.IN_BACKLOG,
    [joeShmoe.userId]
  );

  await TasksService.createTask(
    joeShmoe,
    project3WbsNumber,
    'Buy some Battery Juice',
    'mmm battery juice',
    new Date('2024-04-15T00:00:00-04:00'),
    Task_Priority.LOW,
    Task_Status.DONE,
    [joeBlow.userId]
  );

  await TasksService.createTask(
    thomasEmrax,
    project4WbsNumber,
    'Schematics',
    'schematics go brrrrr',
    new Date('2024-04-15T00:00:00-04:00'),
    Task_Priority.HIGH,
    Task_Status.DONE,
    [joeBlow.userId]
  );

  await TasksService.createTask(
    batman,
    project5WbsNumber,
    'Cost Assessment',
    'So this is where our funding goes',
    new Date('2023-06-23T00:00:00-04:00'),
    Task_Priority.HIGH,
    Task_Status.IN_PROGRESS,
    [joeShmoe.userId]
  );

  const vendor = await ReimbursementRequestService.createVendor(thomasEmrax, 'Tesla');
  const vendor2 = await ReimbursementRequestService.createVendor(thomasEmrax, 'Amazon');
  const vendor3 = await ReimbursementRequestService.createVendor(thomasEmrax, 'Google');

  const vendors: Vendor[] = [vendor, vendor2, vendor3];

  const expenseType = await ReimbursementRequestService.createExpenseType(thomasEmrax, 'Equipment', 123, true);

  await ReimbursementRequestService.createReimbursementRequest(
    thomasEmrax,
    new Date(),
    vendor.vendorId,
    ClubAccount.CASH,
    [
      {
        name: 'GLUE',
        wbsNum: {
          carNumber: 1,
          projectNumber: 1,
          workPackageNumber: 1
        },
        cost: 200000
      }
    ],
    expenseType.expenseTypeId,
    100
  );
};

performSeed()
  .catch((e) => {
    console.error(e);
    process.exit(1);
  })
  .finally(async () => {
    await prisma.$disconnect();
  });<|MERGE_RESOLUTION|>--- conflicted
+++ resolved
@@ -59,7 +59,6 @@
   const ryanHowe = await prisma.user.create({ data: dbSeedAllUsers.ryanHowe });
   const anthonyBernardi = await prisma.user.create({ data: dbSeedAllUsers.anthonyBernardi });
   const reidChandler = await prisma.user.create({ data: dbSeedAllUsers.reidChandler });
-<<<<<<< HEAD
   const jkDobbins = await prisma.user.create({ data: dbSeedAllUsers.jkDobbins });
   const davidOjabo = await prisma.user.create({ data: dbSeedAllUsers.davidOjabo });
   const markAndrews = await prisma.user.create({ data: dbSeedAllUsers.markAndrews });
@@ -68,7 +67,6 @@
   const mikeMacdonald = await prisma.user.create({ data: dbSeedAllUsers.mikeMacdonald });
   const toddMonken = await prisma.user.create({ data: dbSeedAllUsers.toddMonken });
   const stephenBisciotti = await prisma.user.create({ data: dbSeedAllUsers.stephenBisciotti });
-=======
   const brooksRobinson = await prisma.user.create({ data: dbSeedAllUsers.brooksRobinson });
   const jimPalmer = await prisma.user.create({ data: dbSeedAllUsers.jimPalmer });
   const eddieMurray = await prisma.user.create({ data: dbSeedAllUsers.eddieMurray });
@@ -78,7 +76,6 @@
   const boogPowell = await prisma.user.create({ data: dbSeedAllUsers.boogPowell });
   const mannyMachado = await prisma.user.create({ data: dbSeedAllUsers.mannyMachado });
   const babyDollJacobson = await prisma.user.create({ data: dbSeedAllUsers.babyDollJacobson });
->>>>>>> aa3787bc
 
   /**
    * Make initial project so that we can start to create other stuff
