--- conflicted
+++ resolved
@@ -49,123 +49,11 @@
     data: dbSeedAllUsers.thomasEmrax,
     include: { userSettings: true, userSecureSettings: true }
   });
-<<<<<<< HEAD
-  const regina = await prisma.user.create({
-    data: dbSeedAllUsers.regina,
-    include: { userSettings: true, userSecureSettings: true }
-  });
-  const joeShmoe = await prisma.user.create({ data: dbSeedAllUsers.joeShmoe });
-  const joeBlow = await prisma.user.create({ data: dbSeedAllUsers.joeBlow });
-  const lexLuther = await prisma.user.create({ data: dbSeedAllUsers.lexLuther });
-  const hawkgirl = await prisma.user.create({ data: dbSeedAllUsers.hawkgirl });
-  const elongatedMan = await prisma.user.create({ data: dbSeedAllUsers.elongatedMan });
-  const zatanna = await prisma.user.create({ data: dbSeedAllUsers.zatanna });
-  const phantomStranger = await prisma.user.create({ data: dbSeedAllUsers.phantomStranger });
-  const redTornado = await prisma.user.create({ data: dbSeedAllUsers.redTornado });
-  const firestorm = await prisma.user.create({ data: dbSeedAllUsers.firestorm });
-  const hankHeywood = await prisma.user.create({ data: dbSeedAllUsers.hankHeywood });
-  const wonderwoman = await prisma.user.create({ data: dbSeedAllUsers.wonderwoman });
-  const flash = await prisma.user.create({ data: dbSeedAllUsers.flash });
-  const aquaman = await prisma.user.create({ data: dbSeedAllUsers.aquaman });
-  const robin = await prisma.user.create({ data: dbSeedAllUsers.robin });
-  const batman = await prisma.user.create({ data: dbSeedAllUsers.batman });
-  const superman = await prisma.user.create({ data: dbSeedAllUsers.superman });
-  const hawkMan = await prisma.user.create({ data: dbSeedAllUsers.hawkMan });
-  const hawkWoman = await prisma.user.create({ data: dbSeedAllUsers.hawkWoman });
-  const cyborg = await prisma.user.create({ data: dbSeedAllUsers.cyborg });
-  const greenLantern = await prisma.user.create({ data: dbSeedAllUsers.greenLantern });
-  const martianManhunter = await prisma.user.create({ data: dbSeedAllUsers.martianManhunter });
-  const nightwing = await prisma.user.create({ data: dbSeedAllUsers.nightwing });
-  const brandonHyde = await prisma.user.create({ data: dbSeedAllUsers.brandonHyde });
-  const calRipken = await prisma.user.create({ data: dbSeedAllUsers.calRipken });
-  const adleyRutschman = await prisma.user.create({ data: dbSeedAllUsers.adleyRutschman });
-  const johnHarbaugh = await prisma.user.create({ data: dbSeedAllUsers.johnHarbaugh });
-  const lamarJackson = await prisma.user.create({ data: dbSeedAllUsers.lamarJackson });
-  const nezamJazayeri = await prisma.user.create({ data: dbSeedAllUsers.nezamJazayeri });
-  const ryanHowe = await prisma.user.create({ data: dbSeedAllUsers.ryanHowe });
-  const anthonyBernardi = await prisma.user.create({ data: dbSeedAllUsers.anthonyBernardi });
-  const reidChandler = await prisma.user.create({ data: dbSeedAllUsers.reidChandler });
-  const aang = await prisma.user.create({ data: dbSeedAllUsers.aang });
-  const katara = await prisma.user.create({ data: dbSeedAllUsers.katara });
-  const sokka = await prisma.user.create({ data: dbSeedAllUsers.sokka });
-  const toph = await prisma.user.create({ data: dbSeedAllUsers.toph });
-  const zuko = await prisma.user.create({ data: dbSeedAllUsers.zuko });
-  const iroh = await prisma.user.create({ data: dbSeedAllUsers.iroh });
-  const azula = await prisma.user.create({ data: dbSeedAllUsers.azula });
-  const appa = await prisma.user.create({ data: dbSeedAllUsers.appa });
-  const momo = await prisma.user.create({ data: dbSeedAllUsers.momo });
-  const suki = await prisma.user.create({ data: dbSeedAllUsers.suki });
-  const yue = await prisma.user.create({ data: dbSeedAllUsers.yue });
-  const bumi = await prisma.user.create({ data: dbSeedAllUsers.bumi });
-  const cristianoRonaldo = await prisma.user.create({ data: dbSeedAllUsers.cristianoRonaldo });
-  const thierryHenry = await prisma.user.create({ data: dbSeedAllUsers.thierryHenry });
-  const frankLampard = await prisma.user.create({ data: dbSeedAllUsers.frankLampard });
-  const stevenGerrard = await prisma.user.create({ data: dbSeedAllUsers.stevenGerrard });
-  const ryanGiggs = await prisma.user.create({ data: dbSeedAllUsers.ryanGiggs });
-  const paulScholes = await prisma.user.create({ data: dbSeedAllUsers.paulScholes });
-  const alanShearer = await prisma.user.create({ data: dbSeedAllUsers.alanShearer });
-  const ericCantona = await prisma.user.create({ data: dbSeedAllUsers.ericCantona });
-  const patrickVieira = await prisma.user.create({ data: dbSeedAllUsers.patrickVieira });
-  const didierDrogba = await prisma.user.create({ data: dbSeedAllUsers.didierDrogba });
-  const johnTerry = await prisma.user.create({ data: dbSeedAllUsers.johnTerry });
-  const dennisBergkamp = await prisma.user.create({ data: dbSeedAllUsers.dennisBergkamp });
-  const jkDobbins = await prisma.user.create({ data: dbSeedAllUsers.jkDobbins });
-  const davidOjabo = await prisma.user.create({ data: dbSeedAllUsers.davidOjabo });
-  const markAndrews = await prisma.user.create({ data: dbSeedAllUsers.markAndrews });
-  const odellBeckham = await prisma.user.create({ data: dbSeedAllUsers.odellBeckham });
-  const chrisHorton = await prisma.user.create({ data: dbSeedAllUsers.chrisHorton });
-  const mikeMacdonald = await prisma.user.create({ data: dbSeedAllUsers.mikeMacdonald });
-  const toddMonken = await prisma.user.create({ data: dbSeedAllUsers.toddMonken });
-  const stephenBisciotti = await prisma.user.create({ data: dbSeedAllUsers.stephenBisciotti });
-  const brooksRobinson = await prisma.user.create({ data: dbSeedAllUsers.brooksRobinson });
-  const jimPalmer = await prisma.user.create({ data: dbSeedAllUsers.jimPalmer });
-  const eddieMurray = await prisma.user.create({ data: dbSeedAllUsers.eddieMurray });
-  const georgeSisler = await prisma.user.create({ data: dbSeedAllUsers.georgeSisler });
-  const urbanShocker = await prisma.user.create({ data: dbSeedAllUsers.urbanShocker });
-  const kenWilliams = await prisma.user.create({ data: dbSeedAllUsers.kenWilliams });
-  const boogPowell = await prisma.user.create({ data: dbSeedAllUsers.boogPowell });
-  const mannyMachado = await prisma.user.create({ data: dbSeedAllUsers.mannyMachado });
-  const babyDollJacobson = await prisma.user.create({ data: dbSeedAllUsers.babyDollJacobson });
-  const husky = await prisma.user.create({ data: dbSeedAllUsers.husky });
-  const winter = await prisma.user.create({ data: dbSeedAllUsers.winter });
-  const frostBite = await prisma.user.create({ data: dbSeedAllUsers.frostBite });
-  const snowPaws = await prisma.user.create({ data: dbSeedAllUsers.snowPaws });
-  const paws = await prisma.user.create({ data: dbSeedAllUsers.paws });
-  const whiteTail = await prisma.user.create({ data: dbSeedAllUsers.whiteTail });
-  const snowBite = await prisma.user.create({ data: dbSeedAllUsers.snowBite });
-  const howler = await prisma.user.create({ data: dbSeedAllUsers.howler });
-  const zayFlowers = await prisma.user.create({ data: dbSeedAllUsers.zayFlowers });
-  const patrickRicard = await prisma.user.create({ data: dbSeedAllUsers.patrickRicard });
-  const patrickQueen = await prisma.user.create({ data: dbSeedAllUsers.patrickQueen });
-  const jadeveonClowney = await prisma.user.create({ data: dbSeedAllUsers.jadeveonClowney });
-  const marlonHumphrey = await prisma.user.create({ data: dbSeedAllUsers.marlonHumphrey });
-  const kyleHamilton = await prisma.user.create({ data: dbSeedAllUsers.kyleHamilton });
-  const marcusWilliams = await prisma.user.create({ data: dbSeedAllUsers.marcusWilliams });
-  const roquanSmith = await prisma.user.create({ data: dbSeedAllUsers.roquanSmith });
-  const justinTucker = await prisma.user.create({ data: dbSeedAllUsers.justinTucker });
-  const monopolyMan = await prisma.user.create({ data: dbSeedAllUsers.monopolyMan });
-  const mrKrabs = await prisma.user.create({ data: dbSeedAllUsers.mrKrabs });
-  const richieRich = await prisma.user.create({ data: dbSeedAllUsers.richieRich });
-  const johnBoddy = await prisma.user.create({ data: dbSeedAllUsers.johnBoddy });
-  const villager = await prisma.user.create({ data: dbSeedAllUsers.villager });
-  const francis = await prisma.user.create({ data: dbSeedAllUsers.francis });
-  const victorPerkins = await prisma.user.create({ data: dbSeedAllUsers.victorPerkins });
-  const kingJulian = await prisma.user.create({ data: dbSeedAllUsers.kingJulian });
-  const gretchen = await prisma.user.create({ data: dbSeedAllUsers.gretchen });
-  const karen = await prisma.user.create({ data: dbSeedAllUsers.karen });
-  const janis = await prisma.user.create({ data: dbSeedAllUsers.janis });
-  const aaron = await prisma.user.create({ data: dbSeedAllUsers.aaron });
-  const cady = await prisma.user.create({ data: dbSeedAllUsers.cady });
-  const damian = await prisma.user.create({ data: dbSeedAllUsers.damian });
-  const glen = await prisma.user.create({ data: dbSeedAllUsers.glen });
-  const shane = await prisma.user.create({ data: dbSeedAllUsers.shane });
-  const june = await prisma.user.create({ data: dbSeedAllUsers.june });
-  const kevin = await prisma.user.create({ data: dbSeedAllUsers.kevin });
-  const norbury = await prisma.user.create({ data: dbSeedAllUsers.norbury });
-  const carr = await prisma.user.create({ data: dbSeedAllUsers.carr });
-  const trang = await prisma.user.create({ data: dbSeedAllUsers.trang });
-=======
->>>>>>> a0833fb5
+
+   const regina = await prisma.user.create({
+     data: dbSeedAllUsers.regina,
+     include: { userSettings: true, userSecureSettings: true }
+   });
 
   const ner = await prisma.organization.create({
     data: {
@@ -290,7 +178,6 @@
   const francis = await createUser(dbSeedAllUsers.francis, RoleEnum.LEADERSHIP, organizationId);
   const victorPerkins = await createUser(dbSeedAllUsers.victorPerkins, RoleEnum.LEADERSHIP, organizationId);
   const kingJulian = await createUser(dbSeedAllUsers.kingJulian, RoleEnum.LEADERSHIP, organizationId);
-  const regina = await createUser(dbSeedAllUsers.regina, RoleEnum.LEADERSHIP, organizationId);
   const gretchen = await createUser(dbSeedAllUsers.gretchen, RoleEnum.LEADERSHIP, organizationId);
   const karen = await createUser(dbSeedAllUsers.karen, RoleEnum.LEADERSHIP, organizationId);
   const janis = await createUser(dbSeedAllUsers.janis, RoleEnum.LEADERSHIP, organizationId);
@@ -724,7 +611,7 @@
   const { projectWbsNumber: project7WbsNumber, projectId: project7Id } = await seedProject(
     lexLuther,
     changeRequest1.crId,
-    1,
+    0,
     'Laser Cannon Prototype',
     'Develop a prototype of a laser cannon for the Justice League',
     [justiceLeague.teamId],
@@ -752,7 +639,7 @@
   const { projectWbsNumber: project8WbsNumber, projectId: project8Id } = await seedProject(
     ryanGiggs,
     changeRequest1.crId,
-    1,
+    0,
     'Stadium Renovation',
     `Renovate the team's stadium to improve fan experience`,
     [ravens.teamId],
@@ -780,7 +667,7 @@
   const { projectWbsNumber: project9WbsNumber, projectId: project9Id } = await seedProject(
     glen,
     changeRequest1.crId,
-    1,
+    0,
     'Community Outreach Program',
     'Initiate a community outreach program to engage with local schools',
     [slackBotTeam.teamId],
