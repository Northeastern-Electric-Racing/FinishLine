/* eslint-disable @typescript-eslint/no-unused-vars */

/*
 * This file is part of NER's FinishLine and licensed under GNU AGPLv3.
 * See the LICENSE file in the repository root folder for details.
 */

import { CR_Type, Club_Accounts, PrismaClient, Scope_CR_Why_Type, Task_Priority, Task_Status, Team } from '@prisma/client';
import { createUser, dbSeedAllUsers } from './seed-data/users.seed';
import { dbSeedAllTeams } from './seed-data/teams.seed';
import ChangeRequestsService from '../services/change-requests.services';
import TeamsService from '../services/teams.services';
import {
  ClubAccount,
  DesignReviewStatus,
  MaterialStatus,
  RoleEnum,
  StandardChangeRequest,
  WbsElementStatus,
  WorkPackageStage
} from 'shared';
import TasksService from '../services/tasks.services';
import { seedProject } from './seed-data/projects.seed';
import { seedWorkPackage } from './seed-data/work-packages.seed';
import ReimbursementRequestService from '../services/reimbursement-requests.services';
import ProjectsService from '../services/projects.services';
import { Decimal } from 'decimal.js';
import DesignReviewsService from '../services/design-reviews.services';
import BillOfMaterialsService from '../services/boms.services';
import UsersService from '../services/users.services';
import { transformDate } from '../utils/datetime.utils';
import { writeFileSync } from 'fs';
import WorkPackageTemplatesService from '../services/work-package-template.services';
import OrganizationsService from '../services/organizations.service';
import RecruitmentServices from '../services/recruitment.services';

const prisma = new PrismaClient();

const performSeed: () => Promise<void> = async () => {
  const thomasEmrax = await prisma.user.create({
    data: dbSeedAllUsers.thomasEmrax,
    include: { userSettings: true, userSecureSettings: true }
  });

  const ner = await prisma.organization.create({
    data: {
      name: 'NER',
      userCreatedId: thomasEmrax.userId,
      description:
        'Northeastern Electric Racing is a student-run organization at Northeastern University building all-electric formula-style race cars from scratch to compete in Forumla Hybrid + Electric Formula SAE (FSAE).'
    }
  });

  const { organizationId } = ner;

  await prisma.user.update({
    where: { userId: thomasEmrax.userId },
    data: {
      organizations: {
        connect: {
          organizationId
        }
      },
      roles: {
        create: {
          roleType: 'APP_ADMIN',
          organizationId
        }
      }
    }
  });

  const joeShmoe = await createUser(dbSeedAllUsers.joeShmoe, RoleEnum.ADMIN, organizationId);
  const joeBlow = await createUser(dbSeedAllUsers.joeBlow, RoleEnum.ADMIN, organizationId);
  const lexLuther = await createUser(dbSeedAllUsers.lexLuther, RoleEnum.HEAD, organizationId);
  const hawkgirl = await createUser(dbSeedAllUsers.hawkgirl, RoleEnum.LEADERSHIP, organizationId);
  const elongatedMan = await createUser(dbSeedAllUsers.elongatedMan, RoleEnum.LEADERSHIP, organizationId);
  const zatanna = await createUser(dbSeedAllUsers.zatanna, RoleEnum.LEADERSHIP, organizationId);
  const phantomStranger = await createUser(dbSeedAllUsers.phantomStranger, RoleEnum.LEADERSHIP, organizationId);
  const redTornado = await createUser(dbSeedAllUsers.redTornado, RoleEnum.LEADERSHIP, organizationId);
  const firestorm = await createUser(dbSeedAllUsers.firestorm, RoleEnum.LEADERSHIP, organizationId);
  const hankHeywood = await createUser(dbSeedAllUsers.hankHeywood, RoleEnum.LEADERSHIP, organizationId);
  const wonderwoman = await createUser(dbSeedAllUsers.wonderwoman, RoleEnum.LEADERSHIP, organizationId);
  const flash = await createUser(dbSeedAllUsers.flash, RoleEnum.LEADERSHIP, organizationId);
  const aquaman = await createUser(dbSeedAllUsers.aquaman, RoleEnum.LEADERSHIP, organizationId);
  await createUser(dbSeedAllUsers.robin, RoleEnum.LEADERSHIP, organizationId);
  const batman = await createUser(dbSeedAllUsers.batman, RoleEnum.APP_ADMIN, organizationId);
  const superman = await createUser(dbSeedAllUsers.superman, RoleEnum.LEADERSHIP, organizationId);
  const hawkMan = await createUser(dbSeedAllUsers.hawkMan, RoleEnum.LEADERSHIP, organizationId);
  const hawkWoman = await createUser(dbSeedAllUsers.hawkWoman, RoleEnum.LEADERSHIP, organizationId);
  const cyborg = await createUser(dbSeedAllUsers.cyborg, RoleEnum.LEADERSHIP, organizationId);
  const greenLantern = await createUser(dbSeedAllUsers.greenLantern, RoleEnum.LEADERSHIP, organizationId);
  const martianManhunter = await createUser(dbSeedAllUsers.martianManhunter, RoleEnum.LEADERSHIP, organizationId);
  const nightwing = await createUser(dbSeedAllUsers.nightwing, RoleEnum.LEADERSHIP, organizationId);
  const brandonHyde = await createUser(dbSeedAllUsers.brandonHyde, RoleEnum.LEADERSHIP, organizationId);
  const calRipken = await createUser(dbSeedAllUsers.calRipken, RoleEnum.LEADERSHIP, organizationId);
  const adleyRutschman = await createUser(dbSeedAllUsers.adleyRutschman, RoleEnum.LEADERSHIP, organizationId);
  const johnHarbaugh = await createUser(dbSeedAllUsers.johnHarbaugh, RoleEnum.LEADERSHIP, organizationId);
  const lamarJackson = await createUser(dbSeedAllUsers.lamarJackson, RoleEnum.LEADERSHIP, organizationId);
  const nezamJazayeri = await createUser(dbSeedAllUsers.nezamJazayeri, RoleEnum.LEADERSHIP, organizationId);
  const ryanHowe = await createUser(dbSeedAllUsers.ryanHowe, RoleEnum.LEADERSHIP, organizationId);
  const anthonyBernardi = await createUser(dbSeedAllUsers.anthonyBernardi, RoleEnum.LEADERSHIP, organizationId);
  const reidChandler = await createUser(dbSeedAllUsers.reidChandler, RoleEnum.LEADERSHIP, organizationId);
  const aang = await createUser(dbSeedAllUsers.aang, RoleEnum.LEADERSHIP, organizationId);
  const katara = await createUser(dbSeedAllUsers.katara, RoleEnum.LEADERSHIP, organizationId);
  const sokka = await createUser(dbSeedAllUsers.sokka, RoleEnum.LEADERSHIP, organizationId);
  const toph = await createUser(dbSeedAllUsers.toph, RoleEnum.LEADERSHIP, organizationId);
  const zuko = await createUser(dbSeedAllUsers.zuko, RoleEnum.LEADERSHIP, organizationId);
  const iroh = await createUser(dbSeedAllUsers.iroh, RoleEnum.LEADERSHIP, organizationId);
  const azula = await createUser(dbSeedAllUsers.azula, RoleEnum.LEADERSHIP, organizationId);
  const appa = await createUser(dbSeedAllUsers.appa, RoleEnum.LEADERSHIP, organizationId);
  const momo = await createUser(dbSeedAllUsers.momo, RoleEnum.LEADERSHIP, organizationId);
  const suki = await createUser(dbSeedAllUsers.suki, RoleEnum.LEADERSHIP, organizationId);
  const yue = await createUser(dbSeedAllUsers.yue, RoleEnum.LEADERSHIP, organizationId);
  const bumi = await createUser(dbSeedAllUsers.bumi, RoleEnum.LEADERSHIP, organizationId);
  const cristianoRonaldo = await createUser(dbSeedAllUsers.cristianoRonaldo, RoleEnum.LEADERSHIP, organizationId);
  const thierryHenry = await createUser(dbSeedAllUsers.thierryHenry, RoleEnum.LEADERSHIP, organizationId);
  const frankLampard = await createUser(dbSeedAllUsers.frankLampard, RoleEnum.LEADERSHIP, organizationId);
  const stevenGerrard = await createUser(dbSeedAllUsers.stevenGerrard, RoleEnum.LEADERSHIP, organizationId);
  const ryanGiggs = await createUser(dbSeedAllUsers.ryanGiggs, RoleEnum.LEADERSHIP, organizationId);
  const paulScholes = await createUser(dbSeedAllUsers.paulScholes, RoleEnum.LEADERSHIP, organizationId);
  const alanShearer = await createUser(dbSeedAllUsers.alanShearer, RoleEnum.LEADERSHIP, organizationId);
  const ericCantona = await createUser(dbSeedAllUsers.ericCantona, RoleEnum.LEADERSHIP, organizationId);
  const patrickVieira = await createUser(dbSeedAllUsers.patrickVieira, RoleEnum.LEADERSHIP, organizationId);
  const didierDrogba = await createUser(dbSeedAllUsers.didierDrogba, RoleEnum.LEADERSHIP, organizationId);
  const johnTerry = await createUser(dbSeedAllUsers.johnTerry, RoleEnum.LEADERSHIP, organizationId);
  const dennisBergkamp = await createUser(dbSeedAllUsers.dennisBergkamp, RoleEnum.LEADERSHIP, organizationId);
  const jkDobbins = await createUser(dbSeedAllUsers.jkDobbins, RoleEnum.LEADERSHIP, organizationId);
  const davidOjabo = await createUser(dbSeedAllUsers.davidOjabo, RoleEnum.LEADERSHIP, organizationId);
  const markAndrews = await createUser(dbSeedAllUsers.markAndrews, RoleEnum.LEADERSHIP, organizationId);
  const odellBeckham = await createUser(dbSeedAllUsers.odellBeckham, RoleEnum.LEADERSHIP, organizationId);
  const chrisHorton = await createUser(dbSeedAllUsers.chrisHorton, RoleEnum.LEADERSHIP, organizationId);
  const mikeMacdonald = await createUser(dbSeedAllUsers.mikeMacdonald, RoleEnum.LEADERSHIP, organizationId);
  const toddMonken = await createUser(dbSeedAllUsers.toddMonken, RoleEnum.LEADERSHIP, organizationId);
  const stephenBisciotti = await createUser(dbSeedAllUsers.stephenBisciotti, RoleEnum.LEADERSHIP, organizationId);
  const brooksRobinson = await createUser(dbSeedAllUsers.brooksRobinson, RoleEnum.LEADERSHIP, organizationId);
  const jimPalmer = await createUser(dbSeedAllUsers.jimPalmer, RoleEnum.LEADERSHIP, organizationId);
  const eddieMurray = await createUser(dbSeedAllUsers.eddieMurray, RoleEnum.LEADERSHIP, organizationId);
  const georgeSisler = await createUser(dbSeedAllUsers.georgeSisler, RoleEnum.LEADERSHIP, organizationId);
  const urbanShocker = await createUser(dbSeedAllUsers.urbanShocker, RoleEnum.LEADERSHIP, organizationId);
  const kenWilliams = await createUser(dbSeedAllUsers.kenWilliams, RoleEnum.LEADERSHIP, organizationId);
  const boogPowell = await createUser(dbSeedAllUsers.boogPowell, RoleEnum.LEADERSHIP, organizationId);
  const mannyMachado = await createUser(dbSeedAllUsers.mannyMachado, RoleEnum.LEADERSHIP, organizationId);
  const babyDollJacobson = await createUser(dbSeedAllUsers.babyDollJacobson, RoleEnum.LEADERSHIP, organizationId);
  const husky = await createUser(dbSeedAllUsers.husky, RoleEnum.LEADERSHIP, organizationId);
  await createUser(dbSeedAllUsers.winter, RoleEnum.LEADERSHIP, organizationId);
  const frostBite = await createUser(dbSeedAllUsers.frostBite, RoleEnum.LEADERSHIP, organizationId);
  const snowPaws = await createUser(dbSeedAllUsers.snowPaws, RoleEnum.LEADERSHIP, organizationId);
  const paws = await createUser(dbSeedAllUsers.paws, RoleEnum.LEADERSHIP, organizationId);
  const whiteTail = await createUser(dbSeedAllUsers.whiteTail, RoleEnum.LEADERSHIP, organizationId);
  const snowBite = await createUser(dbSeedAllUsers.snowBite, RoleEnum.LEADERSHIP, organizationId);
  const howler = await createUser(dbSeedAllUsers.howler, RoleEnum.LEADERSHIP, organizationId);
  const zayFlowers = await createUser(dbSeedAllUsers.zayFlowers, RoleEnum.LEADERSHIP, organizationId);
  const patrickRicard = await createUser(dbSeedAllUsers.patrickRicard, RoleEnum.LEADERSHIP, organizationId);
  const patrickQueen = await createUser(dbSeedAllUsers.patrickQueen, RoleEnum.LEADERSHIP, organizationId);
  const jadeveonClowney = await createUser(dbSeedAllUsers.jadeveonClowney, RoleEnum.LEADERSHIP, organizationId);
  const marlonHumphrey = await createUser(dbSeedAllUsers.marlonHumphrey, RoleEnum.LEADERSHIP, organizationId);
  const kyleHamilton = await createUser(dbSeedAllUsers.kyleHamilton, RoleEnum.LEADERSHIP, organizationId);
  const marcusWilliams = await createUser(dbSeedAllUsers.marcusWilliams, RoleEnum.LEADERSHIP, organizationId);
  const roquanSmith = await createUser(dbSeedAllUsers.roquanSmith, RoleEnum.LEADERSHIP, organizationId);
  const justinTucker = await createUser(dbSeedAllUsers.justinTucker, RoleEnum.LEADERSHIP, organizationId);
  const monopolyMan = await createUser(dbSeedAllUsers.monopolyMan, RoleEnum.LEADERSHIP, organizationId);
  const mrKrabs = await createUser(dbSeedAllUsers.mrKrabs, RoleEnum.LEADERSHIP, organizationId);
  const richieRich = await createUser(dbSeedAllUsers.richieRich, RoleEnum.LEADERSHIP, organizationId);
  const johnBoddy = await createUser(dbSeedAllUsers.johnBoddy, RoleEnum.LEADERSHIP, organizationId);
  const villager = await createUser(dbSeedAllUsers.villager, RoleEnum.LEADERSHIP, organizationId);
  const francis = await createUser(dbSeedAllUsers.francis, RoleEnum.LEADERSHIP, organizationId);
  const victorPerkins = await createUser(dbSeedAllUsers.victorPerkins, RoleEnum.LEADERSHIP, organizationId);
  const kingJulian = await createUser(dbSeedAllUsers.kingJulian, RoleEnum.LEADERSHIP, organizationId);
  const gretchen = await createUser(dbSeedAllUsers.gretchen, RoleEnum.LEADERSHIP, organizationId);
  const karen = await createUser(dbSeedAllUsers.karen, RoleEnum.LEADERSHIP, organizationId);
  const janis = await createUser(dbSeedAllUsers.janis, RoleEnum.LEADERSHIP, organizationId);
  const aaron = await createUser(dbSeedAllUsers.aaron, RoleEnum.LEADERSHIP, organizationId);
  const cady = await createUser(dbSeedAllUsers.cady, RoleEnum.LEADERSHIP, organizationId);
  const damian = await createUser(dbSeedAllUsers.damian, RoleEnum.LEADERSHIP, organizationId);
  const glen = await createUser(dbSeedAllUsers.glen, RoleEnum.LEADERSHIP, organizationId);
  const shane = await createUser(dbSeedAllUsers.shane, RoleEnum.LEADERSHIP, organizationId);
  const june = await createUser(dbSeedAllUsers.june, RoleEnum.LEADERSHIP, organizationId);
  const kevin = await createUser(dbSeedAllUsers.kevin, RoleEnum.LEADERSHIP, organizationId);
  const norbury = await createUser(dbSeedAllUsers.norbury, RoleEnum.LEADERSHIP, organizationId);
  const carr = await createUser(dbSeedAllUsers.carr, RoleEnum.LEADERSHIP, organizationId);
  const trang = await createUser(dbSeedAllUsers.trang, RoleEnum.LEADERSHIP, organizationId);
  const regina = await createUser(dbSeedAllUsers.regina, RoleEnum.LEADERSHIP, organizationId);

  await UsersService.updateUserRole(cyborg.userId, thomasEmrax, 'APP_ADMIN', organizationId);

  const fergus = await prisma.car.create({
    data: {
      wbsElement: {
        create: {
          name: 'Fergus',
          carNumber: 0,
          projectNumber: 0,
          workPackageNumber: 0,
          organizationId
        }
      }
    },
    include: {
      wbsElement: true
    }
  });

  /**
   * Make an initial change request for car 1 using the wbs of the genesis project
   */
  const changeRequest1: StandardChangeRequest = await ChangeRequestsService.createStandardChangeRequest(
    cyborg,
    fergus.wbsElement.carNumber,
    fergus.wbsElement.projectNumber,
    fergus.wbsElement.workPackageNumber,
    CR_Type.OTHER,
    'Initial Change Request',
    [
      {
        type: Scope_CR_Why_Type.INITIALIZATION,
        explain: 'need this to initialize all the seed data'
      }
    ],
    [
      {
        description: 'Initialize seed data',
        scopeImpact: 'no scope impact',
        timelineImpact: 0,
        budgetImpact: 0
      }
    ],
    organizationId,
    null,
    null
  );

  // approve the change request
  await ChangeRequestsService.reviewChangeRequest(
    batman,
    changeRequest1.crId,
    'LGTM',
    true,
    organizationId,
    changeRequest1.proposedSolutions[0].id
  );

  /**
   * TEAMS
   */
  /** Creating Team Types */
  const teamType1 = await TeamsService.createTeamType(batman, 'Mechanical', 'YouTubeIcon', organizationId);
  const teamType2 = await TeamsService.createTeamType(thomasEmrax, 'Software', 'InstagramIcon', organizationId);
  const teamType3 = await TeamsService.createTeamType(cyborg, 'Electrical', 'SettingsIcon', organizationId);

  /** Creating Teams */
  const justiceLeague: Team = await prisma.team.create(dbSeedAllTeams.justiceLeague(batman.userId, organizationId));
  const avatarBenders: Team = await prisma.team.create(
    dbSeedAllTeams.avatarBenders(aang.userId, teamType2.teamTypeId, organizationId)
  );
  const ravens: Team = await prisma.team.create(dbSeedAllTeams.ravens(johnHarbaugh.userId, organizationId));
  const orioles: Team = await prisma.team.create(dbSeedAllTeams.orioles(brandonHyde.userId, organizationId));
  const huskies: Team = await prisma.team.create(
    dbSeedAllTeams.huskies(thomasEmrax.userId, teamType3.teamTypeId, organizationId)
  );
  const plLegends: Team = await prisma.team.create(dbSeedAllTeams.plLegends(cristianoRonaldo.userId, organizationId));
  const financeTeam: Team = await prisma.team.create(dbSeedAllTeams.financeTeam(monopolyMan.userId, organizationId));
  const slackBotTeam: Team = await prisma.team.create(dbSeedAllTeams.meanGirls(regina.userId, organizationId));

  /** Gets the current content of the .env file */
  const currentEnv = require('dotenv').config().parsed;

  currentEnv.DEV_ORGANIZATION_ID = organizationId;

  /** Write the new .env file with the organization ID */
  let stringifiedEnv = '';
  Object.keys(currentEnv).forEach((key) => {
    stringifiedEnv += `${key}=${currentEnv[key]}\n`;
  });
  writeFileSync('.env', stringifiedEnv);

  /** Setting Team Members */
  await TeamsService.setTeamMembers(
    batman,
    justiceLeague.teamId,
    [
      flash,
      aquaman,
      superman,
      hawkMan,
      hawkWoman,
      greenLantern,
      lexLuther,
      hawkgirl,
      elongatedMan,
      zatanna,
      phantomStranger,
      redTornado,
      firestorm,
      hankHeywood
    ].map((user) => user.userId),
    organizationId
  );
  await TeamsService.setTeamLeads(
    batman,
    justiceLeague.teamId,
    [wonderwoman, cyborg, martianManhunter].map((user) => user.userId),
    organizationId
  );

  await TeamsService.setTeamMembers(
    monopolyMan,
    financeTeam.teamId,
    [johnBoddy, villager, francis, victorPerkins, kingJulian].map((user) => user.userId),
    organizationId
  );
  await TeamsService.setTeamLeads(
    monopolyMan,
    financeTeam.teamId,
    [mrKrabs, richieRich].map((user) => user.userId),
    organizationId
  );

  await TeamsService.setTeamMembers(
    aang,
    avatarBenders.teamId,
    [katara, sokka, toph, zuko, iroh, azula, appa, momo, suki, yue, bumi].map((user) => user.userId),
    organizationId
  );
  await TeamsService.setTeamMembers(
    johnHarbaugh,
    ravens.teamId,
    [
      lamarJackson,
      nezamJazayeri,
      ryanHowe,
      jkDobbins,
      davidOjabo,
      markAndrews,
      odellBeckham,
      chrisHorton,
      mikeMacdonald,
      toddMonken,
      stephenBisciotti,
      zayFlowers,
      patrickRicard,
      patrickQueen,
      jadeveonClowney,
      marlonHumphrey,
      kyleHamilton,
      marcusWilliams,
      roquanSmith,
      justinTucker
    ].map((user) => user.userId),
    organizationId
  );
  await TeamsService.setTeamMembers(
    brandonHyde,
    orioles.teamId,
    [
      adleyRutschman,
      calRipken,
      anthonyBernardi,
      brooksRobinson,
      jimPalmer,
      eddieMurray,
      georgeSisler,
      urbanShocker,
      kenWilliams,
      boogPowell,
      mannyMachado,
      babyDollJacobson
    ].map((user) => user.userId),
    organizationId
  );
  await TeamsService.setTeamMembers(
    thomasEmrax,
    huskies.teamId,
    [joeShmoe, joeBlow, reidChandler, nightwing, frostBite, snowPaws, paws, whiteTail, husky, howler, snowBite].map(
      (user) => user.userId
    ),
    organizationId
  );

  await TeamsService.setTeamMembers(
    cristianoRonaldo,
    plLegends.teamId,
    [
      thierryHenry,
      frankLampard,
      stevenGerrard,
      ryanGiggs,
      paulScholes,
      alanShearer,
      ericCantona,
      patrickVieira,
      didierDrogba,
      johnTerry,
      dennisBergkamp
    ].map((user) => user.userId),
    organizationId
  );

  await TeamsService.setTeamMembers(
    regina,
    slackBotTeam.teamId,
    [thomasEmrax, batman, cyborg].map((user) => user.userId),
    organizationId
  );
  await TeamsService.setTeamLeads(
    regina,
    slackBotTeam.teamId,
    [gretchen, karen, aaron, glen, shane, june, kevin, norbury, carr, trang].map((user) => user.userId),
    organizationId
  );
  await TeamsService.setTeamLeads(
    regina,
    slackBotTeam.teamId,
    [janis, cady, damian].map((user) => user.userId),
    organizationId
  );

  /** Link Types */
  const confluenceLinkType = await ProjectsService.createLinkType(batman, 'Confluence', 'description', true, organizationId);

  const bomLinkType = await ProjectsService.createLinkType(batman, 'Bill of Materials', 'bar_chart', true, organizationId);

  await ProjectsService.createLinkType(batman, 'Google Drive', 'folder', true, organizationId);

  /**
   * Projects
   */

  /** Project 1 */
  const { projectWbsNumber: project1WbsNumber } = await seedProject(
    thomasEmrax,
    changeRequest1.crId,
    fergus.wbsElement.carNumber,
    'Impact Attenuator',
    'Develop rules-compliant impact attenuator',
    [huskies.teamId],
    joeShmoe,
    124,
    [
      {
        linkId: '-1',
        url: 'https://www.youtube.com/watch?v=dQw4w9WgXcQ',
        linkTypeName: confluenceLinkType.name
      },
      {
        linkId: '-1',
        url: 'https://www.youtube.com/watch?v=dQw4w9WgXcQ',
        linkTypeName: bomLinkType.name
      }
    ],
    [],
    thomasEmrax.userId,
    joeBlow.userId,
    organizationId
  );

  /** Project 2 */
  const { projectWbsNumber: project2WbsNumber } = await seedProject(
    thomasEmrax,
    changeRequest1.crId,
    fergus.wbsElement.carNumber,
    'Bodywork',
    'Develop rules-compliant bodywork',
    [huskies.teamId],
    thomasEmrax,
    50,
    [
      {
        linkId: '-1',
        url: 'https://www.youtube.com/watch?v=dQw4w9WgXcQ',
        linkTypeName: confluenceLinkType.name
      },
      {
        linkId: '-1',
        url: 'https://www.youtube.com/watch?v=dQw4w9WgXcQ',
        linkTypeName: bomLinkType.name
      }
    ],
    [],
    joeShmoe.userId,
    thomasEmrax.userId,
    organizationId
  );

  /** Project 3 */
  const { projectWbsNumber: project3WbsNumber } = await seedProject(
    thomasEmrax,
    changeRequest1.crId,
    fergus.wbsElement.carNumber,
    'Battery Box',
    'Develop rules-compliant battery box.',
    [huskies.teamId],
    thomasEmrax,
    5000,
    [
      {
        linkId: '-1',
        url: 'https://www.youtube.com/watch?v=dQw4w9WgXcQ',
        linkTypeName: confluenceLinkType.name
      },
      {
        linkId: '-1',
        url: 'https://www.youtube.com/watch?v=dQw4w9WgXcQ',
        linkTypeName: bomLinkType.name
      }
    ],
    [],
    joeShmoe.userId,
    thomasEmrax.userId,
    organizationId
  );

  /** Project 4 */
  const { projectWbsNumber: project4WbsNumber } = await seedProject(
    thomasEmrax,
    changeRequest1.crId,
    fergus.wbsElement.carNumber,
    'Motor Controller Integration',
    'Develop rules-compliant motor controller integration.',
    [huskies.teamId],
    thomasEmrax,
    0,
    [
      {
        linkId: '-1',
        url: 'https://www.youtube.com/watch?v=dQw4w9WgXcQ',
        linkTypeName: confluenceLinkType.name
      },
      {
        linkId: '-1',
        url: 'https://www.youtube.com/watch?v=dQw4w9WgXcQ',
        linkTypeName: bomLinkType.name
      }
    ],
    [],
    joeShmoe.userId,
    joeBlow.userId,
    organizationId
  );

  /** Project 5 */
  const { projectWbsNumber: project5WbsNumber } = await seedProject(
    thomasEmrax,
    changeRequest1.crId,
    fergus.wbsElement.carNumber,
    'Wiring Harness',
    'Develop rules-compliant wiring harness.',
    [slackBotTeam.teamId],
    thomasEmrax,
    234,
    [
      {
        linkId: '-1',
        url: 'https://www.youtube.com/watch?v=dQw4w9WgXcQ',
        linkTypeName: confluenceLinkType.name
      },
      {
        linkId: '-1',
        url: 'https://www.youtube.com/watch?v=dQw4w9WgXcQ',
        linkTypeName: bomLinkType.name
      }
    ],
    [],
    regina.userId,
    janis.userId,
    organizationId
  );

  /** Project 6 */
  const { projectWbsNumber: project6WbsNumber } = await seedProject(
    aang,
    changeRequest1.crId,
    0,
    'Appa Plush',
    'Manufacture plushes of Appa for moral support.',
    [avatarBenders.teamId],
    aang,
    99999,
    [
      {
        linkId: '-1',
        url: 'https://www.youtube.com/watch?v=dQw4w9WgXcQ',
        linkTypeName: confluenceLinkType.name
      },
      {
        linkId: '-1',
        url: 'https://www.youtube.com/watch?v=dQw4w9WgXcQ',
        linkTypeName: bomLinkType.name
      }
    ],
    [],
    aang.userId,
    katara.userId,
    organizationId
  );

  /** Project 7 */
  const { projectWbsNumber: project7WbsNumber } = await seedProject(
    lexLuther,
    changeRequest1.crId,
    0,
    'Laser Cannon Prototype',
    'Develop a prototype of a laser cannon for the Justice League',
    [justiceLeague.teamId],
    zatanna,
    500,
    [
      {
        linkId: '-1',
        url: 'https://www.youtube.com/watch?v=dQw4w9WgXcQ',
        linkTypeName: 'Confluence'
      },
      {
        linkId: '-1',
        url: 'https://www.youtube.com/watch?v=dQw4w9WgXcQ',
        linkTypeName: 'Bill of Materials'
      }
    ],
    [],
    zatanna.userId,
    lexLuther.userId,
    organizationId
  );

  /** Project 8 */
  const { projectWbsNumber: project8WbsNumber } = await seedProject(
    ryanGiggs,
    changeRequest1.crId,
    0,
    'Stadium Renovation',
    `Renovate the team's stadium to improve fan experience`,
    [ravens.teamId],
    mikeMacdonald,
    1000000,
    [
      {
        linkId: '-1',
        url: 'https://www.youtube.com/watch?v=dQw4w9WgXcQ',
        linkTypeName: 'Confluence'
      },
      {
        linkId: '-1',
        url: 'https://www.youtube.com/watch?v=dQw4w9WgXcQ',
        linkTypeName: 'Bill of Materials'
      }
    ],
    [],
    mikeMacdonald.userId,
    ryanGiggs.userId,
    organizationId
  );

  /** Project 9 */
  const { projectWbsNumber: project9WbsNumber } = await seedProject(
    glen,
    changeRequest1.crId,
    0,
    'Community Outreach Program',
    'Initiate a community outreach program to engage with local schools',
    [slackBotTeam.teamId],
    june,
    5000,
    [
      {
        linkId: '-1',
        url: 'https://www.youtube.com/watch?v=dQw4w9WgXcQ',
        linkTypeName: 'Confluence'
      },
      {
        linkId: '-1',
        url: 'https://www.youtube.com/watch?v=dQw4w9WgXcQ',
        linkTypeName: 'Bill of Materials'
      }
    ],
    [],
    june.userId,
    glen.userId,
    organizationId
  );

  /**
   * Change Requests for Creating Work Packages
   */

  const changeRequestProject1 = await ChangeRequestsService.createStandardChangeRequest(
    cyborg,
    project1WbsNumber.carNumber,
    project1WbsNumber.projectNumber,
    project1WbsNumber.workPackageNumber,
    CR_Type.OTHER,
    'Initial Change Request',
    [
      {
        type: Scope_CR_Why_Type.INITIALIZATION,
        explain: 'need this to initialize work packages'
      }
    ],
    [
      {
        budgetImpact: 0,
        description: 'Initializing seed data',
        timelineImpact: 0,
        scopeImpact: 'no scope impact'
      }
    ],
    organizationId,
    null,
    null
  );

  const changeRequestProject1Id = changeRequestProject1.crId;

  // make a proposed solution for it
  const proposedSolution2 = await ChangeRequestsService.addProposedSolution(
    cyborg,
    changeRequestProject1Id,
    0,
    'Initializing seed data',
    0,
    'no scope impact',
    organizationId
  );

  const proposedSolution2Id = proposedSolution2.id;

  // approve the change request
  await ChangeRequestsService.reviewChangeRequest(
    batman,
    changeRequestProject1Id,
    'LGTM',
    true,
    organizationId,
    proposedSolution2Id
  );

  const changeRequestProject5 = await ChangeRequestsService.createStandardChangeRequest(
    cyborg,
    project5WbsNumber.carNumber,
    project5WbsNumber.projectNumber,
    project5WbsNumber.workPackageNumber,
    CR_Type.OTHER,
    'Initial Change Request',
    [
      {
        type: Scope_CR_Why_Type.INITIALIZATION,
        explain: 'need this to initialize work packages'
      }
    ],
    [
      {
        budgetImpact: 0,
        description: 'Initializing seed data',
        timelineImpact: 0,
        scopeImpact: 'no scope impact'
      }
    ],
    organizationId,
    null,
    null
  );

  const changeRequestProject5Id = changeRequestProject5.crId;

  // make a proposed solution for it
  const proposedSolution3 = await ChangeRequestsService.addProposedSolution(
    cyborg,
    changeRequestProject5Id,
    0,
    'Initializing seed data',
    0,
    'no scope impact',
    organizationId
  );

  const proposedSolution3Id = proposedSolution3.id;
  // approve the change request
  await ChangeRequestsService.reviewChangeRequest(
    batman,
    changeRequestProject5Id,
    'LGTM',
    true,
    organizationId,
    proposedSolution3Id
  );

  const changeRequestProject6 = await ChangeRequestsService.createStandardChangeRequest(
    cyborg,
    project6WbsNumber.carNumber,
    project6WbsNumber.projectNumber,
    project6WbsNumber.workPackageNumber,
    CR_Type.OTHER,
    'Initial Change Request',
    [
      {
        type: Scope_CR_Why_Type.INITIALIZATION,
        explain: 'need this to initialize work packages'
      }
    ],
    [
      {
        budgetImpact: 0,
        description: 'Initializing seed data',
        timelineImpact: 0,
        scopeImpact: 'no scope impact'
      }
    ],
    organizationId,
    null,
    null
  );

  const changeRequestProject6Id = changeRequestProject6.crId;

  // make a proposed solution for it
  const proposedSolution6 = await ChangeRequestsService.addProposedSolution(
    cyborg,
    changeRequestProject6Id,
    0,
    'Initializing seed data',
    0,
    'no scope impact',
    organizationId
  );

  const proposedSolution6Id = proposedSolution6.id;

  // approve the change request
  await ChangeRequestsService.reviewChangeRequest(
    batman,
    changeRequestProject6Id,
    'LGTM',
    true,
    organizationId,
    proposedSolution6Id
  );

  const changeRequestProject7 = await ChangeRequestsService.createStandardChangeRequest(
    cyborg,
    project7WbsNumber.carNumber,
    project7WbsNumber.projectNumber,
    project7WbsNumber.workPackageNumber,
    CR_Type.OTHER,
    'Initial Change Request',
    [
      {
        type: Scope_CR_Why_Type.INITIALIZATION,
        explain: 'need this to initialize work packages'
      }
    ],
    [
      {
        budgetImpact: 0,
        description: 'Initializing seed data',
        timelineImpact: 0,
        scopeImpact: 'no scope impact'
      }
    ],
    organizationId,
    null,
    null
  );

  const changeRequestProject7Id = changeRequestProject7.crId;

  // make a proposed solution for it
  const proposedSolution7 = await ChangeRequestsService.addProposedSolution(
    cyborg,
    changeRequestProject7Id,
    0,
    'Initializing seed data',
    0,
    'no scope impact',
    organizationId
  );

  const proposedSolution7Id = proposedSolution7.id;

  // approve the change request
  await ChangeRequestsService.reviewChangeRequest(
    batman,
    changeRequestProject7Id,
    'LGTM',
    true,
    organizationId,
    proposedSolution7Id
  );

  const changeRequestProject8 = await ChangeRequestsService.createStandardChangeRequest(
    cyborg,
    project8WbsNumber.carNumber,
    project8WbsNumber.projectNumber,
    project8WbsNumber.workPackageNumber,
    CR_Type.OTHER,
    'Initial Change Request',
    [
      {
        type: Scope_CR_Why_Type.INITIALIZATION,
        explain: 'need this to initialize work packages'
      }
    ],
    [
      {
        budgetImpact: 0,
        description: 'Initializing seed data',
        timelineImpact: 0,
        scopeImpact: 'no scope impact'
      }
    ],
    organizationId,
    null,
    null
  );

  const changeRequestProject8Id = changeRequestProject8.crId;

  // make a proposed solution for it
  const proposedSolution8 = await ChangeRequestsService.addProposedSolution(
    cyborg,
    changeRequestProject8Id,
    0,
    'Initializing seed data',
    0,
    'no scope impact',
    organizationId
  );

  const proposedSolution8Id = proposedSolution8.id;

  // approve the change request
  await ChangeRequestsService.reviewChangeRequest(
    batman,
    changeRequestProject8Id,
    'LGTM',
    true,
    organizationId,
    proposedSolution8Id
  );

  const changeRequestProject9 = await ChangeRequestsService.createStandardChangeRequest(
    cyborg,
    project9WbsNumber.carNumber,
    project9WbsNumber.projectNumber,
    project9WbsNumber.workPackageNumber,
    CR_Type.OTHER,
    'Initial Change Request',
    [
      {
        type: Scope_CR_Why_Type.INITIALIZATION,
        explain: 'need this to initialize work packages'
      }
    ],
    [
      {
        budgetImpact: 0,
        description: 'Initializing seed data',
        timelineImpact: 0,
        scopeImpact: 'no scope impact'
      }
    ],
    organizationId,
    null,
    null
  );

  const changeRequestProject9Id = changeRequestProject9.crId;

  // make a proposed solution for it
  const proposedSolution9 = await ChangeRequestsService.addProposedSolution(
    cyborg,
    changeRequestProject9Id,
    0,
    'Initializing seed data',
    0,
    'no scope impact',
    organizationId
  );

  const proposedSolution9Id = proposedSolution9.id;

  // approve the change request
  await ChangeRequestsService.reviewChangeRequest(
    batman,
    changeRequestProject9Id,
    'LGTM',
    true,
    organizationId,
    proposedSolution9Id
  );
  /**
   * Work Packages
   */
  /** Work Package 1 */
  const { workPackageWbsNumber: workPackage1WbsNumber, workPackage: workPackage1 } = await seedWorkPackage(
    joeShmoe,
    'Bodywork Concept of Design',
    changeRequestProject1Id,
    WorkPackageStage.Design,
    '01/01/2023',
    3,
    [],
    [],
    thomasEmrax,
    WbsElementStatus.Active,
    thomasEmrax.userId,
    thomasEmrax.userId,
    organizationId
  );

  const workPackage1ActivationCrId = await ChangeRequestsService.createActivationChangeRequest(
    thomasEmrax,
    workPackage1.wbsElement.carNumber,
    workPackage1.wbsElement.projectNumber,
    workPackage1.wbsElement.workPackageNumber,
    'ACTIVATION',
    workPackage1.project.wbsElement.leadId!,
    workPackage1.project.wbsElement.managerId!,
    new Date('2024-03-25T04:00:00.000Z'),
    true,
    organizationId
  );

  await ChangeRequestsService.reviewChangeRequest(
    joeShmoe,
    workPackage1ActivationCrId,
    'Looks good to me!',
    true,
    organizationId,
    null
  );

  // await DescriptionBulletsService.checkDescriptionBullet(thomasEmrax, workPackage1.description[0].descriptionId);

  // await DescriptionBulletsService.checkDescriptionBullet(thomasEmrax, workPackage1.expectedActivities[1].descriptionId);

  // await DescriptionBulletsService.checkDescriptionBullet(thomasEmrax, workPackage1.deliverables[0].descriptionId);

  /** Work Package 2 */
  await seedWorkPackage(
    thomasEmrax,
    'Adhesive Shear Strength Test',
    changeRequestProject1Id,
    WorkPackageStage.Research,
    '01/22/2023',
    5,
    [],
    [],
    thomasEmrax,
    WbsElementStatus.Inactive,
    joeShmoe.userId,
    thomasEmrax.userId,
    organizationId
  );

  /** Work Package 3 */
  const { workPackageWbsNumber: workPackage3WbsNumber, workPackage: workPackage3 } = await seedWorkPackage(
    thomasEmrax,
    'Manufacture Wiring Harness',
    changeRequestProject5Id,
    WorkPackageStage.Manufacturing,
    '02/01/2023',
    3,
    [],
    [],
    thomasEmrax,
    WbsElementStatus.Active,
    joeShmoe.userId,
    thomasEmrax.userId,
    organizationId
  );

  const workPackage3ActivationCrId = await ChangeRequestsService.createActivationChangeRequest(
    thomasEmrax,
    workPackage3WbsNumber.carNumber,
    workPackage3WbsNumber.projectNumber,
    workPackage3WbsNumber.workPackageNumber,
    CR_Type.ACTIVATION,
    workPackage3.project.wbsElement.leadId!,
    workPackage3.project.wbsElement.managerId!,
    new Date('2023-08-21T04:00:00.000Z'),
    true,
    organizationId
  );

  await ChangeRequestsService.reviewChangeRequest(joeShmoe, workPackage3ActivationCrId, 'LGTM!', true, organizationId, null);

  /** Work Package 4 */
  const { workPackageWbsNumber: workPackage4WbsNumber, workPackage: workPackage4 } = await seedWorkPackage(
    thomasEmrax,
    'Install Wiring Harness',
    changeRequestProject5Id,
    WorkPackageStage.Install,
    '04/01/2023',
    7,
    [],
    [],
    thomasEmrax,
    WbsElementStatus.Active,
    joeShmoe.userId,
    thomasEmrax.userId,
    organizationId
  );

  const workPackage4ActivationCrId = await ChangeRequestsService.createActivationChangeRequest(
    thomasEmrax,
    workPackage4WbsNumber.carNumber,
    workPackage4WbsNumber.projectNumber,
    workPackage4WbsNumber.workPackageNumber,
    CR_Type.ACTIVATION,
    workPackage4.project.wbsElement.leadId!,
    workPackage4.project.wbsElement.managerId!,
    new Date('2023-10-02T04:00:00.000Z'),
    true,
    organizationId
  );

  await ChangeRequestsService.reviewChangeRequest(joeShmoe, workPackage4ActivationCrId, 'LGTM!', true, organizationId, null);

  /** Work Package 5 */
  const { workPackageWbsNumber: workPackage5WbsNumber, workPackage: workPackage5 } = await seedWorkPackage(
    aang,
    'Design Plush',
    changeRequestProject6Id,
    WorkPackageStage.Design,
    '04/02/2023',
    7,
    [],
    [],
    aang,
    WbsElementStatus.Complete,
    katara.userId,
    aang.userId,
    organizationId
  );

  const workPackage5ActivationCrId = await ChangeRequestsService.createActivationChangeRequest(
    aang,
    workPackage5WbsNumber.carNumber,
    workPackage5WbsNumber.projectNumber,
    workPackage5WbsNumber.workPackageNumber,
    CR_Type.ACTIVATION,
    workPackage5.project.wbsElement.leadId!,
    workPackage5.project.wbsElement.managerId!,
    new Date('2023-05-08T04:00:00.000Z'),
    true,
    organizationId
  );

  await ChangeRequestsService.reviewChangeRequest(
    joeShmoe,
    workPackage5ActivationCrId,
    'Very cute LGTM!',
    true,
    organizationId,
    null
  );

  /** Work Package 6 */
  const { workPackageWbsNumber: workPackage6WbsNumber, workPackage: workPackage6 } = await seedWorkPackage(
    aang,
    'Put Plush Together',
    changeRequestProject6Id,
    WorkPackageStage.Manufacturing,
    '04/02/2023',
    7,
    [],
    [],
    aang,
    WbsElementStatus.Active,
    katara.userId,
    aang.userId,
    organizationId
  );

  const workPackage6ActivationCrId = await ChangeRequestsService.createActivationChangeRequest(
    aang,
    workPackage6WbsNumber.carNumber,
    workPackage6WbsNumber.projectNumber,
    workPackage6WbsNumber.workPackageNumber,
    CR_Type.ACTIVATION,
    workPackage6.project.wbsElement.leadId!,
    workPackage6.project.wbsElement.managerId!,
    new Date('2023-07-31T04:00:00.000Z'),
    true,
    organizationId
  );

  await ChangeRequestsService.reviewChangeRequest(joeShmoe, workPackage6ActivationCrId, 'LGTM!', true, organizationId, null);

  /** Work Package 7 */
  const { workPackageWbsNumber: workPackage7WbsNumber, workPackage: workPackage7 } = await seedWorkPackage(
    aang,
    'Plush Testing',
    changeRequestProject6Id,
    WorkPackageStage.Testing,
    '04/02/2023',
    3,
    [],
    [],
    aang,
    WbsElementStatus.Active,
    katara.userId,
    aang.userId,
    organizationId
  );

  const workPackage7ActivationCrId = await ChangeRequestsService.createActivationChangeRequest(
    aang,
    workPackage7WbsNumber.carNumber,
    workPackage7WbsNumber.projectNumber,
    workPackage7WbsNumber.workPackageNumber,
    CR_Type.ACTIVATION,
    workPackage7.project.wbsElement.leadId!,
    workPackage7.project.wbsElement.managerId!,
    new Date('2023-10-09T04:00:00.000Z'),
    true,
    organizationId
  );

  await ChangeRequestsService.reviewChangeRequest(joeShmoe, workPackage7ActivationCrId, 'LFG', true, organizationId, null);

  /** Work Packages for Project 7 */
  /** Work Package 1 */
  const { workPackage: project3WP1 } = await seedWorkPackage(
    lexLuther,
    'Design Laser Canon',
    changeRequestProject7Id,
    WorkPackageStage.Design,
    '01/01/2023',
    3,
    [],
    [],
    zatanna,
    WbsElementStatus.Active,
    zatanna.userId,
    lexLuther.userId,
    organizationId
  );

  const project3WP1ActivationCrId = await ChangeRequestsService.createActivationChangeRequest(
    lexLuther,
    project3WP1.wbsElement.carNumber,
    project3WP1.wbsElement.projectNumber,
    project3WP1.wbsElement.workPackageNumber,
    CR_Type.ACTIVATION,
    project3WP1.project.wbsElement.leadId!,
    project3WP1.project.wbsElement.managerId!,
    new Date('2024-03-25T04:00:00.000Z'),
    true,
    organizationId
  );

  await ChangeRequestsService.reviewChangeRequest(
    joeShmoe,
    project3WP1ActivationCrId,
    'Approved!',
    true,
    organizationId,
    null
  );

  /** Work Package 2 */
  await seedWorkPackage(
    lexLuther,
    'Laser Canon Research',
    changeRequestProject7Id,
    WorkPackageStage.Research,
    '01/22/2023',
    5,
    [],
    [],
    zatanna,
    WbsElementStatus.Active,
    zatanna.userId,
    lexLuther.userId,
    organizationId
  );

  /** Work Package 3 */
  await seedWorkPackage(
    lexLuther,
    'Laser Canon Testing',
    changeRequestProject7Id,
    WorkPackageStage.Testing,
    '02/15/2023',
    3,
    [],
    [],
    zatanna,
    WbsElementStatus.Active,
    zatanna.userId,
    lexLuther.userId,
    organizationId
  );

  /** Work Packages for Project 8 */
  /** Work Package 1 */
  const { workPackage: project4WP1 } = await seedWorkPackage(
    ryanGiggs,
    'Stadium Research',
    changeRequestProject8Id,
    WorkPackageStage.Research,
    '02/01/2023',
    5,
    [],
    [],
    mikeMacdonald,
    WbsElementStatus.Active,
    mikeMacdonald.userId,
    ryanGiggs.userId,
    organizationId
  );

  const project4WP1ActivationCrId = await ChangeRequestsService.createActivationChangeRequest(
    ryanGiggs,
    project4WP1.wbsElement.carNumber,
    project4WP1.wbsElement.projectNumber,
    project4WP1.wbsElement.workPackageNumber,
    CR_Type.ACTIVATION,
    project4WP1.project.wbsElement.leadId!,
    project4WP1.project.wbsElement.managerId!,
    new Date('2023-08-21T04:00:00.000Z'),
    true,
    organizationId
  );

  await ChangeRequestsService.reviewChangeRequest(
    joeShmoe,
    project4WP1ActivationCrId,
    'Approved!',
    true,
    organizationId,
    null
  );

  /** Work Package 2 */
  await seedWorkPackage(
    ryanGiggs,
    'Stadium Install',
    changeRequestProject8Id,
    WorkPackageStage.Install,
    '03/01/2023',
    8,
    [],
    [],
    mikeMacdonald,
    WbsElementStatus.Active,
    mikeMacdonald.userId,
    ryanGiggs.userId,
    organizationId
  );

  /** Work Package 3 */
  await seedWorkPackage(
    ryanGiggs,
    'Stadium Testing',
    changeRequestProject8Id,
    WorkPackageStage.Testing,
    '06/01/2023',
    3,
    [],
    [],
    mikeMacdonald,
    WbsElementStatus.Active,
    mikeMacdonald.userId,
    ryanGiggs.userId,
    organizationId
  );

  /**
   * Change Requests
   */
  await ChangeRequestsService.createStageGateChangeRequest(
    thomasEmrax,
    workPackage1WbsNumber.carNumber,
    workPackage1WbsNumber.projectNumber,
    workPackage1WbsNumber.workPackageNumber,
    CR_Type.STAGE_GATE,
    true,
    organizationId
  );

  const changeRequest2 = await ChangeRequestsService.createStandardChangeRequest(
    thomasEmrax,
    project2WbsNumber.carNumber,
    project2WbsNumber.projectNumber,
    project2WbsNumber.workPackageNumber,
    CR_Type.DEFINITION_CHANGE,
    'Change the bodywork to be hot pink',
    [
      { type: Scope_CR_Why_Type.DESIGN, explain: 'It would be really pretty' },
      { type: Scope_CR_Why_Type.ESTIMATION, explain: 'I estimate that it would be really pretty' }
    ],
    [
      {
        description: 'Buy hot pink paint',
        scopeImpact: 'n/a',
        timelineImpact: 1,
        budgetImpact: 50
      },
      {
        description: 'Buy slightly cheaper but lower quality hot pink paint',
        scopeImpact: 'n/a',
        timelineImpact: 1,
        budgetImpact: 40
      }
    ],
    organizationId,
    null,
    null
  );
  await ChangeRequestsService.reviewChangeRequest(
    joeShmoe,
    changeRequest2.crId,
    'What the hell Thomas',
    false,
    organizationId,
    null
  );

  await ChangeRequestsService.createActivationChangeRequest(
    thomasEmrax,
    workPackage3WbsNumber.carNumber,
    workPackage3WbsNumber.projectNumber,
    workPackage3WbsNumber.workPackageNumber,
    CR_Type.ACTIVATION,
    thomasEmrax.userId,
    joeShmoe.userId,
    new Date('02/01/2023'),
    true,
    organizationId
  );

  /**
   * Tasks
   */
  await TasksService.createTask(
    joeShmoe,
    project1WbsNumber,
    'Research attenuation',
    "I don't know what attenuation is yet",
    new Date('01/01/2024'),
    Task_Priority.HIGH,
    Task_Status.IN_PROGRESS,
    [joeShmoe.userId],
    organizationId
  );

  await TasksService.createTask(
    joeShmoe,
    project1WbsNumber,
    'Design Attenuator',
    'Autocad?',
    new Date('01/01/2024'),
    Task_Priority.MEDIUM,
    Task_Status.IN_BACKLOG,
    [joeShmoe.userId],
    organizationId
  );

  await TasksService.createTask(
    joeBlow,
    project1WbsNumber,
    'Research Impact',
    'Autocad?',
    new Date('01/01/2024'),
    Task_Priority.MEDIUM,
    Task_Status.IN_PROGRESS,
    [joeShmoe.userId, joeBlow.userId],
    organizationId
  );

  await TasksService.createTask(
    joeShmoe,
    project1WbsNumber,
    'Impact Test',
    'Use our conveniently available jumbo watermelon and slingshot to test how well our impact attenuator can ' +
      'attenuate impact.',
    new Date('2024-02-17T00:00:00-05:00'),
    Task_Priority.LOW,
    Task_Status.IN_PROGRESS,
    [joeBlow.userId],
    organizationId
  );

  await TasksService.createTask(
    joeBlow,
    project1WbsNumber,
    'Review Compliance',
    'I think there are some rules we may or may not have overlooked...',
    new Date('2024-01-01T00:00:00-05:00'),
    Task_Priority.MEDIUM,
    Task_Status.IN_PROGRESS,
    [thomasEmrax.userId],
    organizationId
  );

  await TasksService.createTask(
    thomasEmrax,
    project1WbsNumber,
    'Decorate Impact Attenuator',
    'You know you want to.',
    new Date('2024-01-20T00:00:00-05:00'),
    Task_Priority.LOW,
    Task_Status.IN_PROGRESS,
    [thomasEmrax.userId, joeBlow.userId, joeShmoe.userId],
    organizationId
  );

  await TasksService.createTask(
    lamarJackson,
    project1WbsNumber,
    'Meet with the Department of Transportation',
    'Discuss design decisions',
    new Date('2023-05-19T00:00:00-04:00'),
    Task_Priority.LOW,
    Task_Status.IN_PROGRESS,
    [thomasEmrax.userId],
    organizationId
  );

  await TasksService.createTask(
    joeShmoe,
    project1WbsNumber,
    'Build Attenuator',
    'WOOOO',
    new Date('01/01/2024'),
    Task_Priority.LOW,
    Task_Status.DONE,
    [joeShmoe.userId],
    organizationId
  );

  await TasksService.createTask(
    thomasEmrax,
    project1WbsNumber,
    "Drive Northeastern Electric Racing's Hand-Built Car That Tops Out at 100 mph",
    "It was a chilly November night and Matthew McCauley's breath was billowing out in front of him when he took hold " +
      "of the wheel and put pedal to the metal. Accelerating down straightaways and taking corners with finesse, it's " +
      'easy to forget McCauley, in his blue racing jacket and jet black helmet, is racing laps around the roof of ' +
      "Columbus Parking Garage on Northeastern's Boston campus. But that's the reality of Northeastern Electric " +
      'Racing, a student club that has made due and found massive success in the world of electric racing despite its ' +
      "relative rookie status. McCauley, NER's chief electrical engineer, has seen the club's car, Cinnamon, go from " +
      'a 5-foot drive test to hitting 60 miles per hour in competitions. "It\'s a go-kart that has 110 kilowatts of ' +
      'power, 109 kilowatts of power," says McCauley, a fourth-year electrical and computer engineering student. ' +
      '"That\'s over 100 horsepower."',
    new Date('2022-11-16T00:00-05:00'),
    Task_Priority.HIGH,
    Task_Status.DONE,
    [joeShmoe.userId],
    organizationId
  );

  await TasksService.createTask(
    brandonHyde,
    project1WbsNumber,
    'Safety Training',
    'how to use (or not use) the impact attenuator',
    new Date('2023-03-15T00:00:00-04:00'),
    Task_Priority.HIGH,
    Task_Status.DONE,
    [thomasEmrax.userId, joeBlow.userId, joeShmoe.userId],
    organizationId
  );

  await TasksService.createTask(
    thomasEmrax,
    project2WbsNumber,
    'Double-Check Inventory',
    'Nobody really wants to do this...',
    new Date('2023-04-01T00:00:00-04:00'),
    Task_Priority.LOW,
    Task_Status.IN_BACKLOG,
    [],
    organizationId
  );

  await TasksService.createTask(
    thomasEmrax,
    project2WbsNumber,
    'Aerodynamics Test',
    'Wind go wooooosh',
    new Date('2024-01-01T00:00:00-05:00'),
    Task_Priority.MEDIUM,
    Task_Status.IN_PROGRESS,
    [joeShmoe.userId],
    organizationId
  );

  await TasksService.createTask(
    johnHarbaugh,
    project2WbsNumber,
    'Ask Sponsors About Logo Sticker Placement',
    'the more sponsors the cooler we look',
    new Date('2024-01-01T00:00:00-05:00'),
    Task_Priority.HIGH,
    Task_Status.IN_PROGRESS,
    [thomasEmrax.userId, joeShmoe.userId],
    organizationId
  );

  await TasksService.createTask(
    thomasEmrax,
    project2WbsNumber,
    'Discuss Design With Powertrain Team',
    '',
    new Date('2023-10-31T00:00:00-04:00'),
    Task_Priority.MEDIUM,
    Task_Status.DONE,
    [thomasEmrax.userId],
    organizationId
  );

  await TasksService.createTask(
    batman,
    project3WbsNumber,
    'Power the Battery Box',
    'With all our powers combined, we can win any Electric Racing competition!',
    new Date('2024-05-01T00:00:00-04:00'),
    Task_Priority.MEDIUM,
    Task_Status.IN_BACKLOG,
    [thomasEmrax, joeShmoe, joeBlow].map((user) => user.userId),
    organizationId
  );

  await TasksService.createTask(
    thomasEmrax,
    project3WbsNumber,
    'Wire Up Battery Box',
    'Too many wires... how to even keep track?',
    new Date('2024-02-29T00:00:00-05:00'),
    Task_Priority.HIGH,
    Task_Status.IN_PROGRESS,
    [joeShmoe.userId],
    organizationId
  );

  await TasksService.createTask(
    thomasEmrax,
    project3WbsNumber,
    'Vibration Tests',
    "Battery box shouldn't blow up in the middle of racing...",
    new Date('2024-03-17T00:00:00-05:00'),
    Task_Priority.MEDIUM,
    Task_Status.IN_BACKLOG,
    [joeShmoe.userId],
    organizationId
  );

  await TasksService.createTask(
    joeShmoe,
    project3WbsNumber,
    'Buy some Battery Juice',
    'mmm battery juice',
    new Date('2024-04-15T00:00:00-04:00'),
    Task_Priority.LOW,
    Task_Status.DONE,
    [joeBlow.userId],
    organizationId
  );

  await TasksService.createTask(
    thomasEmrax,
    project4WbsNumber,
    'Schematics',
    'schematics go brrrrr',
    new Date('2024-04-15T00:00:00-04:00'),
    Task_Priority.HIGH,
    Task_Status.DONE,
    [joeBlow.userId],
    organizationId
  );

  await TasksService.createTask(
    regina,
    project5WbsNumber,
    'Cost Assessment',
    'So this is where our funding goes',
    new Date('2023-06-23T00:00:00-04:00'),
    Task_Priority.HIGH,
    Task_Status.IN_PROGRESS,
    [regina.userId],
    organizationId
  );

  /**
   * Reimbursements
   */

  const vendor = await ReimbursementRequestService.createVendor(thomasEmrax, 'Tesla', organizationId);
  await ReimbursementRequestService.createVendor(thomasEmrax, 'Amazon', organizationId);
  await ReimbursementRequestService.createVendor(thomasEmrax, 'Google', organizationId);

  const accountCode = await ReimbursementRequestService.createAccountCode(
    thomasEmrax,
    'Equipment',
    123,
    true,
    [Club_Accounts.CASH, Club_Accounts.BUDGET],
    organizationId
  );

  await ReimbursementRequestService.createReimbursementRequest(
    thomasEmrax,
    new Date(),
    vendor.vendorId,
    ClubAccount.CASH,
    [],
    [
      {
        name: 'GLUE',
        reason: {
          carNumber: 0,
          projectNumber: 1,
          workPackageNumber: 0
        },
        cost: 200000
      }
    ],
    accountCode.accountCodeId,
    100,
    organizationId
  );

  await ReimbursementRequestService.createReimbursementRequest(
    thomasEmrax,
    new Date(),
    vendor.vendorId,
    ClubAccount.BUDGET,
    [],
    [
      {
        name: 'BOX',
        reason: {
          carNumber: 0,
          projectNumber: 1,
          workPackageNumber: 0
        },
        cost: 10000
      }
    ],
    accountCode.accountCodeId,
    200,
    organizationId
  );

  /**
   * Bill of Materials
   */
  await BillOfMaterialsService.createManufacturer(thomasEmrax, 'Digikey', organizationId);
  await BillOfMaterialsService.createMaterialType('Resistor', thomasEmrax, organizationId);

  const assembly1 = await BillOfMaterialsService.createAssembly(
    '1',
    thomasEmrax,
    {
      carNumber: 0,
      projectNumber: 1,
      workPackageNumber: 0
    },
    organizationId
  );

  await BillOfMaterialsService.createMaterial(
    thomasEmrax,
    '10k Resistor',
    MaterialStatus.Ordered,
    'Resistor',
    'Digikey',
    'abcdef',
    new Decimal(20),
    30,
    600,
    'https://www.youtube.com/watch?v=dQw4w9WgXcQ',
    {
      carNumber: 0,
      projectNumber: 1,
      workPackageNumber: 0
    },
    organizationId,
    'Here are some notes'
  );

  await BillOfMaterialsService.createMaterial(
    thomasEmrax,
    '20k Resistor',
    MaterialStatus.Ordered,
    'Resistor',
    'Digikey',
    'bacfed',
    new Decimal(10),
    7,
    70,
    'https://www.youtube.com/watch?v=dQw4w9WgXcQ',
    {
      carNumber: 0,
      projectNumber: 1,
      workPackageNumber: 0
    },
    organizationId,
    'Here are some more notes',
    assembly1.assemblyId
  );

  // Need to do this because the design review cannot be scheduled for a past day
  const nextDay = new Date();
  nextDay.setDate(nextDay.getDate() + 1);

  const designReview1 = await DesignReviewsService.createDesignReview(
    batman,
    nextDay.toDateString(),
    teamType1.teamTypeId,
    [thomasEmrax.userId, batman.userId],
    [superman.userId, wonderwoman.userId],
    {
      carNumber: 0,
      projectNumber: 1,
      workPackageNumber: 0
    },
    [3, 4, 5, 6, 7],
    organizationId
  );

  await DesignReviewsService.editDesignReview(
    batman,
    designReview1.designReviewId,
    nextDay,
    teamType1.teamTypeId,
    [thomasEmrax.userId, batman.userId, superman.userId, wonderwoman.userId],
    [joeBlow.userId, joeShmoe.userId, aang.userId],
    false,
    true,
    null,
    'The Bay',
    null,
    DesignReviewStatus.CONFIRMED,
    [thomasEmrax.userId, batman.userId],
    [1, 2, 3, 4, 5, 6, 7],
    organizationId
  );

  const newWorkPackageChangeRequest = await ChangeRequestsService.createStandardChangeRequest(
    batman,
    project2WbsNumber.carNumber,
    project2WbsNumber.projectNumber,
    project2WbsNumber.workPackageNumber,
    CR_Type.OTHER,
    'This is a wpchange test',
    [{ type: Scope_CR_Why_Type.OTHER, explain: 'Creating work package' }],
    [],
    organizationId,
    null,
    {
      name: 'new workpackage test',
      leadId: batman.userId,
      managerId: cyborg.userId,
      duration: 5,
      startDate: transformDate(new Date()),
      stage: WorkPackageStage.Design,
      blockedBy: [],
      descriptionBullets: [],
      links: []
    }
  );
  await ChangeRequestsService.reviewChangeRequest(
    joeShmoe,
    newWorkPackageChangeRequest.crId,
    'create wp',
    true,
    organizationId,
    null
  );

  const { workPackageWbsNumber: workPackage9WbsNumber } = await seedWorkPackage(
    thomasEmrax,
    'Slim and Light Car',
    newWorkPackageChangeRequest.crId,
    WorkPackageStage.Design,
    '01/22/2024',
    5,
    [],
    [],
    thomasEmrax,
    WbsElementStatus.Inactive,
    joeShmoe.userId,
    thomasEmrax.userId,
    organizationId
  );

  await ChangeRequestsService.createStandardChangeRequest(
    joeShmoe,
    workPackage9WbsNumber.carNumber,
    workPackage9WbsNumber.projectNumber,
    workPackage9WbsNumber.workPackageNumber,
    CR_Type.OTHER,
    'This is editing a wp through CR',
    [{ type: Scope_CR_Why_Type.OTHER, explain: 'editing a workpackage' }],
    [],
    organizationId,
    null,
    {
      name: 'editing a work package test',
      leadId: batman.userId,
      managerId: cyborg.userId,
      duration: 5,
      startDate: transformDate(new Date()),
      stage: WorkPackageStage.Design,
      blockedBy: [],
      descriptionBullets: [],
      links: []
    }
  );

  await WorkPackageTemplatesService.createWorkPackageTemplate(
    batman,
    'Batmobile Config 1',
    'This is the first Batmobile configuration',
    'Batman Template',
    WorkPackageStage.Install,
    5,
    [],
    [],
    organizationId
  );

  const schematicWpTemplate = await WorkPackageTemplatesService.createWorkPackageTemplate(
    batman,
    'Schematic',
    'This is the schematic template',
    'Schematic Template',
    WorkPackageStage.Design,
    2,
    [],
    [],
    organizationId
  );

  await WorkPackageTemplatesService.createWorkPackageTemplate(
    batman,
    'Layout ',
    'This is the Layout  template',
    'Layout Template',
    WorkPackageStage.Manufacturing,
    4,
    [],
    [schematicWpTemplate.workPackageTemplateId],
    organizationId
  );

  await OrganizationsService.setUsefulLinks(batman, organizationId, [
    {
      linkId: '1',
      linkTypeName: 'Confluence',
      url: 'https://confluence.com'
    },
    {
      linkId: '2',
      linkTypeName: 'Bill of Materials',
      url: 'https://docs.google.com'
    }
  ]);

<<<<<<< HEAD
  await RecruitmentServices.createMilestone(
    batman,
    'Milestone 1',
    'This is milestone 1',
    new Date('11/12/24'),
    organizationId
  );
  await RecruitmentServices.createMilestone(
    batman,
    'Milestone 2',
    'This is milestone 2',
    new Date('11/13/24'),
    organizationId
  );
  await RecruitmentServices.createMilestone(
    batman,
    'Milestone 3',
    'This is milestone 3',
    new Date('11/23/24'),
=======
  await RecruitmentServices.createFaq(batman, 'Who is the Chief Software Engineer?', 'Peyton McKee', organizationId);
  await RecruitmentServices.createFaq(
    batman,
    'When was FinishLine created?',
    'FinishLine was created in 2019',
    organizationId
  );
  await RecruitmentServices.createFaq(
    batman,
    'How many developers are working on FinishLine?',
    '178 as of 2024',
>>>>>>> 3bef087f
    organizationId
  );
};

performSeed()
  .catch((e) => {
    console.error(e);
    process.exit(1);
  })
  .finally(async () => {
    await prisma.$disconnect();
  });<|MERGE_RESOLUTION|>--- conflicted
+++ resolved
@@ -1959,7 +1959,6 @@
     }
   ]);
 
-<<<<<<< HEAD
   await RecruitmentServices.createMilestone(
     batman,
     'Milestone 1',
@@ -1979,19 +1978,22 @@
     'Milestone 3',
     'This is milestone 3',
     new Date('11/23/24'),
-=======
+    organizationId
+  );
+
   await RecruitmentServices.createFaq(batman, 'Who is the Chief Software Engineer?', 'Peyton McKee', organizationId);
+
   await RecruitmentServices.createFaq(
     batman,
     'When was FinishLine created?',
     'FinishLine was created in 2019',
     organizationId
   );
+
   await RecruitmentServices.createFaq(
     batman,
     'How many developers are working on FinishLine?',
     '178 as of 2024',
->>>>>>> 3bef087f
     organizationId
   );
 };
