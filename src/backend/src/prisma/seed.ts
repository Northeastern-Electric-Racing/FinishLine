/* eslint-disable @typescript-eslint/no-unused-vars */

/*
 * This file is part of NER's FinishLine and licensed under GNU AGPLv3.
 * See the LICENSE file in the repository root folder for details.
 */

import {
  CR_Type,
  Club_Accounts,
  PrismaClient,
  Scope_CR_Why_Type,
  Task_Priority,
  Task_Status,
  Team,
  Vendor,
  WBS_Element_Status
} from '@prisma/client';
import { dbSeedAllUsers } from './seed-data/users.seed';
import { dbSeedAllTeams } from './seed-data/teams.seed';
import ChangeRequestsService from '../services/change-requests.services';
import projectQueryArgs from '../prisma-query-args/projects.query-args';
import TeamsService from '../services/teams.services';
import WorkPackagesService from '../services/work-packages.services';
import { ClubAccount, validateWBS, WbsElementStatus, WorkPackageStage } from 'shared';
import TasksService from '../services/tasks.services';
import DescriptionBulletsService from '../services/description-bullets.services';
import { seedProject } from './seed-data/projects.seed';
import { seedWorkPackage } from './seed-data/work-packages.seed';
import ReimbursementRequestService from '../services/reimbursement-requests.services';
import { writeFileSync } from 'fs';

const prisma = new PrismaClient();

const performSeed: () => Promise<void> = async () => {
  const thomasEmrax = await prisma.user.create({
    data: dbSeedAllUsers.thomasEmrax,
    include: { userSettings: true, userSecureSettings: true }
  });
  const joeShmoe = await prisma.user.create({ data: dbSeedAllUsers.joeShmoe });
  const joeBlow = await prisma.user.create({ data: dbSeedAllUsers.joeBlow });
  const wonderwoman = await prisma.user.create({ data: dbSeedAllUsers.wonderwoman });
  const flash = await prisma.user.create({ data: dbSeedAllUsers.flash });
  const aquaman = await prisma.user.create({ data: dbSeedAllUsers.aquaman });
  const robin = await prisma.user.create({ data: dbSeedAllUsers.robin });
  const batman = await prisma.user.create({ data: dbSeedAllUsers.batman });
  const superman = await prisma.user.create({ data: dbSeedAllUsers.superman });
  const hawkMan = await prisma.user.create({ data: dbSeedAllUsers.hawkMan });
  const hawkWoman = await prisma.user.create({ data: dbSeedAllUsers.hawkWoman });
  const cyborg = await prisma.user.create({ data: dbSeedAllUsers.cyborg });
  const greenLantern = await prisma.user.create({ data: dbSeedAllUsers.greenLantern });
  const martianManhunter = await prisma.user.create({ data: dbSeedAllUsers.martianManhunter });
  const nightwing = await prisma.user.create({ data: dbSeedAllUsers.nightwing });
  const brandonHyde = await prisma.user.create({ data: dbSeedAllUsers.brandonHyde });
  const calRipken = await prisma.user.create({ data: dbSeedAllUsers.calRipken });
  const adleyRutschman = await prisma.user.create({ data: dbSeedAllUsers.adleyRutschman });
  const johnHarbaugh = await prisma.user.create({ data: dbSeedAllUsers.johnHarbaugh });
  const lamarJackson = await prisma.user.create({ data: dbSeedAllUsers.lamarJackson });
  const nezamJazayeri = await prisma.user.create({ data: dbSeedAllUsers.nezamJazayeri });
  const ryanHowe = await prisma.user.create({ data: dbSeedAllUsers.ryanHowe });
  const anthonyBernardi = await prisma.user.create({ data: dbSeedAllUsers.anthonyBernardi });
  const reidChandler = await prisma.user.create({ data: dbSeedAllUsers.reidChandler });
<<<<<<< HEAD
  const aang = await prisma.user.create({ data: dbSeedAllUsers.aang });
  const katara = await prisma.user.create({ data: dbSeedAllUsers.katara });
  const sokka = await prisma.user.create({ data: dbSeedAllUsers.sokka });
  const toph = await prisma.user.create({ data: dbSeedAllUsers.toph });
  const zuko = await prisma.user.create({ data: dbSeedAllUsers.zuko });
  const iroh = await prisma.user.create({ data: dbSeedAllUsers.iroh });
  const azula = await prisma.user.create({ data: dbSeedAllUsers.azula });
  const appa = await prisma.user.create({ data: dbSeedAllUsers.appa });
  const momo = await prisma.user.create({ data: dbSeedAllUsers.momo });
  const suki = await prisma.user.create({ data: dbSeedAllUsers.suki });
  const yue = await prisma.user.create({ data: dbSeedAllUsers.yue });
  const bumi = await prisma.user.create({ data: dbSeedAllUsers.bumi });
=======
  const cristianoRonaldo = await prisma.user.create({ data: dbSeedAllUsers.cristianoRonaldo });
  const thierryHenry = await prisma.user.create({ data: dbSeedAllUsers.thierryHenry });
  const frankLampard = await prisma.user.create({ data: dbSeedAllUsers.frankLampard });
  const stevenGerrard = await prisma.user.create({ data: dbSeedAllUsers.stevenGerrard });
  const ryanGiggs = await prisma.user.create({ data: dbSeedAllUsers.ryanGiggs });
  const paulScholes = await prisma.user.create({ data: dbSeedAllUsers.paulScholes });
  const alanShearer = await prisma.user.create({ data: dbSeedAllUsers.alanShearer });
  const ericCantona = await prisma.user.create({ data: dbSeedAllUsers.ericCantona });
  const patrickVieira = await prisma.user.create({ data: dbSeedAllUsers.patrickVieira });
  const didierDrogba = await prisma.user.create({ data: dbSeedAllUsers.didierDrogba });
  const johnTerry = await prisma.user.create({ data: dbSeedAllUsers.johnTerry });
  const dennisBergkamp = await prisma.user.create({ data: dbSeedAllUsers.dennisBergkamp });
>>>>>>> 8cc69871
  const jkDobbins = await prisma.user.create({ data: dbSeedAllUsers.jkDobbins });
  const davidOjabo = await prisma.user.create({ data: dbSeedAllUsers.davidOjabo });
  const markAndrews = await prisma.user.create({ data: dbSeedAllUsers.markAndrews });
  const odellBeckham = await prisma.user.create({ data: dbSeedAllUsers.odellBeckham });
  const chrisHorton = await prisma.user.create({ data: dbSeedAllUsers.chrisHorton });
  const mikeMacdonald = await prisma.user.create({ data: dbSeedAllUsers.mikeMacdonald });
  const toddMonken = await prisma.user.create({ data: dbSeedAllUsers.toddMonken });
  const stephenBisciotti = await prisma.user.create({ data: dbSeedAllUsers.stephenBisciotti });
  const brooksRobinson = await prisma.user.create({ data: dbSeedAllUsers.brooksRobinson });
  const jimPalmer = await prisma.user.create({ data: dbSeedAllUsers.jimPalmer });
  const eddieMurray = await prisma.user.create({ data: dbSeedAllUsers.eddieMurray });
  const georgeSisler = await prisma.user.create({ data: dbSeedAllUsers.georgeSisler });
  const urbanShocker = await prisma.user.create({ data: dbSeedAllUsers.urbanShocker });
  const kenWilliams = await prisma.user.create({ data: dbSeedAllUsers.kenWilliams });
  const boogPowell = await prisma.user.create({ data: dbSeedAllUsers.boogPowell });
  const mannyMachado = await prisma.user.create({ data: dbSeedAllUsers.mannyMachado });
  const babyDollJacobson = await prisma.user.create({ data: dbSeedAllUsers.babyDollJacobson });

  /**
   * Make initial project so that we can start to create other stuff
   */
  const genesisProject = await prisma.project.create({
    data: {
      wbsElement: {
        create: {
          carNumber: 0,
          projectNumber: 0,
          workPackageNumber: 0,
          dateCreated: new Date('01/01/2023'),
          name: 'Genesis',
          status: WBS_Element_Status.INACTIVE,
          projectLeadId: batman.userId,
          projectManagerId: cyborg.userId
        }
      },
      summary: 'Initial Car so that we can make change requests and projects and other stuff',
      budget: 1000,
      rules: []
    },
    ...projectQueryArgs
  });

  /**
   * Make an initial change request for car 1 using the wbs of the genesis project
   */
  const changeRequest1Id: number = await ChangeRequestsService.createStandardChangeRequest(
    cyborg,
    genesisProject.wbsElement.carNumber,
    genesisProject.wbsElement.projectNumber,
    genesisProject.wbsElement.workPackageNumber,
    CR_Type.OTHER,
    'Initial Change Request',
    [
      {
        type: Scope_CR_Why_Type.INITIALIZATION,
        explain: 'need this to initialize all the seed data'
      }
    ]
  );

  // make a proposed solution for it
  const proposedSolution1Id: string = await ChangeRequestsService.addProposedSolution(
    cyborg,
    changeRequest1Id,
    0,
    'Initializing seed data',
    0,
    'no scope impact'
  );

  // approve the change request
  await ChangeRequestsService.reviewChangeRequest(batman, changeRequest1Id, 'LGTM', true, proposedSolution1Id);

  /**
   * TEAMS
   */
  /** Creating Teams */
  const justiceLeague: Team = await prisma.team.create(dbSeedAllTeams.justiceLeague(batman.userId));
  const avatarBenders: Team = await prisma.team.create(dbSeedAllTeams.avatarBenders(aang.userId));
  const ravens: Team = await prisma.team.create(dbSeedAllTeams.ravens(johnHarbaugh.userId));
  const orioles: Team = await prisma.team.create(dbSeedAllTeams.orioles(brandonHyde.userId));
  const huskies: Team = await prisma.team.create(dbSeedAllTeams.huskies(thomasEmrax.userId));
  const plLegends: Team = await prisma.team.create(dbSeedAllTeams.plLegends(cristianoRonaldo.userId));

  /** Write to .env file the FINANCE_TEAM_ID as the justiceLeague TeamId */
  const financeTeamId = justiceLeague.teamId;
  /** Gets the current content of the .env file */
  const currentEnv = require('dotenv').config().parsed;
  /** If the .env file exists, set the FINANCE_TEAM_ID */
  if (currentEnv) {
    currentEnv.FINANCE_TEAM_ID = financeTeamId;
    /** Write the new .env file */
    let stringifiedEnv = '';
    Object.keys(currentEnv).forEach((key) => {
      stringifiedEnv += `${key}=${currentEnv[key]}\n`;
    });
    writeFileSync('.env', stringifiedEnv);
  }

  /** Setting Team Members */
  await TeamsService.setTeamMembers(
    batman,
    justiceLeague.teamId,
    [wonderwoman, flash, aquaman, superman, hawkMan, hawkWoman, cyborg, greenLantern, martianManhunter].map(
      (user) => user.userId
    )
  );
  await TeamsService.setTeamMembers(
    aang,
    avatarBenders.teamId,
    [katara, sokka, toph, zuko, iroh, azula, appa, momo, suki, yue, bumi].map((user) => user.userId)
  );
  await TeamsService.setTeamMembers(
    johnHarbaugh,
    ravens.teamId,
    [
      lamarJackson,
      nezamJazayeri,
      ryanHowe,
      jkDobbins,
      davidOjabo,
      markAndrews,
      odellBeckham,
      chrisHorton,
      mikeMacdonald,
      toddMonken,
      stephenBisciotti
    ].map((user) => user.userId)
  );
  await TeamsService.setTeamMembers(
    brandonHyde,
    orioles.teamId,
    [
      adleyRutschman,
      calRipken,
      anthonyBernardi,
      brooksRobinson,
      jimPalmer,
      eddieMurray,
      georgeSisler,
      urbanShocker,
      kenWilliams,
      boogPowell,
      mannyMachado,
      babyDollJacobson
    ].map((user) => user.userId)
  );
  await TeamsService.setTeamMembers(
    thomasEmrax,
    huskies.teamId,
    [joeShmoe, joeBlow, reidChandler, nightwing].map((user) => user.userId)
  );

  await TeamsService.setTeamMembers(
    cristianoRonaldo,
    plLegends.teamId,
    [
      thierryHenry,
      frankLampard,
      stevenGerrard,
      ryanGiggs,
      paulScholes,
      alanShearer,
      ericCantona,
      patrickVieira,
      didierDrogba,
      johnTerry,
      dennisBergkamp
    ].map((user) => user.userId)
  );

  /**
   * Projects
   */

  /** Project 1 */
  const { projectWbsNumber: project1WbsNumber, projectId: project1Id } = await seedProject(
    thomasEmrax,
    changeRequest1Id,
    1,
    'Impact Attenuator',
    'Develop rules-compliant impact attenuator',
    [huskies.teamId],
    joeShmoe,
    124,
    ['EV3.5.2'],
    ['Decrease size by 90% from 247 cubic inches to 24.7 cubic inches'],
    ['Capable of absorbing 5000N in a head-on collision'],
    ['Cannot go further towards the rear of the car than the front roll hoop'],
    [
      {
        linkId: '-1',
        url: 'https://www.youtube.com/watch?v=dQw4w9WgXcQ',
        linkTypeName: 'Confluence'
      },
      {
        linkId: '-1',
        url: 'https://www.youtube.com/watch?v=dQw4w9WgXcQ',
        linkTypeName: 'Bill of Materials'
      }
    ],
    thomasEmrax.userId,
    joeBlow.userId
  );

  /** Project 2 */
  const { projectWbsNumber: project2WbsNumber, projectId: project2Id } = await seedProject(
    thomasEmrax,
    changeRequest1Id,
    1,
    'Bodywork',
    'Develop rules-compliant bodywork',
    [huskies.teamId],
    thomasEmrax,
    50,
    ['T12.3.2', 'T8.2.6'],
    ['Decrease weight by 90% from 4.8 pounds to 0.48 pounds'],
    ['Provides removable section for easy access to the pedal box'],
    ['Compatible with a side-pod chassis design'],
    [
      {
        linkId: '-1',
        url: 'https://www.youtube.com/watch?v=dQw4w9WgXcQ',
        linkTypeName: 'Confluence'
      },
      {
        linkId: '-1',
        url: 'https://www.youtube.com/watch?v=dQw4w9WgXcQ',
        linkTypeName: 'Bill of Materials'
      }
    ],
    joeShmoe.userId,
    thomasEmrax.userId
  );

  /** Project 3 */
  const { projectWbsNumber: project3WbsNumber, projectId: project3Id } = await seedProject(
    thomasEmrax,
    changeRequest1Id,
    1,
    'Battery Box',
    'Develop rules-compliant battery box.',
    [huskies.teamId],
    thomasEmrax,
    5000,
    ['EV3.5.2', 'EV1.4.7', 'EV6.3.10'],
    ['Decrease weight by 60% from 100 pounds to 40 pounds'],
    ['Provides 50,000 Wh of energy discharge'],
    ['Maximum power consumption of 25 watts from the low voltage system'],
    [
      {
        linkId: '-1',
        url: 'https://www.youtube.com/watch?v=dQw4w9WgXcQ',
        linkTypeName: 'Confluence'
      },
      {
        linkId: '-1',
        url: 'https://www.youtube.com/watch?v=dQw4w9WgXcQ',
        linkTypeName: 'Bill of Materials'
      }
    ],
    joeShmoe.userId,
    thomasEmrax.userId
  );

  /** Project 4 */
  const { projectWbsNumber: project4WbsNumber, projectId: project4Id } = await seedProject(
    thomasEmrax,
    changeRequest1Id,
    1,
    'Motor Controller Integration',
    'Develop rules-compliant motor controller integration.',
    [huskies.teamId],
    thomasEmrax,
    0,
    [],
    ['Power consumption stays under 10 watts from the low voltage system'],
    ['Capable of interfacing via I2C or comparable serial interface.'],
    ['Must be compatible with chain drive', 'Must be well designed and whatnot'],
    [
      {
        linkId: '-1',
        url: 'https://www.youtube.com/watch?v=dQw4w9WgXcQ',
        linkTypeName: 'Confluence'
      },
      {
        linkId: '-1',
        url: 'https://www.youtube.com/watch?v=dQw4w9WgXcQ',
        linkTypeName: 'Bill of Materials'
      }
    ],
    joeShmoe.userId,
    joeBlow.userId
  );

  /** Project 5 */
  const { projectWbsNumber: project5WbsNumber, projectId: project5Id } = await seedProject(
    thomasEmrax,
    changeRequest1Id,
    1,
    'Wiring Harness',
    'Develop rules-compliant wiring harness.',
    [huskies.teamId],
    thomasEmrax,
    234,
    ['EV3.5.2', 'T12.3.2', 'T8.2.6', 'EV1.4.7', 'EV6.3.10'],
    ['Decrease installed component costs by 63% from $2,700 to $1000'],
    ['All wires are bundled and secured to the chassis at least every 6 inches', 'Wires are not wireless'],
    ['Utilizes 8020 frame construction'],
    [
      {
        linkId: '-1',
        url: 'https://www.youtube.com/watch?v=dQw4w9WgXcQ',
        linkTypeName: 'Confluence'
      },
      {
        linkId: '-1',
        url: 'https://www.youtube.com/watch?v=dQw4w9WgXcQ',
        linkTypeName: 'Bill of Materials'
      }
    ],
    thomasEmrax.userId,
    joeBlow.userId
  );

  /**
   * Work Packages
   */
  /** Work Package 1 */
  const { workPackageWbsNumber: workPackage1WbsNumber, workPackage: workPackage1 } = await seedWorkPackage(
    joeShmoe,
    project1WbsNumber,
    'Bodywork Concept of Design',
    changeRequest1Id,
    WorkPackageStage.Design,
    '01/01/2023',
    3,
    [],
    [
      'Assess the bodywork captsone and determine what can be learned from their deliverables',
      'Compare various material, design, segmentation, and mounting choices available and propose the best combination'
    ],
    ['High-level anaylsis of options and direction to go in for the project'],
    thomasEmrax,
    WbsElementStatus.Active,
    thomasEmrax.userId,
    thomasEmrax.userId
  );

  const workPackage1ActivationCrId = await ChangeRequestsService.createActivationChangeRequest(
    thomasEmrax,
    workPackage1.wbsElement.carNumber,
    workPackage1.wbsElement.projectNumber,
    workPackage1.wbsElement.workPackageNumber,
    'ACTIVATION',
    workPackage1.project.wbsElement.projectLeadId!,
    workPackage1.project.wbsElement.projectManagerId!,
    new Date(),
    true
  );

  await ChangeRequestsService.reviewChangeRequest(joeShmoe, workPackage1ActivationCrId, 'Looks good to me!', true, null);

  await DescriptionBulletsService.checkDescriptionBullet(thomasEmrax, workPackage1.expectedActivities[0].descriptionId);

  await DescriptionBulletsService.checkDescriptionBullet(thomasEmrax, workPackage1.expectedActivities[1].descriptionId);

  await DescriptionBulletsService.checkDescriptionBullet(thomasEmrax, workPackage1.deliverables[0].descriptionId);

  /** Work Package 2 */
  const { workPackageWbsNumber: workPackage2WbsNumber, workPackage: workPackage2 } = await seedWorkPackage(
    thomasEmrax,
    project1WbsNumber,
    'Adhesive Shear Strength Test',
    changeRequest1Id,
    WorkPackageStage.Research,
    '01/22/2023',
    5,
    [],
    [
      'Build a test procedure for destructively measuring the shear strength of various adhesives interacting with foam and steel plates',
      'Design and manufacture test fixtures to perform destructive testing',
      'Write a report to summarize findings'
    ],
    [
      'Lab report with full data on the shear strength of adhesives under test including a summary and conclusion of which adhesive is best'
    ],
    thomasEmrax,
    WbsElementStatus.Inactive,
    joeShmoe.userId,
    thomasEmrax.userId
  );

  /** Work Package 3 */
  const workPackage3WbsString = await WorkPackagesService.createWorkPackage(
    thomasEmrax,
    project5WbsNumber,
    'Manufacture Wiring Harness',
    changeRequest1Id,
    WorkPackageStage.Manufacturing,
    '02/01/2023',
    3,
    [],
    [
      'Manufacutre section A of the wiring harness',
      'Determine which portion of the wiring harness is important',
      'Solder wiring segments together and heat shrink properly',
      'Cut all wires to length'
    ],
    ['Completed wiring harness for the entire car']
  );
  const workPackage3WbsNumber = validateWBS(workPackage3WbsString);

  /** Work Package 4 */
  const { workPackageWbsNumber: workPackage4WbsNumber, workPackage: workPackage4 } = await seedWorkPackage(
    thomasEmrax,
    project5WbsNumber,
    'Install Wiring Harness',
    changeRequest1Id,
    WorkPackageStage.Install,
    '04/01/2023',
    7,
    [],
    ['Assemble and install wiring harness', 'Confirm the installation was successful'],
    ['Wiring harness is functional and installed in the car'],
    thomasEmrax,
    WbsElementStatus.Active,
    joeShmoe.userId,
    thomasEmrax.userId
  );

  /**
   * Change Requests
   */
  await ChangeRequestsService.createStageGateChangeRequest(
    thomasEmrax,
    workPackage1WbsNumber.carNumber,
    workPackage1WbsNumber.projectNumber,
    workPackage1WbsNumber.workPackageNumber,
    CR_Type.STAGE_GATE,
    true
  );

  const changeRequest2Id = await ChangeRequestsService.createStandardChangeRequest(
    thomasEmrax,
    project2WbsNumber.carNumber,
    project2WbsNumber.projectNumber,
    project2WbsNumber.workPackageNumber,
    CR_Type.DEFINITION_CHANGE,
    'Change the bodywork to be hot pink',
    [
      { type: Scope_CR_Why_Type.DESIGN, explain: 'It would be really pretty' },
      { type: Scope_CR_Why_Type.ESTIMATION, explain: 'I estimate that it would be really pretty' }
    ]
  );
  await ChangeRequestsService.addProposedSolution(thomasEmrax, changeRequest2Id, 50, 'Buy hot pink paint', 1, 'n/a');
  await ChangeRequestsService.addProposedSolution(
    thomasEmrax,
    changeRequest2Id,
    40,
    'Buy slightly cheaper but lower quality hot pink paint',
    1,
    'n/a'
  );
  await ChangeRequestsService.reviewChangeRequest(joeShmoe, changeRequest2Id, 'What the hell Thomas', false, null);

  await ChangeRequestsService.createActivationChangeRequest(
    thomasEmrax,
    workPackage3WbsNumber.carNumber,
    workPackage3WbsNumber.projectNumber,
    workPackage3WbsNumber.workPackageNumber,
    CR_Type.ACTIVATION,
    thomasEmrax.userId,
    joeShmoe.userId,
    new Date('02/01/2023'),
    true
  );

  /**
   * Tasks
   */
  await TasksService.createTask(
    joeShmoe,
    project1WbsNumber,
    'Research attenuation',
    "I don't know what attenuation is yet",
    new Date('01/01/2024'),
    Task_Priority.HIGH,
    Task_Status.IN_PROGRESS,
    [joeShmoe.userId]
  );

  await TasksService.createTask(
    joeShmoe,
    project1WbsNumber,
    'Design Attenuator',
    'Autocad?',
    new Date('01/01/2024'),
    Task_Priority.MEDIUM,
    Task_Status.IN_BACKLOG,
    [joeShmoe.userId]
  );

  await TasksService.createTask(
    joeBlow,
    project1WbsNumber,
    'Research Impact',
    'Autocad?',
    new Date('01/01/2024'),
    Task_Priority.MEDIUM,
    Task_Status.IN_PROGRESS,
    [joeShmoe.userId, joeBlow.userId]
  );

  await TasksService.createTask(
    joeShmoe,
    project1WbsNumber,
    'Impact Test',
    'Use our conveniently available jumbo watermelon and slingshot to test how well our impact attenuator can ' +
      'attenuate impact.',
    new Date('2024-02-17T00:00:00-05:00'),
    Task_Priority.LOW,
    Task_Status.IN_PROGRESS,
    [joeBlow.userId]
  );

  await TasksService.createTask(
    joeBlow,
    project1WbsNumber,
    'Review Compliance',
    'I think there are some rules we may or may not have overlooked...',
    new Date('2024-01-01T00:00:00-05:00'),
    Task_Priority.MEDIUM,
    Task_Status.IN_PROGRESS,
    [thomasEmrax.userId]
  );

  await TasksService.createTask(
    thomasEmrax,
    project1WbsNumber,
    'Decorate Impact Attenuator',
    'You know you want to.',
    new Date('2024-01-20T00:00:00-05:00'),
    Task_Priority.LOW,
    Task_Status.IN_PROGRESS,
    [thomasEmrax.userId, joeBlow.userId, joeShmoe.userId]
  );

  await TasksService.createTask(
    lamarJackson,
    project1WbsNumber,
    'Meet with the Department of Transportation',
    'Discuss design decisions',
    new Date('2023-05-19T00:00:00-04:00'),
    Task_Priority.LOW,
    Task_Status.IN_PROGRESS,
    [thomasEmrax.userId]
  );

  await TasksService.createTask(
    joeShmoe,
    project1WbsNumber,
    'Build Attenuator',
    'WOOOO',
    new Date('01/01/2024'),
    Task_Priority.LOW,
    Task_Status.DONE,
    [joeShmoe.userId]
  );

  await TasksService.createTask(
    thomasEmrax,
    project1WbsNumber,
    "Drive Northeastern Electric Racing's Hand-Built Car That Tops Out at 100 mph",
    "It was a chilly November night and Matthew McCauley's breath was billowing out in front of him when he took hold " +
      "of the wheel and put pedal to the metal. Accelerating down straightaways and taking corners with finesse, it's " +
      'easy to forget McCauley, in his blue racing jacket and jet black helmet, is racing laps around the roof of ' +
      "Columbus Parking Garage on Northeastern's Boston campus. But that's the reality of Northeastern Electric " +
      'Racing, a student club that has made due and found massive success in the world of electric racing despite its ' +
      "relative rookie status. McCauley, NER's chief electrical engineer, has seen the club's car, Cinnamon, go from " +
      'a 5-foot drive test to hitting 60 miles per hour in competitions. "It\'s a go-kart that has 110 kilowatts of ' +
      'power, 109 kilowatts of power," says McCauley, a fourth-year electrical and computer engineering student. ' +
      '"That\'s over 100 horsepower."',
    new Date('2022-11-16T00:00-05:00'),
    Task_Priority.HIGH,
    Task_Status.DONE,
    [joeShmoe.userId]
  );

  await TasksService.createTask(
    brandonHyde,
    project1WbsNumber,
    'Safety Training',
    'how to use (or not use) the impact attenuator',
    new Date('2023-03-15T00:00:00-04:00'),
    Task_Priority.HIGH,
    Task_Status.DONE,
    [thomasEmrax.userId, joeBlow.userId, joeShmoe.userId]
  );

  await TasksService.createTask(
    thomasEmrax,
    project2WbsNumber,
    'Double-Check Inventory',
    'Nobody really wants to do this...',
    new Date('2023-04-01T00:00:00-04:00'),
    Task_Priority.LOW,
    Task_Status.IN_BACKLOG,
    []
  );

  await TasksService.createTask(
    thomasEmrax,
    project2WbsNumber,
    'Aerodynamics Test',
    'Wind go wooooosh',
    new Date('2024-01-01T00:00:00-05:00'),
    Task_Priority.MEDIUM,
    Task_Status.IN_PROGRESS,
    [joeShmoe.userId]
  );

  await TasksService.createTask(
    johnHarbaugh,
    project2WbsNumber,
    'Ask Sponsors About Logo Sticker Placement',
    'the more sponsors the cooler we look',
    new Date('2024-01-01T00:00:00-05:00'),
    Task_Priority.HIGH,
    Task_Status.IN_PROGRESS,
    [thomasEmrax.userId, joeShmoe.userId]
  );

  await TasksService.createTask(
    thomasEmrax,
    project2WbsNumber,
    'Discuss Design With Powertrain Team',
    '',
    new Date('2023-10-31T00:00:00-04:00'),
    Task_Priority.MEDIUM,
    Task_Status.DONE,
    [thomasEmrax.userId]
  );

  await TasksService.createTask(
    batman,
    project3WbsNumber,
    'Power the Battery Box',
    'With all our powers combined, we can win any Electric Racing competition!',
    new Date('2024-05-01T00:00:00-04:00'),
    Task_Priority.MEDIUM,
    Task_Status.IN_BACKLOG,
    [thomasEmrax, joeShmoe, joeBlow].map((user) => user.userId)
  );

  await TasksService.createTask(
    thomasEmrax,
    project3WbsNumber,
    'Wire Up Battery Box',
    'Too many wires... how to even keep track?',
    new Date('2024-02-29T00:00:00-05:00'),
    Task_Priority.HIGH,
    Task_Status.IN_PROGRESS,
    [joeShmoe.userId]
  );

  await TasksService.createTask(
    thomasEmrax,
    project3WbsNumber,
    'Vibration Tests',
    "Battery box shouldn't blow up in the middle of racing...",
    new Date('2024-03-17T00:00:00-05:00'),
    Task_Priority.MEDIUM,
    Task_Status.IN_BACKLOG,
    [joeShmoe.userId]
  );

  await TasksService.createTask(
    joeShmoe,
    project3WbsNumber,
    'Buy some Battery Juice',
    'mmm battery juice',
    new Date('2024-04-15T00:00:00-04:00'),
    Task_Priority.LOW,
    Task_Status.DONE,
    [joeBlow.userId]
  );

  await TasksService.createTask(
    thomasEmrax,
    project4WbsNumber,
    'Schematics',
    'schematics go brrrrr',
    new Date('2024-04-15T00:00:00-04:00'),
    Task_Priority.HIGH,
    Task_Status.DONE,
    [joeBlow.userId]
  );

  await TasksService.createTask(
    batman,
    project5WbsNumber,
    'Cost Assessment',
    'So this is where our funding goes',
    new Date('2023-06-23T00:00:00-04:00'),
    Task_Priority.HIGH,
    Task_Status.IN_PROGRESS,
    [joeShmoe.userId]
  );

  const vendor = await ReimbursementRequestService.createVendor(thomasEmrax, 'Tesla');
  const vendor2 = await ReimbursementRequestService.createVendor(thomasEmrax, 'Amazon');
  const vendor3 = await ReimbursementRequestService.createVendor(thomasEmrax, 'Google');

  const vendors: Vendor[] = [vendor, vendor2, vendor3];

  const expenseType = await ReimbursementRequestService.createExpenseType(thomasEmrax, 'Equipment', 123, true, [
    Club_Accounts.CASH,
    Club_Accounts.BUDGET
  ]);

  await ReimbursementRequestService.createReimbursementRequest(
    thomasEmrax,
    new Date(),
    vendor.vendorId,
    ClubAccount.CASH,
    [
      {
        name: 'GLUE',
        wbsNum: {
          carNumber: 1,
          projectNumber: 1,
          workPackageNumber: 0
        },
        cost: 200000
      }
    ],
    expenseType.expenseTypeId,
    100
  );
};

performSeed()
  .catch((e) => {
    console.error(e);
    process.exit(1);
  })
  .finally(async () => {
    await prisma.$disconnect();
  });<|MERGE_RESOLUTION|>--- conflicted
+++ resolved
@@ -60,7 +60,6 @@
   const ryanHowe = await prisma.user.create({ data: dbSeedAllUsers.ryanHowe });
   const anthonyBernardi = await prisma.user.create({ data: dbSeedAllUsers.anthonyBernardi });
   const reidChandler = await prisma.user.create({ data: dbSeedAllUsers.reidChandler });
-<<<<<<< HEAD
   const aang = await prisma.user.create({ data: dbSeedAllUsers.aang });
   const katara = await prisma.user.create({ data: dbSeedAllUsers.katara });
   const sokka = await prisma.user.create({ data: dbSeedAllUsers.sokka });
@@ -73,7 +72,6 @@
   const suki = await prisma.user.create({ data: dbSeedAllUsers.suki });
   const yue = await prisma.user.create({ data: dbSeedAllUsers.yue });
   const bumi = await prisma.user.create({ data: dbSeedAllUsers.bumi });
-=======
   const cristianoRonaldo = await prisma.user.create({ data: dbSeedAllUsers.cristianoRonaldo });
   const thierryHenry = await prisma.user.create({ data: dbSeedAllUsers.thierryHenry });
   const frankLampard = await prisma.user.create({ data: dbSeedAllUsers.frankLampard });
@@ -86,7 +84,6 @@
   const didierDrogba = await prisma.user.create({ data: dbSeedAllUsers.didierDrogba });
   const johnTerry = await prisma.user.create({ data: dbSeedAllUsers.johnTerry });
   const dennisBergkamp = await prisma.user.create({ data: dbSeedAllUsers.dennisBergkamp });
->>>>>>> 8cc69871
   const jkDobbins = await prisma.user.create({ data: dbSeedAllUsers.jkDobbins });
   const davidOjabo = await prisma.user.create({ data: dbSeedAllUsers.davidOjabo });
   const markAndrews = await prisma.user.create({ data: dbSeedAllUsers.markAndrews });
