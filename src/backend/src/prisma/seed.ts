/* eslint-disable @typescript-eslint/no-unused-vars */

/*
 * This file is part of NER's FinishLine and licensed under GNU AGPLv3.
 * See the LICENSE file in the repository root folder for details.
 */

import { CR_Type, Club_Accounts, PrismaClient, Scope_CR_Why_Type, Task_Priority, Task_Status, Team } from '@prisma/client';
import { createUser, dbSeedAllUsers } from './seed-data/users.seed';
import { dbSeedAllTeams } from './seed-data/teams.seed';
import ChangeRequestsService from '../services/change-requests.services';
import TeamsService from '../services/teams.services';
import {
  ClubAccount,
  DesignReviewStatus,
  MaterialStatus,
  RoleEnum,
  StandardChangeRequest,
  WbsElementStatus,
  WorkPackageStage
} from 'shared';
import TasksService from '../services/tasks.services';
import { seedProject } from './seed-data/projects.seed';
import { seedWorkPackage } from './seed-data/work-packages.seed';
import ReimbursementRequestService from '../services/reimbursement-requests.services';
import ProjectsService from '../services/projects.services';
import { Decimal } from 'decimal.js';
import DesignReviewsService from '../services/design-reviews.services';
import BillOfMaterialsService from '../services/boms.services';
import UsersService from '../services/users.services';
import { transformDate } from '../utils/datetime.utils';
import { writeFileSync } from 'fs';
import WorkPackageTemplatesService from '../services/work-package-template.services';
import OrganizationsService from '../services/organizations.service';
import RecruitmentServices from '../services/recruitment.services';

const prisma = new PrismaClient();

const performSeed: () => Promise<void> = async () => {
  const thomasEmrax = await prisma.user.create({
    data: dbSeedAllUsers.thomasEmrax,
    include: { userSettings: true, userSecureSettings: true }
  });

  const ner = await prisma.organization.create({
    data: {
      name: 'NER',
      userCreatedId: thomasEmrax.userId,
      description:
        'Northeastern Electric Racing is a student-run organization at Northeastern University building all-electric formula-style race cars from scratch to compete in Forumla Hybrid + Electric Formula SAE (FSAE).'
    }
  });

  const { organizationId } = ner;

  await prisma.user.update({
    where: { userId: thomasEmrax.userId },
    data: {
      organizations: {
        connect: {
          organizationId
        }
      },
      roles: {
        create: {
          roleType: 'APP_ADMIN',
          organizationId
        }
      }
    }
  });

  const joeShmoe = await createUser(dbSeedAllUsers.joeShmoe, RoleEnum.ADMIN, organizationId);
  const joeBlow = await createUser(dbSeedAllUsers.joeBlow, RoleEnum.ADMIN, organizationId);
  const lexLuther = await createUser(dbSeedAllUsers.lexLuther, RoleEnum.HEAD, organizationId);
  const hawkgirl = await createUser(dbSeedAllUsers.hawkgirl, RoleEnum.LEADERSHIP, organizationId);
  const elongatedMan = await createUser(dbSeedAllUsers.elongatedMan, RoleEnum.LEADERSHIP, organizationId);
  const zatanna = await createUser(dbSeedAllUsers.zatanna, RoleEnum.LEADERSHIP, organizationId);
  const phantomStranger = await createUser(dbSeedAllUsers.phantomStranger, RoleEnum.LEADERSHIP, organizationId);
  const redTornado = await createUser(dbSeedAllUsers.redTornado, RoleEnum.LEADERSHIP, organizationId);
  const firestorm = await createUser(dbSeedAllUsers.firestorm, RoleEnum.LEADERSHIP, organizationId);
  const hankHeywood = await createUser(dbSeedAllUsers.hankHeywood, RoleEnum.LEADERSHIP, organizationId);
  const wonderwoman = await createUser(dbSeedAllUsers.wonderwoman, RoleEnum.LEADERSHIP, organizationId);
  const flash = await createUser(dbSeedAllUsers.flash, RoleEnum.LEADERSHIP, organizationId);
  const aquaman = await createUser(dbSeedAllUsers.aquaman, RoleEnum.LEADERSHIP, organizationId);
  await createUser(dbSeedAllUsers.robin, RoleEnum.LEADERSHIP, organizationId);
  const batman = await createUser(dbSeedAllUsers.batman, RoleEnum.APP_ADMIN, organizationId);
  const superman = await createUser(dbSeedAllUsers.superman, RoleEnum.LEADERSHIP, organizationId);
  const hawkMan = await createUser(dbSeedAllUsers.hawkMan, RoleEnum.LEADERSHIP, organizationId);
  const hawkWoman = await createUser(dbSeedAllUsers.hawkWoman, RoleEnum.LEADERSHIP, organizationId);
  const cyborg = await createUser(dbSeedAllUsers.cyborg, RoleEnum.LEADERSHIP, organizationId);
  const greenLantern = await createUser(dbSeedAllUsers.greenLantern, RoleEnum.LEADERSHIP, organizationId);
  const martianManhunter = await createUser(dbSeedAllUsers.martianManhunter, RoleEnum.LEADERSHIP, organizationId);
  const nightwing = await createUser(dbSeedAllUsers.nightwing, RoleEnum.LEADERSHIP, organizationId);
  const brandonHyde = await createUser(dbSeedAllUsers.brandonHyde, RoleEnum.LEADERSHIP, organizationId);
  const calRipken = await createUser(dbSeedAllUsers.calRipken, RoleEnum.LEADERSHIP, organizationId);
  const adleyRutschman = await createUser(dbSeedAllUsers.adleyRutschman, RoleEnum.LEADERSHIP, organizationId);
  const johnHarbaugh = await createUser(dbSeedAllUsers.johnHarbaugh, RoleEnum.LEADERSHIP, organizationId);
  const lamarJackson = await createUser(dbSeedAllUsers.lamarJackson, RoleEnum.LEADERSHIP, organizationId);
  const nezamJazayeri = await createUser(dbSeedAllUsers.nezamJazayeri, RoleEnum.LEADERSHIP, organizationId);
  const ryanHowe = await createUser(dbSeedAllUsers.ryanHowe, RoleEnum.LEADERSHIP, organizationId);
  const anthonyBernardi = await createUser(dbSeedAllUsers.anthonyBernardi, RoleEnum.LEADERSHIP, organizationId);
  const reidChandler = await createUser(dbSeedAllUsers.reidChandler, RoleEnum.LEADERSHIP, organizationId);
  const aang = await createUser(dbSeedAllUsers.aang, RoleEnum.LEADERSHIP, organizationId);
  const katara = await createUser(dbSeedAllUsers.katara, RoleEnum.LEADERSHIP, organizationId);
  const sokka = await createUser(dbSeedAllUsers.sokka, RoleEnum.LEADERSHIP, organizationId);
  const toph = await createUser(dbSeedAllUsers.toph, RoleEnum.LEADERSHIP, organizationId);
  const zuko = await createUser(dbSeedAllUsers.zuko, RoleEnum.LEADERSHIP, organizationId);
  const iroh = await createUser(dbSeedAllUsers.iroh, RoleEnum.LEADERSHIP, organizationId);
  const azula = await createUser(dbSeedAllUsers.azula, RoleEnum.LEADERSHIP, organizationId);
  const appa = await createUser(dbSeedAllUsers.appa, RoleEnum.LEADERSHIP, organizationId);
  const momo = await createUser(dbSeedAllUsers.momo, RoleEnum.LEADERSHIP, organizationId);
  const suki = await createUser(dbSeedAllUsers.suki, RoleEnum.LEADERSHIP, organizationId);
  const yue = await createUser(dbSeedAllUsers.yue, RoleEnum.LEADERSHIP, organizationId);
  const bumi = await createUser(dbSeedAllUsers.bumi, RoleEnum.LEADERSHIP, organizationId);
  const cristianoRonaldo = await createUser(dbSeedAllUsers.cristianoRonaldo, RoleEnum.LEADERSHIP, organizationId);
  const thierryHenry = await createUser(dbSeedAllUsers.thierryHenry, RoleEnum.LEADERSHIP, organizationId);
  const frankLampard = await createUser(dbSeedAllUsers.frankLampard, RoleEnum.LEADERSHIP, organizationId);
  const stevenGerrard = await createUser(dbSeedAllUsers.stevenGerrard, RoleEnum.LEADERSHIP, organizationId);
  const ryanGiggs = await createUser(dbSeedAllUsers.ryanGiggs, RoleEnum.LEADERSHIP, organizationId);
  const paulScholes = await createUser(dbSeedAllUsers.paulScholes, RoleEnum.LEADERSHIP, organizationId);
  const alanShearer = await createUser(dbSeedAllUsers.alanShearer, RoleEnum.LEADERSHIP, organizationId);
  const ericCantona = await createUser(dbSeedAllUsers.ericCantona, RoleEnum.LEADERSHIP, organizationId);
  const patrickVieira = await createUser(dbSeedAllUsers.patrickVieira, RoleEnum.LEADERSHIP, organizationId);
  const didierDrogba = await createUser(dbSeedAllUsers.didierDrogba, RoleEnum.LEADERSHIP, organizationId);
  const johnTerry = await createUser(dbSeedAllUsers.johnTerry, RoleEnum.LEADERSHIP, organizationId);
  const dennisBergkamp = await createUser(dbSeedAllUsers.dennisBergkamp, RoleEnum.LEADERSHIP, organizationId);
  const jkDobbins = await createUser(dbSeedAllUsers.jkDobbins, RoleEnum.LEADERSHIP, organizationId);
  const davidOjabo = await createUser(dbSeedAllUsers.davidOjabo, RoleEnum.LEADERSHIP, organizationId);
  const markAndrews = await createUser(dbSeedAllUsers.markAndrews, RoleEnum.LEADERSHIP, organizationId);
  const odellBeckham = await createUser(dbSeedAllUsers.odellBeckham, RoleEnum.LEADERSHIP, organizationId);
  const chrisHorton = await createUser(dbSeedAllUsers.chrisHorton, RoleEnum.LEADERSHIP, organizationId);
  const mikeMacdonald = await createUser(dbSeedAllUsers.mikeMacdonald, RoleEnum.LEADERSHIP, organizationId);
  const toddMonken = await createUser(dbSeedAllUsers.toddMonken, RoleEnum.LEADERSHIP, organizationId);
  const stephenBisciotti = await createUser(dbSeedAllUsers.stephenBisciotti, RoleEnum.LEADERSHIP, organizationId);
  const brooksRobinson = await createUser(dbSeedAllUsers.brooksRobinson, RoleEnum.LEADERSHIP, organizationId);
  const jimPalmer = await createUser(dbSeedAllUsers.jimPalmer, RoleEnum.LEADERSHIP, organizationId);
  const eddieMurray = await createUser(dbSeedAllUsers.eddieMurray, RoleEnum.LEADERSHIP, organizationId);
  const georgeSisler = await createUser(dbSeedAllUsers.georgeSisler, RoleEnum.LEADERSHIP, organizationId);
  const urbanShocker = await createUser(dbSeedAllUsers.urbanShocker, RoleEnum.LEADERSHIP, organizationId);
  const kenWilliams = await createUser(dbSeedAllUsers.kenWilliams, RoleEnum.LEADERSHIP, organizationId);
  const boogPowell = await createUser(dbSeedAllUsers.boogPowell, RoleEnum.LEADERSHIP, organizationId);
  const mannyMachado = await createUser(dbSeedAllUsers.mannyMachado, RoleEnum.LEADERSHIP, organizationId);
  const babyDollJacobson = await createUser(dbSeedAllUsers.babyDollJacobson, RoleEnum.LEADERSHIP, organizationId);
  const husky = await createUser(dbSeedAllUsers.husky, RoleEnum.LEADERSHIP, organizationId);
  await createUser(dbSeedAllUsers.winter, RoleEnum.LEADERSHIP, organizationId);
  const frostBite = await createUser(dbSeedAllUsers.frostBite, RoleEnum.LEADERSHIP, organizationId);
  const snowPaws = await createUser(dbSeedAllUsers.snowPaws, RoleEnum.LEADERSHIP, organizationId);
  const paws = await createUser(dbSeedAllUsers.paws, RoleEnum.LEADERSHIP, organizationId);
  const whiteTail = await createUser(dbSeedAllUsers.whiteTail, RoleEnum.LEADERSHIP, organizationId);
  const snowBite = await createUser(dbSeedAllUsers.snowBite, RoleEnum.LEADERSHIP, organizationId);
  const howler = await createUser(dbSeedAllUsers.howler, RoleEnum.LEADERSHIP, organizationId);
  const zayFlowers = await createUser(dbSeedAllUsers.zayFlowers, RoleEnum.LEADERSHIP, organizationId);
  const patrickRicard = await createUser(dbSeedAllUsers.patrickRicard, RoleEnum.LEADERSHIP, organizationId);
  const patrickQueen = await createUser(dbSeedAllUsers.patrickQueen, RoleEnum.LEADERSHIP, organizationId);
  const jadeveonClowney = await createUser(dbSeedAllUsers.jadeveonClowney, RoleEnum.LEADERSHIP, organizationId);
  const marlonHumphrey = await createUser(dbSeedAllUsers.marlonHumphrey, RoleEnum.LEADERSHIP, organizationId);
  const kyleHamilton = await createUser(dbSeedAllUsers.kyleHamilton, RoleEnum.LEADERSHIP, organizationId);
  const marcusWilliams = await createUser(dbSeedAllUsers.marcusWilliams, RoleEnum.LEADERSHIP, organizationId);
  const roquanSmith = await createUser(dbSeedAllUsers.roquanSmith, RoleEnum.LEADERSHIP, organizationId);
  const justinTucker = await createUser(dbSeedAllUsers.justinTucker, RoleEnum.LEADERSHIP, organizationId);
  const monopolyMan = await createUser(dbSeedAllUsers.monopolyMan, RoleEnum.LEADERSHIP, organizationId);
  const mrKrabs = await createUser(dbSeedAllUsers.mrKrabs, RoleEnum.LEADERSHIP, organizationId);
  const richieRich = await createUser(dbSeedAllUsers.richieRich, RoleEnum.LEADERSHIP, organizationId);
  const johnBoddy = await createUser(dbSeedAllUsers.johnBoddy, RoleEnum.LEADERSHIP, organizationId);
  const villager = await createUser(dbSeedAllUsers.villager, RoleEnum.LEADERSHIP, organizationId);
  const francis = await createUser(dbSeedAllUsers.francis, RoleEnum.LEADERSHIP, organizationId);
  const victorPerkins = await createUser(dbSeedAllUsers.victorPerkins, RoleEnum.LEADERSHIP, organizationId);
  const kingJulian = await createUser(dbSeedAllUsers.kingJulian, RoleEnum.LEADERSHIP, organizationId);
  const gretchen = await createUser(dbSeedAllUsers.gretchen, RoleEnum.LEADERSHIP, organizationId);
  const karen = await createUser(dbSeedAllUsers.karen, RoleEnum.LEADERSHIP, organizationId);
  const janis = await createUser(dbSeedAllUsers.janis, RoleEnum.LEADERSHIP, organizationId);
  const aaron = await createUser(dbSeedAllUsers.aaron, RoleEnum.LEADERSHIP, organizationId);
  const cady = await createUser(dbSeedAllUsers.cady, RoleEnum.LEADERSHIP, organizationId);
  const damian = await createUser(dbSeedAllUsers.damian, RoleEnum.LEADERSHIP, organizationId);
  const glen = await createUser(dbSeedAllUsers.glen, RoleEnum.LEADERSHIP, organizationId);
  const shane = await createUser(dbSeedAllUsers.shane, RoleEnum.LEADERSHIP, organizationId);
  const june = await createUser(dbSeedAllUsers.june, RoleEnum.LEADERSHIP, organizationId);
  const kevin = await createUser(dbSeedAllUsers.kevin, RoleEnum.LEADERSHIP, organizationId);
  const norbury = await createUser(dbSeedAllUsers.norbury, RoleEnum.LEADERSHIP, organizationId);
  const carr = await createUser(dbSeedAllUsers.carr, RoleEnum.LEADERSHIP, organizationId);
  const trang = await createUser(dbSeedAllUsers.trang, RoleEnum.LEADERSHIP, organizationId);
  const regina = await createUser(dbSeedAllUsers.regina, RoleEnum.LEADERSHIP, organizationId);

  await UsersService.updateUserRole(cyborg.userId, thomasEmrax, 'APP_ADMIN', organizationId);

  const fergus = await prisma.car.create({
    data: {
      wbsElement: {
        create: {
          name: 'Fergus',
          carNumber: 0,
          projectNumber: 0,
          workPackageNumber: 0,
          organizationId
        }
      }
    },
    include: {
      wbsElement: true
    }
  });

  /**
   * Make an initial change request for car 1 using the wbs of the genesis project
   */
  const changeRequest1: StandardChangeRequest = await ChangeRequestsService.createStandardChangeRequest(
    cyborg,
    fergus.wbsElement.carNumber,
    fergus.wbsElement.projectNumber,
    fergus.wbsElement.workPackageNumber,
    CR_Type.OTHER,
    'Initial Change Request',
    [
      {
        type: Scope_CR_Why_Type.INITIALIZATION,
        explain: 'need this to initialize all the seed data'
      }
    ],
    [
      {
        description: 'Initialize seed data',
        scopeImpact: 'no scope impact',
        timelineImpact: 0,
        budgetImpact: 0
      }
    ],
    organizationId,
    null,
    null
  );

  // approve the change request
  await ChangeRequestsService.reviewChangeRequest(
    batman,
    changeRequest1.crId,
    'LGTM',
    true,
    organizationId,
    changeRequest1.proposedSolutions[0].id
  );

  /**
   * TEAMS
   */
  /** Creating Team Types */
  const teamType1 = await TeamsService.createTeamType(batman, 'Mechanical', 'YouTubeIcon', organizationId);
  const teamType2 = await TeamsService.createTeamType(thomasEmrax, 'Software', 'InstagramIcon', organizationId);
  const teamType3 = await TeamsService.createTeamType(cyborg, 'Electrical', 'SettingsIcon', organizationId);

  /** Creating Teams */
  const justiceLeague: Team = await prisma.team.create(dbSeedAllTeams.justiceLeague(batman.userId, organizationId));
  const avatarBenders: Team = await prisma.team.create(
    dbSeedAllTeams.avatarBenders(aang.userId, teamType2.teamTypeId, organizationId)
  );
  const ravens: Team = await prisma.team.create(dbSeedAllTeams.ravens(johnHarbaugh.userId, organizationId));
  const orioles: Team = await prisma.team.create(dbSeedAllTeams.orioles(brandonHyde.userId, organizationId));
  const huskies: Team = await prisma.team.create(
    dbSeedAllTeams.huskies(thomasEmrax.userId, teamType3.teamTypeId, organizationId)
  );
  const plLegends: Team = await prisma.team.create(dbSeedAllTeams.plLegends(cristianoRonaldo.userId, organizationId));
  const financeTeam: Team = await prisma.team.create(dbSeedAllTeams.financeTeam(monopolyMan.userId, organizationId));
  const slackBotTeam: Team = await prisma.team.create(dbSeedAllTeams.meanGirls(regina.userId, organizationId));

  /** Gets the current content of the .env file */
  const currentEnv = require('dotenv').config().parsed;

  currentEnv.DEV_ORGANIZATION_ID = organizationId;

  /** Write the new .env file with the organization ID */
  let stringifiedEnv = '';
  Object.keys(currentEnv).forEach((key) => {
    stringifiedEnv += `${key}=${currentEnv[key]}\n`;
  });
  writeFileSync('.env', stringifiedEnv);

  /** Setting Team Members */
  await TeamsService.setTeamMembers(
    batman,
    justiceLeague.teamId,
    [
      flash,
      aquaman,
      superman,
      hawkMan,
      hawkWoman,
      greenLantern,
      lexLuther,
      hawkgirl,
      elongatedMan,
      zatanna,
      phantomStranger,
      redTornado,
      firestorm,
      hankHeywood
    ].map((user) => user.userId),
    organizationId
  );
  await TeamsService.setTeamLeads(
    batman,
    justiceLeague.teamId,
    [wonderwoman, cyborg, martianManhunter].map((user) => user.userId),
    organizationId
  );

  await TeamsService.setTeamMembers(
    monopolyMan,
    financeTeam.teamId,
    [johnBoddy, villager, francis, victorPerkins, kingJulian].map((user) => user.userId),
    organizationId
  );
  await TeamsService.setTeamLeads(
    monopolyMan,
    financeTeam.teamId,
    [mrKrabs, richieRich].map((user) => user.userId),
    organizationId
  );

  await TeamsService.setTeamMembers(
    aang,
    avatarBenders.teamId,
    [katara, sokka, toph, zuko, iroh, azula, appa, momo, suki, yue, bumi].map((user) => user.userId),
    organizationId
  );
  await TeamsService.setTeamMembers(
    johnHarbaugh,
    ravens.teamId,
    [
      lamarJackson,
      nezamJazayeri,
      ryanHowe,
      jkDobbins,
      davidOjabo,
      markAndrews,
      odellBeckham,
      chrisHorton,
      mikeMacdonald,
      toddMonken,
      stephenBisciotti,
      zayFlowers,
      patrickRicard,
      patrickQueen,
      jadeveonClowney,
      marlonHumphrey,
      kyleHamilton,
      marcusWilliams,
      roquanSmith,
      justinTucker
    ].map((user) => user.userId),
    organizationId
  );
  await TeamsService.setTeamMembers(
    brandonHyde,
    orioles.teamId,
    [
      adleyRutschman,
      calRipken,
      anthonyBernardi,
      brooksRobinson,
      jimPalmer,
      eddieMurray,
      georgeSisler,
      urbanShocker,
      kenWilliams,
      boogPowell,
      mannyMachado,
      babyDollJacobson
    ].map((user) => user.userId),
    organizationId
  );
  await TeamsService.setTeamMembers(
    thomasEmrax,
    huskies.teamId,
    [joeShmoe, joeBlow, reidChandler, nightwing, frostBite, snowPaws, paws, whiteTail, husky, howler, snowBite].map(
      (user) => user.userId
    ),
    organizationId
  );

  await TeamsService.setTeamMembers(
    cristianoRonaldo,
    plLegends.teamId,
    [
      thierryHenry,
      frankLampard,
      stevenGerrard,
      ryanGiggs,
      paulScholes,
      alanShearer,
      ericCantona,
      patrickVieira,
      didierDrogba,
      johnTerry,
      dennisBergkamp
    ].map((user) => user.userId),
    organizationId
  );

  await TeamsService.setTeamMembers(
    regina,
    slackBotTeam.teamId,
    [thomasEmrax, batman, cyborg].map((user) => user.userId),
    organizationId
  );
  await TeamsService.setTeamLeads(
    regina,
    slackBotTeam.teamId,
    [gretchen, karen, aaron, glen, shane, june, kevin, norbury, carr, trang].map((user) => user.userId),
    organizationId
  );
  await TeamsService.setTeamLeads(
    regina,
    slackBotTeam.teamId,
    [janis, cady, damian].map((user) => user.userId),
    organizationId
  );

  /** Link Types */
  const confluenceLinkType = await ProjectsService.createLinkType(batman, 'Confluence', 'description', true, organizationId);

  const bomLinkType = await ProjectsService.createLinkType(batman, 'Bill of Materials', 'bar_chart', true, organizationId);

  await ProjectsService.createLinkType(batman, 'Google Drive', 'folder', true, organizationId);

  /**
   * Projects
   */

  /** Project 1 */
  const { projectWbsNumber: project1WbsNumber } = await seedProject(
    thomasEmrax,
    changeRequest1.crId,
    fergus.wbsElement.carNumber,
    'Impact Attenuator',
    'Develop rules-compliant impact attenuator',
    [huskies.teamId],
    joeShmoe,
    124,
    [
      {
        linkId: '-1',
        url: 'https://www.youtube.com/watch?v=dQw4w9WgXcQ',
        linkTypeName: confluenceLinkType.name
      },
      {
        linkId: '-1',
        url: 'https://www.youtube.com/watch?v=dQw4w9WgXcQ',
        linkTypeName: bomLinkType.name
      }
    ],
    [],
    thomasEmrax.userId,
    joeBlow.userId,
    organizationId
  );

  /** Project 2 */
  const { projectWbsNumber: project2WbsNumber } = await seedProject(
    thomasEmrax,
    changeRequest1.crId,
    fergus.wbsElement.carNumber,
    'Bodywork',
    'Develop rules-compliant bodywork',
    [huskies.teamId],
    thomasEmrax,
    50,
    [
      {
        linkId: '-1',
        url: 'https://www.youtube.com/watch?v=dQw4w9WgXcQ',
        linkTypeName: confluenceLinkType.name
      },
      {
        linkId: '-1',
        url: 'https://www.youtube.com/watch?v=dQw4w9WgXcQ',
        linkTypeName: bomLinkType.name
      }
    ],
    [],
    joeShmoe.userId,
    thomasEmrax.userId,
    organizationId
  );

  /** Project 3 */
  const { projectWbsNumber: project3WbsNumber } = await seedProject(
    thomasEmrax,
    changeRequest1.crId,
    fergus.wbsElement.carNumber,
    'Battery Box',
    'Develop rules-compliant battery box.',
    [huskies.teamId],
    thomasEmrax,
    5000,
    [
      {
        linkId: '-1',
        url: 'https://www.youtube.com/watch?v=dQw4w9WgXcQ',
        linkTypeName: confluenceLinkType.name
      },
      {
        linkId: '-1',
        url: 'https://www.youtube.com/watch?v=dQw4w9WgXcQ',
        linkTypeName: bomLinkType.name
      }
    ],
    [],
    joeShmoe.userId,
    thomasEmrax.userId,
    organizationId
  );

  /** Project 4 */
  const { projectWbsNumber: project4WbsNumber } = await seedProject(
    thomasEmrax,
    changeRequest1.crId,
    fergus.wbsElement.carNumber,
    'Motor Controller Integration',
    'Develop rules-compliant motor controller integration.',
    [huskies.teamId],
    thomasEmrax,
    0,
    [
      {
        linkId: '-1',
        url: 'https://www.youtube.com/watch?v=dQw4w9WgXcQ',
        linkTypeName: confluenceLinkType.name
      },
      {
        linkId: '-1',
        url: 'https://www.youtube.com/watch?v=dQw4w9WgXcQ',
        linkTypeName: bomLinkType.name
      }
    ],
    [],
    joeShmoe.userId,
    joeBlow.userId,
    organizationId
  );

  /** Project 5 */
  const { projectWbsNumber: project5WbsNumber } = await seedProject(
    thomasEmrax,
    changeRequest1.crId,
    fergus.wbsElement.carNumber,
    'Wiring Harness',
    'Develop rules-compliant wiring harness.',
    [slackBotTeam.teamId],
    thomasEmrax,
    234,
    [
      {
        linkId: '-1',
        url: 'https://www.youtube.com/watch?v=dQw4w9WgXcQ',
        linkTypeName: confluenceLinkType.name
      },
      {
        linkId: '-1',
        url: 'https://www.youtube.com/watch?v=dQw4w9WgXcQ',
        linkTypeName: bomLinkType.name
      }
    ],
    [],
    regina.userId,
    janis.userId,
    organizationId
  );

  /** Project 6 */
  const { projectWbsNumber: project6WbsNumber } = await seedProject(
    aang,
    changeRequest1.crId,
    0,
    'Appa Plush',
    'Manufacture plushes of Appa for moral support.',
    [avatarBenders.teamId],
    aang,
    99999,
    [
      {
        linkId: '-1',
        url: 'https://www.youtube.com/watch?v=dQw4w9WgXcQ',
        linkTypeName: confluenceLinkType.name
      },
      {
        linkId: '-1',
        url: 'https://www.youtube.com/watch?v=dQw4w9WgXcQ',
        linkTypeName: bomLinkType.name
      }
    ],
    [],
    aang.userId,
    katara.userId,
    organizationId
  );

  /** Project 7 */
  const { projectWbsNumber: project7WbsNumber } = await seedProject(
    lexLuther,
    changeRequest1.crId,
    0,
    'Laser Cannon Prototype',
    'Develop a prototype of a laser cannon for the Justice League',
    [justiceLeague.teamId],
    zatanna,
    500,
    [
      {
        linkId: '-1',
        url: 'https://www.youtube.com/watch?v=dQw4w9WgXcQ',
        linkTypeName: 'Confluence'
      },
      {
        linkId: '-1',
        url: 'https://www.youtube.com/watch?v=dQw4w9WgXcQ',
        linkTypeName: 'Bill of Materials'
      }
    ],
    [],
    zatanna.userId,
    lexLuther.userId,
    organizationId
  );

  /** Project 8 */
  const { projectWbsNumber: project8WbsNumber } = await seedProject(
    ryanGiggs,
    changeRequest1.crId,
    0,
    'Stadium Renovation',
    `Renovate the team's stadium to improve fan experience`,
    [ravens.teamId],
    mikeMacdonald,
    1000000,
    [
      {
        linkId: '-1',
        url: 'https://www.youtube.com/watch?v=dQw4w9WgXcQ',
        linkTypeName: 'Confluence'
      },
      {
        linkId: '-1',
        url: 'https://www.youtube.com/watch?v=dQw4w9WgXcQ',
        linkTypeName: 'Bill of Materials'
      }
    ],
    [],
    mikeMacdonald.userId,
    ryanGiggs.userId,
    organizationId
  );

  /** Project 9 */
  const { projectWbsNumber: project9WbsNumber } = await seedProject(
    glen,
    changeRequest1.crId,
    0,
    'Community Outreach Program',
    'Initiate a community outreach program to engage with local schools',
    [slackBotTeam.teamId],
    june,
    5000,
    [
      {
        linkId: '-1',
        url: 'https://www.youtube.com/watch?v=dQw4w9WgXcQ',
        linkTypeName: 'Confluence'
      },
      {
        linkId: '-1',
        url: 'https://www.youtube.com/watch?v=dQw4w9WgXcQ',
        linkTypeName: 'Bill of Materials'
      }
    ],
    [],
    june.userId,
    glen.userId,
    organizationId
  );

  /**
   * Change Requests for Creating Work Packages
   */

  const changeRequestProject1 = await ChangeRequestsService.createStandardChangeRequest(
    cyborg,
    project1WbsNumber.carNumber,
    project1WbsNumber.projectNumber,
    project1WbsNumber.workPackageNumber,
    CR_Type.OTHER,
    'Initial Change Request',
    [
      {
        type: Scope_CR_Why_Type.INITIALIZATION,
        explain: 'need this to initialize work packages'
      }
    ],
    [
      {
        budgetImpact: 0,
        description: 'Initializing seed data',
        timelineImpact: 0,
        scopeImpact: 'no scope impact'
      }
    ],
    organizationId,
    null,
    null
  );

  const changeRequestProject1Id = changeRequestProject1.crId;

  // make a proposed solution for it
  const proposedSolution2 = await ChangeRequestsService.addProposedSolution(
    cyborg,
    changeRequestProject1Id,
    0,
    'Initializing seed data',
    0,
    'no scope impact',
    organizationId
  );

  const proposedSolution2Id = proposedSolution2.id;

  // approve the change request
  await ChangeRequestsService.reviewChangeRequest(
    batman,
    changeRequestProject1Id,
    'LGTM',
    true,
    organizationId,
    proposedSolution2Id
  );

  const changeRequestProject5 = await ChangeRequestsService.createStandardChangeRequest(
    cyborg,
    project5WbsNumber.carNumber,
    project5WbsNumber.projectNumber,
    project5WbsNumber.workPackageNumber,
    CR_Type.OTHER,
    'Initial Change Request',
    [
      {
        type: Scope_CR_Why_Type.INITIALIZATION,
        explain: 'need this to initialize work packages'
      }
    ],
    [
      {
        budgetImpact: 0,
        description: 'Initializing seed data',
        timelineImpact: 0,
        scopeImpact: 'no scope impact'
      }
    ],
    organizationId,
    null,
    null
  );

  const changeRequestProject5Id = changeRequestProject5.crId;

  // make a proposed solution for it
  const proposedSolution3 = await ChangeRequestsService.addProposedSolution(
    cyborg,
    changeRequestProject5Id,
    0,
    'Initializing seed data',
    0,
    'no scope impact',
    organizationId
  );

  const proposedSolution3Id = proposedSolution3.id;
  // approve the change request
  await ChangeRequestsService.reviewChangeRequest(
    batman,
    changeRequestProject5Id,
    'LGTM',
    true,
    organizationId,
    proposedSolution3Id
  );

  const changeRequestProject6 = await ChangeRequestsService.createStandardChangeRequest(
    cyborg,
    project6WbsNumber.carNumber,
    project6WbsNumber.projectNumber,
    project6WbsNumber.workPackageNumber,
    CR_Type.OTHER,
    'Initial Change Request',
    [
      {
        type: Scope_CR_Why_Type.INITIALIZATION,
        explain: 'need this to initialize work packages'
      }
    ],
    [
      {
        budgetImpact: 0,
        description: 'Initializing seed data',
        timelineImpact: 0,
        scopeImpact: 'no scope impact'
      }
    ],
    organizationId,
    null,
    null
  );

  const changeRequestProject6Id = changeRequestProject6.crId;

  // make a proposed solution for it
  const proposedSolution6 = await ChangeRequestsService.addProposedSolution(
    cyborg,
    changeRequestProject6Id,
    0,
    'Initializing seed data',
    0,
    'no scope impact',
    organizationId
  );

  const proposedSolution6Id = proposedSolution6.id;

  // approve the change request
  await ChangeRequestsService.reviewChangeRequest(
    batman,
    changeRequestProject6Id,
    'LGTM',
    true,
    organizationId,
    proposedSolution6Id
  );

  const changeRequestProject7 = await ChangeRequestsService.createStandardChangeRequest(
    cyborg,
    project7WbsNumber.carNumber,
    project7WbsNumber.projectNumber,
    project7WbsNumber.workPackageNumber,
    CR_Type.OTHER,
    'Initial Change Request',
    [
      {
        type: Scope_CR_Why_Type.INITIALIZATION,
        explain: 'need this to initialize work packages'
      }
    ],
    [
      {
        budgetImpact: 0,
        description: 'Initializing seed data',
        timelineImpact: 0,
        scopeImpact: 'no scope impact'
      }
    ],
    organizationId,
    null,
    null
  );

  const changeRequestProject7Id = changeRequestProject7.crId;

  // make a proposed solution for it
  const proposedSolution7 = await ChangeRequestsService.addProposedSolution(
    cyborg,
    changeRequestProject7Id,
    0,
    'Initializing seed data',
    0,
    'no scope impact',
    organizationId
  );

  const proposedSolution7Id = proposedSolution7.id;

  // approve the change request
  await ChangeRequestsService.reviewChangeRequest(
    batman,
    changeRequestProject7Id,
    'LGTM',
    true,
    organizationId,
    proposedSolution7Id
  );

  const changeRequestProject8 = await ChangeRequestsService.createStandardChangeRequest(
    cyborg,
    project8WbsNumber.carNumber,
    project8WbsNumber.projectNumber,
    project8WbsNumber.workPackageNumber,
    CR_Type.OTHER,
    'Initial Change Request',
    [
      {
        type: Scope_CR_Why_Type.INITIALIZATION,
        explain: 'need this to initialize work packages'
      }
    ],
    [
      {
        budgetImpact: 0,
        description: 'Initializing seed data',
        timelineImpact: 0,
        scopeImpact: 'no scope impact'
      }
    ],
    organizationId,
    null,
    null
  );

  const changeRequestProject8Id = changeRequestProject8.crId;

  // make a proposed solution for it
  const proposedSolution8 = await ChangeRequestsService.addProposedSolution(
    cyborg,
    changeRequestProject8Id,
    0,
    'Initializing seed data',
    0,
    'no scope impact',
    organizationId
  );

  const proposedSolution8Id = proposedSolution8.id;

  // approve the change request
  await ChangeRequestsService.reviewChangeRequest(
    batman,
    changeRequestProject8Id,
    'LGTM',
    true,
    organizationId,
    proposedSolution8Id
  );

  const changeRequestProject9 = await ChangeRequestsService.createStandardChangeRequest(
    cyborg,
    project9WbsNumber.carNumber,
    project9WbsNumber.projectNumber,
    project9WbsNumber.workPackageNumber,
    CR_Type.OTHER,
    'Initial Change Request',
    [
      {
        type: Scope_CR_Why_Type.INITIALIZATION,
        explain: 'need this to initialize work packages'
      }
    ],
    [
      {
        budgetImpact: 0,
        description: 'Initializing seed data',
        timelineImpact: 0,
        scopeImpact: 'no scope impact'
      }
    ],
    organizationId,
    null,
    null
  );

  const changeRequestProject9Id = changeRequestProject9.crId;

  // make a proposed solution for it
  const proposedSolution9 = await ChangeRequestsService.addProposedSolution(
    cyborg,
    changeRequestProject9Id,
    0,
    'Initializing seed data',
    0,
    'no scope impact',
    organizationId
  );

  const proposedSolution9Id = proposedSolution9.id;

  // approve the change request
  await ChangeRequestsService.reviewChangeRequest(
    batman,
    changeRequestProject9Id,
    'LGTM',
    true,
    organizationId,
    proposedSolution9Id
  );
  /**
   * Work Packages
   */
  /** Work Package 1 */
  const { workPackageWbsNumber: workPackage1WbsNumber, workPackage: workPackage1 } = await seedWorkPackage(
    joeShmoe,
    'Bodywork Concept of Design',
    changeRequestProject1Id,
    WorkPackageStage.Design,
    '01/01/2023',
    3,
    [],
    [],
    thomasEmrax,
    WbsElementStatus.Active,
    thomasEmrax.userId,
    thomasEmrax.userId,
    organizationId
  );

  const workPackage1ActivationCrId = await ChangeRequestsService.createActivationChangeRequest(
    thomasEmrax,
    workPackage1.wbsElement.carNumber,
    workPackage1.wbsElement.projectNumber,
    workPackage1.wbsElement.workPackageNumber,
    'ACTIVATION',
    workPackage1.project.wbsElement.leadId!,
    workPackage1.project.wbsElement.managerId!,
    new Date('2024-03-25T04:00:00.000Z'),
    true,
    organizationId
  );

  await ChangeRequestsService.reviewChangeRequest(
    joeShmoe,
    workPackage1ActivationCrId,
    'Looks good to me!',
    true,
    organizationId,
    null
  );

  // await DescriptionBulletsService.checkDescriptionBullet(thomasEmrax, workPackage1.description[0].descriptionId);

  // await DescriptionBulletsService.checkDescriptionBullet(thomasEmrax, workPackage1.expectedActivities[1].descriptionId);

  // await DescriptionBulletsService.checkDescriptionBullet(thomasEmrax, workPackage1.deliverables[0].descriptionId);

  /** Work Package 2 */
  await seedWorkPackage(
    thomasEmrax,
    'Adhesive Shear Strength Test',
    changeRequestProject1Id,
    WorkPackageStage.Research,
    '01/22/2023',
    5,
    [],
    [],
    thomasEmrax,
    WbsElementStatus.Inactive,
    joeShmoe.userId,
    thomasEmrax.userId,
    organizationId
  );

  /** Work Package 3 */
  const { workPackageWbsNumber: workPackage3WbsNumber, workPackage: workPackage3 } = await seedWorkPackage(
    thomasEmrax,
    'Manufacture Wiring Harness',
    changeRequestProject5Id,
    WorkPackageStage.Manufacturing,
    '02/01/2023',
    3,
    [],
    [],
    thomasEmrax,
    WbsElementStatus.Active,
    joeShmoe.userId,
    thomasEmrax.userId,
    organizationId
  );

  const workPackage3ActivationCrId = await ChangeRequestsService.createActivationChangeRequest(
    thomasEmrax,
    workPackage3WbsNumber.carNumber,
    workPackage3WbsNumber.projectNumber,
    workPackage3WbsNumber.workPackageNumber,
    CR_Type.ACTIVATION,
    workPackage3.project.wbsElement.leadId!,
    workPackage3.project.wbsElement.managerId!,
    new Date('2023-08-21T04:00:00.000Z'),
    true,
    organizationId
  );

  await ChangeRequestsService.reviewChangeRequest(joeShmoe, workPackage3ActivationCrId, 'LGTM!', true, organizationId, null);

  /** Work Package 4 */
  const { workPackageWbsNumber: workPackage4WbsNumber, workPackage: workPackage4 } = await seedWorkPackage(
    thomasEmrax,
    'Install Wiring Harness',
    changeRequestProject5Id,
    WorkPackageStage.Install,
    '04/01/2023',
    7,
    [],
    [],
    thomasEmrax,
    WbsElementStatus.Active,
    joeShmoe.userId,
    thomasEmrax.userId,
    organizationId
  );

  const workPackage4ActivationCrId = await ChangeRequestsService.createActivationChangeRequest(
    thomasEmrax,
    workPackage4WbsNumber.carNumber,
    workPackage4WbsNumber.projectNumber,
    workPackage4WbsNumber.workPackageNumber,
    CR_Type.ACTIVATION,
    workPackage4.project.wbsElement.leadId!,
    workPackage4.project.wbsElement.managerId!,
    new Date('2023-10-02T04:00:00.000Z'),
    true,
    organizationId
  );

  await ChangeRequestsService.reviewChangeRequest(joeShmoe, workPackage4ActivationCrId, 'LGTM!', true, organizationId, null);

  /** Work Package 5 */
  const { workPackageWbsNumber: workPackage5WbsNumber, workPackage: workPackage5 } = await seedWorkPackage(
    aang,
    'Design Plush',
    changeRequestProject6Id,
    WorkPackageStage.Design,
    '04/02/2023',
    7,
    [],
    [],
    aang,
    WbsElementStatus.Complete,
    katara.userId,
    aang.userId,
    organizationId
  );

  const workPackage5ActivationCrId = await ChangeRequestsService.createActivationChangeRequest(
    aang,
    workPackage5WbsNumber.carNumber,
    workPackage5WbsNumber.projectNumber,
    workPackage5WbsNumber.workPackageNumber,
    CR_Type.ACTIVATION,
    workPackage5.project.wbsElement.leadId!,
    workPackage5.project.wbsElement.managerId!,
    new Date('2023-05-08T04:00:00.000Z'),
    true,
    organizationId
  );

  await ChangeRequestsService.reviewChangeRequest(
    joeShmoe,
    workPackage5ActivationCrId,
    'Very cute LGTM!',
    true,
    organizationId,
    null
  );

  /** Work Package 6 */
  const { workPackageWbsNumber: workPackage6WbsNumber, workPackage: workPackage6 } = await seedWorkPackage(
    aang,
    'Put Plush Together',
    changeRequestProject6Id,
    WorkPackageStage.Manufacturing,
    '04/02/2023',
    7,
    [],
    [],
    aang,
    WbsElementStatus.Active,
    katara.userId,
    aang.userId,
    organizationId
  );

  const workPackage6ActivationCrId = await ChangeRequestsService.createActivationChangeRequest(
    aang,
    workPackage6WbsNumber.carNumber,
    workPackage6WbsNumber.projectNumber,
    workPackage6WbsNumber.workPackageNumber,
    CR_Type.ACTIVATION,
    workPackage6.project.wbsElement.leadId!,
    workPackage6.project.wbsElement.managerId!,
    new Date('2023-07-31T04:00:00.000Z'),
    true,
    organizationId
  );

  await ChangeRequestsService.reviewChangeRequest(joeShmoe, workPackage6ActivationCrId, 'LGTM!', true, organizationId, null);

  /** Work Package 7 */
  const { workPackageWbsNumber: workPackage7WbsNumber, workPackage: workPackage7 } = await seedWorkPackage(
    aang,
    'Plush Testing',
    changeRequestProject6Id,
    WorkPackageStage.Testing,
    '04/02/2023',
    3,
    [],
    [],
    aang,
    WbsElementStatus.Active,
    katara.userId,
    aang.userId,
    organizationId
  );

  const workPackage7ActivationCrId = await ChangeRequestsService.createActivationChangeRequest(
    aang,
    workPackage7WbsNumber.carNumber,
    workPackage7WbsNumber.projectNumber,
    workPackage7WbsNumber.workPackageNumber,
    CR_Type.ACTIVATION,
    workPackage7.project.wbsElement.leadId!,
    workPackage7.project.wbsElement.managerId!,
    new Date('2023-10-09T04:00:00.000Z'),
    true,
    organizationId
  );

  await ChangeRequestsService.reviewChangeRequest(joeShmoe, workPackage7ActivationCrId, 'LFG', true, organizationId, null);

  /** Work Packages for Project 7 */
  /** Work Package 1 */
  const { workPackage: project3WP1 } = await seedWorkPackage(
    lexLuther,
    'Design Laser Canon',
    changeRequestProject7Id,
    WorkPackageStage.Design,
    '01/01/2023',
    3,
    [],
    [],
    zatanna,
    WbsElementStatus.Active,
    zatanna.userId,
    lexLuther.userId,
    organizationId
  );

  const project3WP1ActivationCrId = await ChangeRequestsService.createActivationChangeRequest(
    lexLuther,
    project3WP1.wbsElement.carNumber,
    project3WP1.wbsElement.projectNumber,
    project3WP1.wbsElement.workPackageNumber,
    CR_Type.ACTIVATION,
    project3WP1.project.wbsElement.leadId!,
    project3WP1.project.wbsElement.managerId!,
    new Date('2024-03-25T04:00:00.000Z'),
    true,
    organizationId
  );

  await ChangeRequestsService.reviewChangeRequest(
    joeShmoe,
    project3WP1ActivationCrId,
    'Approved!',
    true,
    organizationId,
    null
  );

  /** Work Package 2 */
  await seedWorkPackage(
    lexLuther,
    'Laser Canon Research',
    changeRequestProject7Id,
    WorkPackageStage.Research,
    '01/22/2023',
    5,
    [],
    [],
    zatanna,
    WbsElementStatus.Active,
    zatanna.userId,
    lexLuther.userId,
    organizationId
  );

  /** Work Package 3 */
  await seedWorkPackage(
    lexLuther,
    'Laser Canon Testing',
    changeRequestProject7Id,
    WorkPackageStage.Testing,
    '02/15/2023',
    3,
    [],
    [],
    zatanna,
    WbsElementStatus.Active,
    zatanna.userId,
    lexLuther.userId,
    organizationId
  );

  /** Work Packages for Project 8 */
  /** Work Package 1 */
  const { workPackage: project4WP1 } = await seedWorkPackage(
    ryanGiggs,
    'Stadium Research',
    changeRequestProject8Id,
    WorkPackageStage.Research,
    '02/01/2023',
    5,
    [],
    [],
    mikeMacdonald,
    WbsElementStatus.Active,
    mikeMacdonald.userId,
    ryanGiggs.userId,
    organizationId
  );

  const project4WP1ActivationCrId = await ChangeRequestsService.createActivationChangeRequest(
    ryanGiggs,
    project4WP1.wbsElement.carNumber,
    project4WP1.wbsElement.projectNumber,
    project4WP1.wbsElement.workPackageNumber,
    CR_Type.ACTIVATION,
    project4WP1.project.wbsElement.leadId!,
    project4WP1.project.wbsElement.managerId!,
    new Date('2023-08-21T04:00:00.000Z'),
    true,
    organizationId
  );

  await ChangeRequestsService.reviewChangeRequest(
    joeShmoe,
    project4WP1ActivationCrId,
    'Approved!',
    true,
    organizationId,
    null
  );

  /** Work Package 2 */
  await seedWorkPackage(
    ryanGiggs,
    'Stadium Install',
    changeRequestProject8Id,
    WorkPackageStage.Install,
    '03/01/2023',
    8,
    [],
    [],
    mikeMacdonald,
    WbsElementStatus.Active,
    mikeMacdonald.userId,
    ryanGiggs.userId,
    organizationId
  );

  /** Work Package 3 */
  await seedWorkPackage(
    ryanGiggs,
    'Stadium Testing',
    changeRequestProject8Id,
    WorkPackageStage.Testing,
    '06/01/2023',
    3,
    [],
    [],
    mikeMacdonald,
    WbsElementStatus.Active,
    mikeMacdonald.userId,
    ryanGiggs.userId,
    organizationId
  );

  /**
   * Change Requests
   */
  await ChangeRequestsService.createStageGateChangeRequest(
    thomasEmrax,
    workPackage1WbsNumber.carNumber,
    workPackage1WbsNumber.projectNumber,
    workPackage1WbsNumber.workPackageNumber,
    CR_Type.STAGE_GATE,
    true,
    organizationId
  );

  const changeRequest2 = await ChangeRequestsService.createStandardChangeRequest(
    thomasEmrax,
    project2WbsNumber.carNumber,
    project2WbsNumber.projectNumber,
    project2WbsNumber.workPackageNumber,
    CR_Type.DEFINITION_CHANGE,
    'Change the bodywork to be hot pink',
    [
      { type: Scope_CR_Why_Type.DESIGN, explain: 'It would be really pretty' },
      { type: Scope_CR_Why_Type.ESTIMATION, explain: 'I estimate that it would be really pretty' }
    ],
    [
      {
        description: 'Buy hot pink paint',
        scopeImpact: 'n/a',
        timelineImpact: 1,
        budgetImpact: 50
      },
      {
        description: 'Buy slightly cheaper but lower quality hot pink paint',
        scopeImpact: 'n/a',
        timelineImpact: 1,
        budgetImpact: 40
      }
    ],
    organizationId,
    null,
    null
  );
  await ChangeRequestsService.reviewChangeRequest(
    joeShmoe,
    changeRequest2.crId,
    'What the hell Thomas',
    false,
    organizationId,
    null
  );

  await ChangeRequestsService.createActivationChangeRequest(
    thomasEmrax,
    workPackage3WbsNumber.carNumber,
    workPackage3WbsNumber.projectNumber,
    workPackage3WbsNumber.workPackageNumber,
    CR_Type.ACTIVATION,
    thomasEmrax.userId,
    joeShmoe.userId,
    new Date('02/01/2023'),
    true,
    organizationId
  );

  /**
   * Tasks
   */
  await TasksService.createTask(
    joeShmoe,
    project1WbsNumber,
    'Research attenuation',
    "I don't know what attenuation is yet",
    new Date('01/01/2024'),
    Task_Priority.HIGH,
    Task_Status.IN_PROGRESS,
    [joeShmoe.userId],
    organizationId
  );

  await TasksService.createTask(
    joeShmoe,
    project1WbsNumber,
    'Design Attenuator',
    'Autocad?',
    new Date('01/01/2024'),
    Task_Priority.MEDIUM,
    Task_Status.IN_BACKLOG,
    [joeShmoe.userId],
    organizationId
  );

  await TasksService.createTask(
    joeBlow,
    project1WbsNumber,
    'Research Impact',
    'Autocad?',
    new Date('01/01/2024'),
    Task_Priority.MEDIUM,
    Task_Status.IN_PROGRESS,
    [joeShmoe.userId, joeBlow.userId],
    organizationId
  );

  await TasksService.createTask(
    joeShmoe,
    project1WbsNumber,
    'Impact Test',
    'Use our conveniently available jumbo watermelon and slingshot to test how well our impact attenuator can ' +
      'attenuate impact.',
    new Date('2024-02-17T00:00:00-05:00'),
    Task_Priority.LOW,
    Task_Status.IN_PROGRESS,
    [joeBlow.userId],
    organizationId
  );

  await TasksService.createTask(
    joeBlow,
    project1WbsNumber,
    'Review Compliance',
    'I think there are some rules we may or may not have overlooked...',
    new Date('2024-01-01T00:00:00-05:00'),
    Task_Priority.MEDIUM,
    Task_Status.IN_PROGRESS,
    [thomasEmrax.userId],
    organizationId
  );

  await TasksService.createTask(
    thomasEmrax,
    project1WbsNumber,
    'Decorate Impact Attenuator',
    'You know you want to.',
    new Date('2024-01-20T00:00:00-05:00'),
    Task_Priority.LOW,
    Task_Status.IN_PROGRESS,
    [thomasEmrax.userId, joeBlow.userId, joeShmoe.userId],
    organizationId
  );

  await TasksService.createTask(
    lamarJackson,
    project1WbsNumber,
    'Meet with the Department of Transportation',
    'Discuss design decisions',
    new Date('2023-05-19T00:00:00-04:00'),
    Task_Priority.LOW,
    Task_Status.IN_PROGRESS,
    [thomasEmrax.userId],
    organizationId
  );

  await TasksService.createTask(
    joeShmoe,
    project1WbsNumber,
    'Build Attenuator',
    'WOOOO',
    new Date('01/01/2024'),
    Task_Priority.LOW,
    Task_Status.DONE,
    [joeShmoe.userId],
    organizationId
  );

  await TasksService.createTask(
    thomasEmrax,
    project1WbsNumber,
    "Drive Northeastern Electric Racing's Hand-Built Car That Tops Out at 100 mph",
    "It was a chilly November night and Matthew McCauley's breath was billowing out in front of him when he took hold " +
      "of the wheel and put pedal to the metal. Accelerating down straightaways and taking corners with finesse, it's " +
      'easy to forget McCauley, in his blue racing jacket and jet black helmet, is racing laps around the roof of ' +
      "Columbus Parking Garage on Northeastern's Boston campus. But that's the reality of Northeastern Electric " +
      'Racing, a student club that has made due and found massive success in the world of electric racing despite its ' +
      "relative rookie status. McCauley, NER's chief electrical engineer, has seen the club's car, Cinnamon, go from " +
      'a 5-foot drive test to hitting 60 miles per hour in competitions. "It\'s a go-kart that has 110 kilowatts of ' +
      'power, 109 kilowatts of power," says McCauley, a fourth-year electrical and computer engineering student. ' +
      '"That\'s over 100 horsepower."',
    new Date('2022-11-16T00:00-05:00'),
    Task_Priority.HIGH,
    Task_Status.DONE,
    [joeShmoe.userId],
    organizationId
  );

  await TasksService.createTask(
    brandonHyde,
    project1WbsNumber,
    'Safety Training',
    'how to use (or not use) the impact attenuator',
    new Date('2023-03-15T00:00:00-04:00'),
    Task_Priority.HIGH,
    Task_Status.DONE,
    [thomasEmrax.userId, joeBlow.userId, joeShmoe.userId],
    organizationId
  );

  await TasksService.createTask(
    thomasEmrax,
    project2WbsNumber,
    'Double-Check Inventory',
    'Nobody really wants to do this...',
    new Date('2023-04-01T00:00:00-04:00'),
    Task_Priority.LOW,
    Task_Status.IN_BACKLOG,
    [],
    organizationId
  );

  await TasksService.createTask(
    thomasEmrax,
    project2WbsNumber,
    'Aerodynamics Test',
    'Wind go wooooosh',
    new Date('2024-01-01T00:00:00-05:00'),
    Task_Priority.MEDIUM,
    Task_Status.IN_PROGRESS,
    [joeShmoe.userId],
    organizationId
  );

  await TasksService.createTask(
    johnHarbaugh,
    project2WbsNumber,
    'Ask Sponsors About Logo Sticker Placement',
    'the more sponsors the cooler we look',
    new Date('2024-01-01T00:00:00-05:00'),
    Task_Priority.HIGH,
    Task_Status.IN_PROGRESS,
    [thomasEmrax.userId, joeShmoe.userId],
    organizationId
  );

  await TasksService.createTask(
    thomasEmrax,
    project2WbsNumber,
    'Discuss Design With Powertrain Team',
    '',
    new Date('2023-10-31T00:00:00-04:00'),
    Task_Priority.MEDIUM,
    Task_Status.DONE,
    [thomasEmrax.userId],
    organizationId
  );

  await TasksService.createTask(
    batman,
    project3WbsNumber,
    'Power the Battery Box',
    'With all our powers combined, we can win any Electric Racing competition!',
    new Date('2024-05-01T00:00:00-04:00'),
    Task_Priority.MEDIUM,
    Task_Status.IN_BACKLOG,
    [thomasEmrax, joeShmoe, joeBlow].map((user) => user.userId),
    organizationId
  );

  await TasksService.createTask(
    thomasEmrax,
    project3WbsNumber,
    'Wire Up Battery Box',
    'Too many wires... how to even keep track?',
    new Date('2024-02-29T00:00:00-05:00'),
    Task_Priority.HIGH,
    Task_Status.IN_PROGRESS,
    [joeShmoe.userId],
    organizationId
  );

  await TasksService.createTask(
    thomasEmrax,
    project3WbsNumber,
    'Vibration Tests',
    "Battery box shouldn't blow up in the middle of racing...",
    new Date('2024-03-17T00:00:00-05:00'),
    Task_Priority.MEDIUM,
    Task_Status.IN_BACKLOG,
    [joeShmoe.userId],
    organizationId
  );

  await TasksService.createTask(
    joeShmoe,
    project3WbsNumber,
    'Buy some Battery Juice',
    'mmm battery juice',
    new Date('2024-04-15T00:00:00-04:00'),
    Task_Priority.LOW,
    Task_Status.DONE,
    [joeBlow.userId],
    organizationId
  );

  await TasksService.createTask(
    thomasEmrax,
    project4WbsNumber,
    'Schematics',
    'schematics go brrrrr',
    new Date('2024-04-15T00:00:00-04:00'),
    Task_Priority.HIGH,
    Task_Status.DONE,
    [joeBlow.userId],
    organizationId
  );

  await TasksService.createTask(
    regina,
    project5WbsNumber,
    'Cost Assessment',
    'So this is where our funding goes',
    new Date('2023-06-23T00:00:00-04:00'),
    Task_Priority.HIGH,
    Task_Status.IN_PROGRESS,
    [regina.userId],
    organizationId
  );

  /**
   * Reimbursements
   */

  const vendor = await ReimbursementRequestService.createVendor(thomasEmrax, 'Tesla', organizationId);
  await ReimbursementRequestService.createVendor(thomasEmrax, 'Amazon', organizationId);
  await ReimbursementRequestService.createVendor(thomasEmrax, 'Google', organizationId);

  const accountCode = await ReimbursementRequestService.createAccountCode(
    thomasEmrax,
    'Equipment',
    123,
    true,
    [Club_Accounts.CASH, Club_Accounts.BUDGET],
    organizationId
  );

  await ReimbursementRequestService.createReimbursementRequest(
    thomasEmrax,
    new Date(),
    vendor.vendorId,
    ClubAccount.CASH,
    [],
    [
      {
        name: 'GLUE',
        reason: {
          carNumber: 0,
          projectNumber: 1,
          workPackageNumber: 0
        },
        cost: 200000
      }
    ],
    accountCode.accountCodeId,
    100,
    organizationId
  );

  await ReimbursementRequestService.createReimbursementRequest(
    thomasEmrax,
    new Date(),
    vendor.vendorId,
    ClubAccount.BUDGET,
    [],
    [
      {
        name: 'BOX',
        reason: {
          carNumber: 0,
          projectNumber: 1,
          workPackageNumber: 0
        },
        cost: 10000
      }
    ],
    accountCode.accountCodeId,
    200,
    organizationId
  );

  /**
   * Bill of Materials
   */
  await BillOfMaterialsService.createManufacturer(thomasEmrax, 'Digikey', organizationId);
  await BillOfMaterialsService.createMaterialType('Resistor', thomasEmrax, organizationId);

  const assembly1 = await BillOfMaterialsService.createAssembly(
    '1',
    thomasEmrax,
    {
      carNumber: 0,
      projectNumber: 1,
      workPackageNumber: 0
    },
    organizationId
  );

  await BillOfMaterialsService.createMaterial(
    thomasEmrax,
    '10k Resistor',
    MaterialStatus.Ordered,
    'Resistor',
    'Digikey',
    'abcdef',
    new Decimal(20),
    30,
    600,
    'https://www.youtube.com/watch?v=dQw4w9WgXcQ',
    {
      carNumber: 0,
      projectNumber: 1,
      workPackageNumber: 0
    },
    organizationId,
    'Here are some notes'
  );

  await BillOfMaterialsService.createMaterial(
    thomasEmrax,
    '20k Resistor',
    MaterialStatus.Ordered,
    'Resistor',
    'Digikey',
    'bacfed',
    new Decimal(10),
    7,
    70,
    'https://www.youtube.com/watch?v=dQw4w9WgXcQ',
    {
      carNumber: 0,
      projectNumber: 1,
      workPackageNumber: 0
    },
    organizationId,
    'Here are some more notes',
    assembly1.assemblyId
  );

  // Need to do this because the design review cannot be scheduled for a past day
  const nextDay = new Date();
  nextDay.setDate(nextDay.getDate() + 1);

  const designReview1 = await DesignReviewsService.createDesignReview(
    batman,
    nextDay.toDateString(),
    teamType1.teamTypeId,
    [thomasEmrax.userId, batman.userId],
    [superman.userId, wonderwoman.userId],
    {
      carNumber: 0,
      projectNumber: 1,
      workPackageNumber: 0
    },
    [3, 4, 5, 6, 7],
    organizationId
  );

  await DesignReviewsService.editDesignReview(
    batman,
    designReview1.designReviewId,
    nextDay,
    teamType1.teamTypeId,
    [thomasEmrax.userId, batman.userId, superman.userId, wonderwoman.userId],
    [joeBlow.userId, joeShmoe.userId, aang.userId],
    false,
    true,
    null,
    'The Bay',
    null,
    DesignReviewStatus.CONFIRMED,
    [thomasEmrax.userId, batman.userId],
    [1, 2, 3, 4, 5, 6, 7],
    organizationId
  );

  const newWorkPackageChangeRequest = await ChangeRequestsService.createStandardChangeRequest(
    batman,
    project2WbsNumber.carNumber,
    project2WbsNumber.projectNumber,
    project2WbsNumber.workPackageNumber,
    CR_Type.OTHER,
    'This is a wpchange test',
    [{ type: Scope_CR_Why_Type.OTHER, explain: 'Creating work package' }],
    [],
    organizationId,
    null,
    {
      name: 'new workpackage test',
      leadId: batman.userId,
      managerId: cyborg.userId,
      duration: 5,
      startDate: transformDate(new Date()),
      stage: WorkPackageStage.Design,
      blockedBy: [],
      descriptionBullets: [],
      links: []
    }
  );
  await ChangeRequestsService.reviewChangeRequest(
    joeShmoe,
    newWorkPackageChangeRequest.crId,
    'create wp',
    true,
    organizationId,
    null
  );

  const { workPackageWbsNumber: workPackage9WbsNumber } = await seedWorkPackage(
    thomasEmrax,
    'Slim and Light Car',
    newWorkPackageChangeRequest.crId,
    WorkPackageStage.Design,
    '01/22/2024',
    5,
    [],
    [],
    thomasEmrax,
    WbsElementStatus.Inactive,
    joeShmoe.userId,
    thomasEmrax.userId,
    organizationId
  );

  await ChangeRequestsService.createStandardChangeRequest(
    joeShmoe,
    workPackage9WbsNumber.carNumber,
    workPackage9WbsNumber.projectNumber,
    workPackage9WbsNumber.workPackageNumber,
    CR_Type.OTHER,
    'This is editing a wp through CR',
    [{ type: Scope_CR_Why_Type.OTHER, explain: 'editing a workpackage' }],
    [],
    organizationId,
    null,
    {
      name: 'editing a work package test',
      leadId: batman.userId,
      managerId: cyborg.userId,
      duration: 5,
      startDate: transformDate(new Date()),
      stage: WorkPackageStage.Design,
      blockedBy: [],
      descriptionBullets: [],
      links: []
    }
  );

  await WorkPackageTemplatesService.createWorkPackageTemplate(
    batman,
    'Batmobile Config 1',
    'This is the first Batmobile configuration',
    'Batman Template',
    WorkPackageStage.Install,
    5,
    [],
    [],
    organizationId
  );

  const schematicWpTemplate = await WorkPackageTemplatesService.createWorkPackageTemplate(
    batman,
    'Schematic',
    'This is the schematic template',
    'Schematic Template',
    WorkPackageStage.Design,
    2,
    [],
    [],
    organizationId
  );

  await WorkPackageTemplatesService.createWorkPackageTemplate(
    batman,
    'Layout ',
    'This is the Layout  template',
    'Layout Template',
    WorkPackageStage.Manufacturing,
    4,
    [],
    [schematicWpTemplate.workPackageTemplateId],
    organizationId
  );

  await OrganizationsService.setUsefulLinks(batman, organizationId, [
    {
      linkId: '1',
      linkTypeName: 'Confluence',
      url: 'https://confluence.com'
    },
    {
      linkId: '2',
      linkTypeName: 'Bill of Materials',
      url: 'https://docs.google.com'
    }
  ]);

  await RecruitmentServices.createMilestone(
    batman,
    'Milestone 1',
    'This is milestone 1',
    new Date('11/12/24'),
    organizationId
  );
  await RecruitmentServices.createMilestone(
    batman,
    'Milestone 2',
    'This is milestone 2',
    new Date('11/13/24'),
    organizationId
  );
  await RecruitmentServices.createMilestone(
    batman,
    'Milestone 3',
    'This is milestone 3',
    new Date('11/23/24'),
    organizationId
  );
<<<<<<< HEAD
=======

  await RecruitmentServices.createFaq(batman, 'Who is the Chief Software Engineer?', 'Peyton McKee', organizationId);

  await RecruitmentServices.createFaq(
    batman,
    'When was FinishLine created?',
    'FinishLine was created in 2019',
    organizationId
  );

  await RecruitmentServices.createFaq(
    batman,
    'How many developers are working on FinishLine?',
    '178 as of 2024',
    organizationId
  );
>>>>>>> 7087e878
};

performSeed()
  .catch((e) => {
    console.error(e);
    process.exit(1);
  })
  .finally(async () => {
    await prisma.$disconnect();
  });<|MERGE_RESOLUTION|>--- conflicted
+++ resolved
@@ -1980,8 +1980,6 @@
     new Date('11/23/24'),
     organizationId
   );
-<<<<<<< HEAD
-=======
 
   await RecruitmentServices.createFaq(batman, 'Who is the Chief Software Engineer?', 'Peyton McKee', organizationId);
 
@@ -1998,7 +1996,6 @@
     '178 as of 2024',
     organizationId
   );
->>>>>>> 7087e878
 };
 
 performSeed()
