/* eslint-disable @typescript-eslint/no-unused-vars */

/*
 * This file is part of NER's FinishLine and licensed under GNU AGPLv3.
 * See the LICENSE file in the repository root folder for details.
 */

import {
  CR_Type,
  Club_Accounts,
  PrismaClient,
  Scope_CR_Why_Type,
  Task_Priority,
  Task_Status,
  Team,
  Vendor,
  WBS_Element_Status
} from '@prisma/client';
import { dbSeedAllUsers } from './seed-data/users.seed';
import { dbSeedAllTeams } from './seed-data/teams.seed';
import ChangeRequestsService from '../services/change-requests.services';
import projectQueryArgs from '../prisma-query-args/projects.query-args';
import TeamsService from '../services/teams.services';
import WorkPackagesService from '../services/work-packages.services';
import { ClubAccount, MaterialStatus, StandardChangeRequest, validateWBS, WbsElementStatus, WorkPackageStage } from 'shared';
import TasksService from '../services/tasks.services';
import DescriptionBulletsService from '../services/description-bullets.services';
import { seedProject } from './seed-data/projects.seed';
import { seedWorkPackage } from './seed-data/work-packages.seed';
import ReimbursementRequestService from '../services/reimbursement-requests.services';
import { writeFileSync } from 'fs';
import ProjectsService from '../services/projects.services';
import { Decimal } from 'decimal.js';

const prisma = new PrismaClient();

const performSeed: () => Promise<void> = async () => {
  const thomasEmrax = await prisma.user.create({
    data: dbSeedAllUsers.thomasEmrax,
    include: { userSettings: true, userSecureSettings: true }
  });
  const joeShmoe = await prisma.user.create({ data: dbSeedAllUsers.joeShmoe });
  const joeBlow = await prisma.user.create({ data: dbSeedAllUsers.joeBlow });
  const lexLuther = await prisma.user.create({ data: dbSeedAllUsers.lexLuther });
  const hawkgirl = await prisma.user.create({ data: dbSeedAllUsers.hawkgirl });
  const elongatedMan = await prisma.user.create({ data: dbSeedAllUsers.elongatedMan });
  const zatanna = await prisma.user.create({ data: dbSeedAllUsers.zatanna });
  const phantomStranger = await prisma.user.create({ data: dbSeedAllUsers.phantomStranger });
  const redTornado = await prisma.user.create({ data: dbSeedAllUsers.redTornado });
  const firestorm = await prisma.user.create({ data: dbSeedAllUsers.firestorm });
  const hankHeywood = await prisma.user.create({ data: dbSeedAllUsers.hankHeywood });
  const wonderwoman = await prisma.user.create({ data: dbSeedAllUsers.wonderwoman });
  const flash = await prisma.user.create({ data: dbSeedAllUsers.flash });
  const aquaman = await prisma.user.create({ data: dbSeedAllUsers.aquaman });
  const robin = await prisma.user.create({ data: dbSeedAllUsers.robin });
  const batman = await prisma.user.create({ data: dbSeedAllUsers.batman });
  const superman = await prisma.user.create({ data: dbSeedAllUsers.superman });
  const hawkMan = await prisma.user.create({ data: dbSeedAllUsers.hawkMan });
  const hawkWoman = await prisma.user.create({ data: dbSeedAllUsers.hawkWoman });
  const cyborg = await prisma.user.create({ data: dbSeedAllUsers.cyborg });
  const greenLantern = await prisma.user.create({ data: dbSeedAllUsers.greenLantern });
  const martianManhunter = await prisma.user.create({ data: dbSeedAllUsers.martianManhunter });
  const nightwing = await prisma.user.create({ data: dbSeedAllUsers.nightwing });
  const brandonHyde = await prisma.user.create({ data: dbSeedAllUsers.brandonHyde });
  const calRipken = await prisma.user.create({ data: dbSeedAllUsers.calRipken });
  const adleyRutschman = await prisma.user.create({ data: dbSeedAllUsers.adleyRutschman });
  const johnHarbaugh = await prisma.user.create({ data: dbSeedAllUsers.johnHarbaugh });
  const lamarJackson = await prisma.user.create({ data: dbSeedAllUsers.lamarJackson });
  const nezamJazayeri = await prisma.user.create({ data: dbSeedAllUsers.nezamJazayeri });
  const ryanHowe = await prisma.user.create({ data: dbSeedAllUsers.ryanHowe });
  const anthonyBernardi = await prisma.user.create({ data: dbSeedAllUsers.anthonyBernardi });
  const reidChandler = await prisma.user.create({ data: dbSeedAllUsers.reidChandler });
  const aang = await prisma.user.create({ data: dbSeedAllUsers.aang });
  const katara = await prisma.user.create({ data: dbSeedAllUsers.katara });
  const sokka = await prisma.user.create({ data: dbSeedAllUsers.sokka });
  const toph = await prisma.user.create({ data: dbSeedAllUsers.toph });
  const zuko = await prisma.user.create({ data: dbSeedAllUsers.zuko });
  const iroh = await prisma.user.create({ data: dbSeedAllUsers.iroh });
  const azula = await prisma.user.create({ data: dbSeedAllUsers.azula });
  const appa = await prisma.user.create({ data: dbSeedAllUsers.appa });
  const momo = await prisma.user.create({ data: dbSeedAllUsers.momo });
  const suki = await prisma.user.create({ data: dbSeedAllUsers.suki });
  const yue = await prisma.user.create({ data: dbSeedAllUsers.yue });
  const bumi = await prisma.user.create({ data: dbSeedAllUsers.bumi });
  const cristianoRonaldo = await prisma.user.create({ data: dbSeedAllUsers.cristianoRonaldo });
  const thierryHenry = await prisma.user.create({ data: dbSeedAllUsers.thierryHenry });
  const frankLampard = await prisma.user.create({ data: dbSeedAllUsers.frankLampard });
  const stevenGerrard = await prisma.user.create({ data: dbSeedAllUsers.stevenGerrard });
  const ryanGiggs = await prisma.user.create({ data: dbSeedAllUsers.ryanGiggs });
  const paulScholes = await prisma.user.create({ data: dbSeedAllUsers.paulScholes });
  const alanShearer = await prisma.user.create({ data: dbSeedAllUsers.alanShearer });
  const ericCantona = await prisma.user.create({ data: dbSeedAllUsers.ericCantona });
  const patrickVieira = await prisma.user.create({ data: dbSeedAllUsers.patrickVieira });
  const didierDrogba = await prisma.user.create({ data: dbSeedAllUsers.didierDrogba });
  const johnTerry = await prisma.user.create({ data: dbSeedAllUsers.johnTerry });
  const dennisBergkamp = await prisma.user.create({ data: dbSeedAllUsers.dennisBergkamp });
  const jkDobbins = await prisma.user.create({ data: dbSeedAllUsers.jkDobbins });
  const davidOjabo = await prisma.user.create({ data: dbSeedAllUsers.davidOjabo });
  const markAndrews = await prisma.user.create({ data: dbSeedAllUsers.markAndrews });
  const odellBeckham = await prisma.user.create({ data: dbSeedAllUsers.odellBeckham });
  const chrisHorton = await prisma.user.create({ data: dbSeedAllUsers.chrisHorton });
  const mikeMacdonald = await prisma.user.create({ data: dbSeedAllUsers.mikeMacdonald });
  const toddMonken = await prisma.user.create({ data: dbSeedAllUsers.toddMonken });
  const stephenBisciotti = await prisma.user.create({ data: dbSeedAllUsers.stephenBisciotti });
  const brooksRobinson = await prisma.user.create({ data: dbSeedAllUsers.brooksRobinson });
  const jimPalmer = await prisma.user.create({ data: dbSeedAllUsers.jimPalmer });
  const eddieMurray = await prisma.user.create({ data: dbSeedAllUsers.eddieMurray });
  const georgeSisler = await prisma.user.create({ data: dbSeedAllUsers.georgeSisler });
  const urbanShocker = await prisma.user.create({ data: dbSeedAllUsers.urbanShocker });
  const kenWilliams = await prisma.user.create({ data: dbSeedAllUsers.kenWilliams });
  const boogPowell = await prisma.user.create({ data: dbSeedAllUsers.boogPowell });
  const mannyMachado = await prisma.user.create({ data: dbSeedAllUsers.mannyMachado });
  const babyDollJacobson = await prisma.user.create({ data: dbSeedAllUsers.babyDollJacobson });
  const husky = await prisma.user.create({ data: dbSeedAllUsers.husky });
  const winter = await prisma.user.create({ data: dbSeedAllUsers.winter });
  const frostBite = await prisma.user.create({ data: dbSeedAllUsers.frostBite });
  const snowPaws = await prisma.user.create({ data: dbSeedAllUsers.snowPaws });
  const paws = await prisma.user.create({ data: dbSeedAllUsers.paws });
  const whiteTail = await prisma.user.create({ data: dbSeedAllUsers.whiteTail });
  const snowBite = await prisma.user.create({ data: dbSeedAllUsers.snowBite });
  const howler = await prisma.user.create({ data: dbSeedAllUsers.howler });
  const zayFlowers = await prisma.user.create({ data: dbSeedAllUsers.zayFlowers });
  const patrickRicard = await prisma.user.create({ data: dbSeedAllUsers.patrickRicard });
  const patrickQueen = await prisma.user.create({ data: dbSeedAllUsers.patrickQueen });
  const jadeveonClowney = await prisma.user.create({ data: dbSeedAllUsers.jadeveonClowney });
  const marlonHumphrey = await prisma.user.create({ data: dbSeedAllUsers.marlonHumphrey });
  const kyleHamilton = await prisma.user.create({ data: dbSeedAllUsers.kyleHamilton });
  const marcusWilliams = await prisma.user.create({ data: dbSeedAllUsers.marcusWilliams });
  const roquanSmith = await prisma.user.create({ data: dbSeedAllUsers.roquanSmith });
  const justinTucker = await prisma.user.create({ data: dbSeedAllUsers.justinTucker });
  const monopolyMan = await prisma.user.create({ data: dbSeedAllUsers.monopolyMan });
  const mrKrabs = await prisma.user.create({ data: dbSeedAllUsers.mrKrabs });
  const richieRich = await prisma.user.create({ data: dbSeedAllUsers.richieRich });
  const johnBoddy = await prisma.user.create({ data: dbSeedAllUsers.johnBoddy });
  const villager = await prisma.user.create({ data: dbSeedAllUsers.villager });
  const francis = await prisma.user.create({ data: dbSeedAllUsers.francis });
  const victorPerkins = await prisma.user.create({ data: dbSeedAllUsers.victorPerkins });
  const kingJulian = await prisma.user.create({ data: dbSeedAllUsers.kingJulian });
  const regina = await prisma.user.create({ data: dbSeedAllUsers.regina });
  const gretchen = await prisma.user.create({ data: dbSeedAllUsers.gretchen });
  const karen = await prisma.user.create({ data: dbSeedAllUsers.karen });
  const janis = await prisma.user.create({ data: dbSeedAllUsers.janis });
  const aaron = await prisma.user.create({ data: dbSeedAllUsers.aaron });
  const cady = await prisma.user.create({ data: dbSeedAllUsers.cady });
  const damian = await prisma.user.create({ data: dbSeedAllUsers.damian });
  const glen = await prisma.user.create({ data: dbSeedAllUsers.glen });
  const shane = await prisma.user.create({ data: dbSeedAllUsers.shane });
  const june = await prisma.user.create({ data: dbSeedAllUsers.june });
  const kevin = await prisma.user.create({ data: dbSeedAllUsers.kevin });
  const norbury = await prisma.user.create({ data: dbSeedAllUsers.norbury });
  const carr = await prisma.user.create({ data: dbSeedAllUsers.carr });
  const trang = await prisma.user.create({ data: dbSeedAllUsers.trang });

  /**
   * Make initial project so that we can start to create other stuff
   */
  const genesisProject = await prisma.project.create({
    data: {
      wbsElement: {
        create: {
          carNumber: 0,
          projectNumber: 0,
          workPackageNumber: 0,
          dateCreated: new Date('01/01/2023'),
          name: 'Genesis',
          status: WBS_Element_Status.INACTIVE,
          projectLeadId: batman.userId,
          projectManagerId: cyborg.userId
        }
      },
      summary: 'Initial Car so that we can make change requests and projects and other stuff',
      budget: 1000,
      rules: []
    },
    ...projectQueryArgs
  });

  /**
   * Make an initial change request for car 1 using the wbs of the genesis project
   */
  const changeRequest1: StandardChangeRequest = await ChangeRequestsService.createStandardChangeRequest(
    cyborg,
    genesisProject.wbsElement.carNumber,
    genesisProject.wbsElement.projectNumber,
    genesisProject.wbsElement.workPackageNumber,
    CR_Type.OTHER,
    'Initial Change Request',
    [
      {
        type: Scope_CR_Why_Type.INITIALIZATION,
        explain: 'need this to initialize all the seed data'
      }
    ],
    [
      {
        description: 'Initialize seed data',
        scopeImpact: 'no scope impact',
        timelineImpact: 0,
        budgetImpact: 0
      }
    ],
    {
      name: 'Initial CR change',
      status: WbsElementStatus.Active,
      links: [],
      projectLeadId: batman.userId,
      projectManagerId: cyborg.userId
    },
    {
      budget: 0,
      summary: 'Add more work packages',
      newProject: false,
      goals: [],
      features: [],
      otherConstraints: [],
      rules: ['EV3.5.1'],
      teamIds: []
    },
    null
  );

  // approve the change request
  await ChangeRequestsService.reviewChangeRequest(
    batman,
    changeRequest1.crId,
    'LGTM',
    true,
    changeRequest1.proposedSolutions[0].id
  );

  /**
   * TEAMS
   */
  /** Creating Teams */
  const justiceLeague: Team = await prisma.team.create(dbSeedAllTeams.justiceLeague(batman.userId));
  const avatarBenders: Team = await prisma.team.create(dbSeedAllTeams.avatarBenders(aang.userId));
  const ravens: Team = await prisma.team.create(dbSeedAllTeams.ravens(johnHarbaugh.userId));
  const orioles: Team = await prisma.team.create(dbSeedAllTeams.orioles(brandonHyde.userId));
  const huskies: Team = await prisma.team.create(dbSeedAllTeams.huskies(thomasEmrax.userId));
  const plLegends: Team = await prisma.team.create(dbSeedAllTeams.plLegends(cristianoRonaldo.userId));
  const financeTeam: Team = await prisma.team.create(dbSeedAllTeams.financeTeam(monopolyMan.userId));
  const meanGirls: Team = await prisma.team.create(dbSeedAllTeams.meanGirls(regina.userId));

  /** Write to .env file the FINANCE_TEAM_ID as the justiceLeague TeamId */
  const financeTeamId = justiceLeague.teamId;
  /** Gets the current content of the .env file */
  const currentEnv = require('dotenv').config().parsed;
  /** If the .env file exists, set the FINANCE_TEAM_ID */
  if (currentEnv) {
    currentEnv.FINANCE_TEAM_ID = financeTeamId;
    /** Write the new .env file */
    let stringifiedEnv = '';
    Object.keys(currentEnv).forEach((key) => {
      stringifiedEnv += `${key}=${currentEnv[key]}\n`;
    });
    writeFileSync('.env', stringifiedEnv);
  }

  /** Setting Team Members */
  await TeamsService.setTeamMembers(
    batman,
    justiceLeague.teamId,
    [
      flash,
      aquaman,
      superman,
      hawkMan,
      hawkWoman,
      greenLantern,
      lexLuther,
      hawkgirl,
      elongatedMan,
      zatanna,
      phantomStranger,
      redTornado,
      firestorm,
      hankHeywood
    ].map((user) => user.userId)
  );
  await TeamsService.setTeamLeads(
    batman,
    justiceLeague.teamId,
    [wonderwoman, cyborg, martianManhunter].map((user) => user.userId)
  );
  await TeamsService.setTeamMembers(
    aang,
    avatarBenders.teamId,
    [katara, sokka, toph, zuko, iroh, azula, appa, momo, suki, yue, bumi].map((user) => user.userId)
  );
  await TeamsService.setTeamMembers(
    johnHarbaugh,
    ravens.teamId,
    [
      lamarJackson,
      nezamJazayeri,
      ryanHowe,
      jkDobbins,
      davidOjabo,
      markAndrews,
      odellBeckham,
      chrisHorton,
      mikeMacdonald,
      toddMonken,
      stephenBisciotti,
      zayFlowers,
      patrickRicard,
      patrickQueen,
      jadeveonClowney,
      marlonHumphrey,
      kyleHamilton,
      marcusWilliams,
      roquanSmith,
      justinTucker
    ].map((user) => user.userId)
  );
  await TeamsService.setTeamMembers(
    brandonHyde,
    orioles.teamId,
    [
      adleyRutschman,
      calRipken,
      anthonyBernardi,
      brooksRobinson,
      jimPalmer,
      eddieMurray,
      georgeSisler,
      urbanShocker,
      kenWilliams,
      boogPowell,
      mannyMachado,
      babyDollJacobson
    ].map((user) => user.userId)
  );
  await TeamsService.setTeamMembers(
    thomasEmrax,
    huskies.teamId,
    [joeShmoe, joeBlow, reidChandler, nightwing, frostBite, snowPaws, paws, whiteTail, husky, howler, snowBite].map(
      (user) => user.userId
    )
  );

  await TeamsService.setTeamMembers(
    cristianoRonaldo,
    plLegends.teamId,
    [
      thierryHenry,
      frankLampard,
      stevenGerrard,
      ryanGiggs,
      paulScholes,
      alanShearer,
      ericCantona,
      patrickVieira,
      didierDrogba,
      johnTerry,
      dennisBergkamp
    ].map((user) => user.userId)
  );

  await TeamsService.setTeamMembers(
    regina,
    meanGirls.teamId,
    [gretchen, karen, aaron, glen, shane, june, kevin, norbury, carr, trang].map((user) => user.userId)
  );
  await TeamsService.setTeamLeads(
    regina,
    meanGirls.teamId,
    [janis, cady, damian].map((user) => user.userId)
  );

  /**
   * Projects
   */

  /** Project 1 */
  const { projectWbsNumber: project1WbsNumber, projectId: project1Id } = await seedProject(
    thomasEmrax,
    changeRequest1.crId,
    1,
    'Impact Attenuator',
    'Develop rules-compliant impact attenuator',
    [huskies.teamId],
    joeShmoe,
    124,
    ['EV3.5.2'],
    ['Decrease size by 90% from 247 cubic inches to 24.7 cubic inches'],
    ['Capable of absorbing 5000N in a head-on collision'],
    ['Cannot go further towards the rear of the car than the front roll hoop'],
    [
      {
        linkId: '-1',
        url: 'https://www.youtube.com/watch?v=dQw4w9WgXcQ',
        linkTypeName: 'Confluence'
      },
      {
        linkId: '-1',
        url: 'https://www.youtube.com/watch?v=dQw4w9WgXcQ',
        linkTypeName: 'Bill of Materials'
      }
    ],
    thomasEmrax.userId,
    joeBlow.userId
  );

  /** Project 2 */
  const { projectWbsNumber: project2WbsNumber, projectId: project2Id } = await seedProject(
    thomasEmrax,
    changeRequest1.crId,
    1,
    'Bodywork',
    'Develop rules-compliant bodywork',
    [huskies.teamId],
    thomasEmrax,
    50,
    ['T12.3.2', 'T8.2.6'],
    ['Decrease weight by 90% from 4.8 pounds to 0.48 pounds'],
    ['Provides removable section for easy access to the pedal box'],
    ['Compatible with a side-pod chassis design'],
    [
      {
        linkId: '-1',
        url: 'https://www.youtube.com/watch?v=dQw4w9WgXcQ',
        linkTypeName: 'Confluence'
      },
      {
        linkId: '-1',
        url: 'https://www.youtube.com/watch?v=dQw4w9WgXcQ',
        linkTypeName: 'Bill of Materials'
      }
    ],
    joeShmoe.userId,
    thomasEmrax.userId
  );

  /** Project 3 */
  const { projectWbsNumber: project3WbsNumber, projectId: project3Id } = await seedProject(
    thomasEmrax,
    changeRequest1.crId,
    1,
    'Battery Box',
    'Develop rules-compliant battery box.',
    [huskies.teamId],
    thomasEmrax,
    5000,
    ['EV3.5.2', 'EV1.4.7', 'EV6.3.10'],
    ['Decrease weight by 60% from 100 pounds to 40 pounds'],
    ['Provides 50,000 Wh of energy discharge'],
    ['Maximum power consumption of 25 watts from the low voltage system'],
    [
      {
        linkId: '-1',
        url: 'https://www.youtube.com/watch?v=dQw4w9WgXcQ',
        linkTypeName: 'Confluence'
      },
      {
        linkId: '-1',
        url: 'https://www.youtube.com/watch?v=dQw4w9WgXcQ',
        linkTypeName: 'Bill of Materials'
      }
    ],
    joeShmoe.userId,
    thomasEmrax.userId
  );

  /** Project 4 */
  const { projectWbsNumber: project4WbsNumber, projectId: project4Id } = await seedProject(
    thomasEmrax,
    changeRequest1.crId,
    1,
    'Motor Controller Integration',
    'Develop rules-compliant motor controller integration.',
    [huskies.teamId],
    thomasEmrax,
    0,
    [],
    ['Power consumption stays under 10 watts from the low voltage system'],
    ['Capable of interfacing via I2C or comparable serial interface.'],
    ['Must be compatible with chain drive', 'Must be well designed and whatnot'],
    [
      {
        linkId: '-1',
        url: 'https://www.youtube.com/watch?v=dQw4w9WgXcQ',
        linkTypeName: 'Confluence'
      },
      {
        linkId: '-1',
        url: 'https://www.youtube.com/watch?v=dQw4w9WgXcQ',
        linkTypeName: 'Bill of Materials'
      }
    ],
    joeShmoe.userId,
    joeBlow.userId
  );

  /** Project 5 */
  const { projectWbsNumber: project5WbsNumber, projectId: project5Id } = await seedProject(
    thomasEmrax,
    changeRequest1.crId,
    1,
    'Wiring Harness',
    'Develop rules-compliant wiring harness.',
    [huskies.teamId],
    thomasEmrax,
    234,
    ['EV3.5.2', 'T12.3.2', 'T8.2.6', 'EV1.4.7', 'EV6.3.10'],
    ['Decrease installed component costs by 63% from $2,700 to $1000'],
    ['All wires are bundled and secured to the chassis at least every 6 inches', 'Wires are not wireless'],
    ['Utilizes 8020 frame construction'],
    [
      {
        linkId: '-1',
        url: 'https://www.youtube.com/watch?v=dQw4w9WgXcQ',
        linkTypeName: 'Confluence'
      },
      {
        linkId: '-1',
        url: 'https://www.youtube.com/watch?v=dQw4w9WgXcQ',
        linkTypeName: 'Bill of Materials'
      }
    ],
    thomasEmrax.userId,
    joeBlow.userId
  );

  /**
   * Change Requests for Creating Work Packages
   */

  const changeRequestWP1 = await ChangeRequestsService.createStandardChangeRequest(
    cyborg,
    project1WbsNumber.carNumber,
    project1WbsNumber.projectNumber,
    project1WbsNumber.workPackageNumber,
    CR_Type.OTHER,
    'Initial Change Request',
    [
      {
        type: Scope_CR_Why_Type.INITIALIZATION,
        explain: 'need this to initialize work packages'
      }
    ],
    [
      {
        budgetImpact: 0,
        description: 'Initializing seed data',
        timelineImpact: 0,
        scopeImpact: 'no scope impact'
      }
    ],
    {
      name: 'Initial CR change',
      status: WbsElementStatus.Active,
      links: [],
      projectLeadId: batman.userId,
      projectManagerId: cyborg.userId
    },
    {
      budget: 0,
      summary: 'Add more work packages',
      newProject: false,
      goals: [],
      features: [],
      otherConstraints: [],
      rules: ['EV3.5.1'],
      teamIds: []
    },
    null
  );

  const changeRequestWP1Id = changeRequestWP1.crId;

  // make a proposed solution for it
  const proposedSolution2 = await ChangeRequestsService.addProposedSolution(
    cyborg,
    changeRequestWP1Id,
    0,
    'Initializing seed data',
    0,
    'no scope impact'
  );

  const proposedSolution2Id = proposedSolution2.id;

  // approve the change request
  await ChangeRequestsService.reviewChangeRequest(batman, changeRequestWP1Id, 'LGTM', true, proposedSolution2Id);

  const changeRequestWP5 = await ChangeRequestsService.createStandardChangeRequest(
    cyborg,
    project5WbsNumber.carNumber,
    project5WbsNumber.projectNumber,
    project5WbsNumber.workPackageNumber,
    CR_Type.OTHER,
    'Initial Change Request',
    [
      {
        type: Scope_CR_Why_Type.INITIALIZATION,
        explain: 'need this to initialize work packages'
      }
    ],
    [
      {
        budgetImpact: 0,
        description: 'Initializing seed data',
        timelineImpact: 0,
        scopeImpact: 'no scope impact'
      }
    ],
    {
      name: 'Initial CR change',
      status: WbsElementStatus.Active,
      links: [],
      projectLeadId: batman.userId,
      projectManagerId: cyborg.userId
    },
    {
      budget: 0,
      summary: 'Add more work packages',
      newProject: false,
      goals: [],
      features: [],
      otherConstraints: [],
      rules: ['EV3.5.1'],
      teamIds: []
    },
    null
  );

  const changeRequestWP5Id = changeRequestWP5.crId;

  // make a proposed solution for it
  const proposedSolution5 = await ChangeRequestsService.addProposedSolution(
    cyborg,
    changeRequestWP5Id,
    0,
    'Initializing seed data',
    0,
    'no scope impact'
  );

  const proposedSolution5Id = proposedSolution5.id;

  // approve the change request
  await ChangeRequestsService.reviewChangeRequest(batman, changeRequestWP5Id, 'LGTM', true, proposedSolution5Id);

  /**
   * Work Packages
   */
  /** Work Package 1 */
  const { workPackageWbsNumber: workPackage1WbsNumber, workPackage: workPackage1 } = await seedWorkPackage(
    joeShmoe,
    'Bodywork Concept of Design',
    changeRequestWP1Id,
    WorkPackageStage.Design,
    '01/01/2023',
    3,
    [],
    [
      'Assess the bodywork captsone and determine what can be learned from their deliverables',
      'Compare various material, design, segmentation, and mounting choices available and propose the best combination'
    ],
    ['High-level anaylsis of options and direction to go in for the project'],
    thomasEmrax,
    WbsElementStatus.Active,
    thomasEmrax.userId,
    thomasEmrax.userId
  );

  const workPackage1ActivationCrId = await ChangeRequestsService.createActivationChangeRequest(
    thomasEmrax,
    workPackage1.wbsElement.carNumber,
    workPackage1.wbsElement.projectNumber,
    workPackage1.wbsElement.workPackageNumber,
    'ACTIVATION',
    workPackage1.project.wbsElement.projectLeadId!,
    workPackage1.project.wbsElement.projectManagerId!,
    new Date(),
    true
  );

  await ChangeRequestsService.reviewChangeRequest(joeShmoe, workPackage1ActivationCrId, 'Looks good to me!', true, null);

  await DescriptionBulletsService.checkDescriptionBullet(thomasEmrax, workPackage1.expectedActivities[0].descriptionId);

  await DescriptionBulletsService.checkDescriptionBullet(thomasEmrax, workPackage1.expectedActivities[1].descriptionId);

  await DescriptionBulletsService.checkDescriptionBullet(thomasEmrax, workPackage1.deliverables[0].descriptionId);

  /** Work Package 2 */
  const { workPackageWbsNumber: workPackage2WbsNumber, workPackage: workPackage2 } = await seedWorkPackage(
    thomasEmrax,
    'Adhesive Shear Strength Test',
    changeRequestWP1Id,
    WorkPackageStage.Research,
    '01/22/2023',
    5,
    [],
    [
      'Build a test procedure for destructively measuring the shear strength of various adhesives interacting with foam and steel plates',
      'Design and manufacture test fixtures to perform destructive testing',
      'Write a report to summarize findings'
    ],
    [
      'Lab report with full data on the shear strength of adhesives under test including a summary and conclusion of which adhesive is best'
    ],
    thomasEmrax,
    WbsElementStatus.Inactive,
    joeShmoe.userId,
    thomasEmrax.userId
  );

  /** Work Package 3 */
  const workPackage3WbsString = await WorkPackagesService.createWorkPackage(
    thomasEmrax,
    'Manufacture Wiring Harness',
    changeRequestWP5Id,
    WorkPackageStage.Manufacturing,
    '02/01/2023',
    3,
    [],
    [
      'Manufacutre section A of the wiring harness',
      'Determine which portion of the wiring harness is important',
      'Solder wiring segments together and heat shrink properly',
      'Cut all wires to length'
    ],
    ['Completed wiring harness for the entire car']
  );
  const workPackage3WbsNumber = validateWBS(workPackage3WbsString);

  /** Work Package 4 */
  const { workPackageWbsNumber: workPackage4WbsNumber, workPackage: workPackage4 } = await seedWorkPackage(
    thomasEmrax,
    'Install Wiring Harness',
    changeRequest1.crId,
    WorkPackageStage.Install,
    '04/01/2023',
    7,
    [],
    ['Assemble and install wiring harness', 'Confirm the installation was successful'],
    ['Wiring harness is functional and installed in the car'],
    thomasEmrax,
    WbsElementStatus.Active,
    joeShmoe.userId,
    thomasEmrax.userId
  );

  /**
   * Change Requests
   */
  await ChangeRequestsService.createStageGateChangeRequest(
    thomasEmrax,
    workPackage1WbsNumber.carNumber,
    workPackage1WbsNumber.projectNumber,
    workPackage1WbsNumber.workPackageNumber,
    CR_Type.STAGE_GATE,
    true
  );

  const changeRequest2 = await ChangeRequestsService.createStandardChangeRequest(
    thomasEmrax,
    project2WbsNumber.carNumber,
    project2WbsNumber.projectNumber,
    project2WbsNumber.workPackageNumber,
    CR_Type.DEFINITION_CHANGE,
    'Change the bodywork to be hot pink',
    [
      { type: Scope_CR_Why_Type.DESIGN, explain: 'It would be really pretty' },
      { type: Scope_CR_Why_Type.ESTIMATION, explain: 'I estimate that it would be really pretty' }
    ],
    [
      {
        description: 'Buy hot pink paint',
        scopeImpact: 'n/a',
        timelineImpact: 1,
        budgetImpact: 50
      },
      {
        description: 'Buy slightly cheaper but lower quality hot pink paint',
        scopeImpact: 'n/a',
        timelineImpact: 1,
        budgetImpact: 40
      }
    ],
    {
      name: 'Change the bodywork through pink paint purchase',
      status: WbsElementStatus.Active,
      links: [],
      projectLeadId: batman.userId,
      projectManagerId: cyborg.userId
    },
    {
      budget: 50,
      summary: 'Buy hot pink paint',
      newProject: false,
      goals: [],
      features: [],
      otherConstraints: [],
      rules: ['EV3.5.3'],
      teamIds: []
    },
    null
  );
  await ChangeRequestsService.reviewChangeRequest(joeShmoe, changeRequest2.crId, 'What the hell Thomas', false, null);

  await ChangeRequestsService.createActivationChangeRequest(
    thomasEmrax,
    workPackage3WbsNumber.carNumber,
    workPackage3WbsNumber.projectNumber,
    workPackage3WbsNumber.workPackageNumber,
    CR_Type.ACTIVATION,
    thomasEmrax.userId,
    joeShmoe.userId,
    new Date('02/01/2023'),
    true
  );

  /**
   * Tasks
   */
  await TasksService.createTask(
    joeShmoe,
    project1WbsNumber,
    'Research attenuation',
    "I don't know what attenuation is yet",
    new Date('01/01/2024'),
    Task_Priority.HIGH,
    Task_Status.IN_PROGRESS,
    [joeShmoe.userId]
  );

  await TasksService.createTask(
    joeShmoe,
    project1WbsNumber,
    'Design Attenuator',
    'Autocad?',
    new Date('01/01/2024'),
    Task_Priority.MEDIUM,
    Task_Status.IN_BACKLOG,
    [joeShmoe.userId]
  );

  await TasksService.createTask(
    joeBlow,
    project1WbsNumber,
    'Research Impact',
    'Autocad?',
    new Date('01/01/2024'),
    Task_Priority.MEDIUM,
    Task_Status.IN_PROGRESS,
    [joeShmoe.userId, joeBlow.userId]
  );

  await TasksService.createTask(
    joeShmoe,
    project1WbsNumber,
    'Impact Test',
    'Use our conveniently available jumbo watermelon and slingshot to test how well our impact attenuator can ' +
      'attenuate impact.',
    new Date('2024-02-17T00:00:00-05:00'),
    Task_Priority.LOW,
    Task_Status.IN_PROGRESS,
    [joeBlow.userId]
  );

  await TasksService.createTask(
    joeBlow,
    project1WbsNumber,
    'Review Compliance',
    'I think there are some rules we may or may not have overlooked...',
    new Date('2024-01-01T00:00:00-05:00'),
    Task_Priority.MEDIUM,
    Task_Status.IN_PROGRESS,
    [thomasEmrax.userId]
  );

  await TasksService.createTask(
    thomasEmrax,
    project1WbsNumber,
    'Decorate Impact Attenuator',
    'You know you want to.',
    new Date('2024-01-20T00:00:00-05:00'),
    Task_Priority.LOW,
    Task_Status.IN_PROGRESS,
    [thomasEmrax.userId, joeBlow.userId, joeShmoe.userId]
  );

  await TasksService.createTask(
    lamarJackson,
    project1WbsNumber,
    'Meet with the Department of Transportation',
    'Discuss design decisions',
    new Date('2023-05-19T00:00:00-04:00'),
    Task_Priority.LOW,
    Task_Status.IN_PROGRESS,
    [thomasEmrax.userId]
  );

  await TasksService.createTask(
    joeShmoe,
    project1WbsNumber,
    'Build Attenuator',
    'WOOOO',
    new Date('01/01/2024'),
    Task_Priority.LOW,
    Task_Status.DONE,
    [joeShmoe.userId]
  );

  await TasksService.createTask(
    thomasEmrax,
    project1WbsNumber,
    "Drive Northeastern Electric Racing's Hand-Built Car That Tops Out at 100 mph",
    "It was a chilly November night and Matthew McCauley's breath was billowing out in front of him when he took hold " +
      "of the wheel and put pedal to the metal. Accelerating down straightaways and taking corners with finesse, it's " +
      'easy to forget McCauley, in his blue racing jacket and jet black helmet, is racing laps around the roof of ' +
      "Columbus Parking Garage on Northeastern's Boston campus. But that's the reality of Northeastern Electric " +
      'Racing, a student club that has made due and found massive success in the world of electric racing despite its ' +
      "relative rookie status. McCauley, NER's chief electrical engineer, has seen the club's car, Cinnamon, go from " +
      'a 5-foot drive test to hitting 60 miles per hour in competitions. "It\'s a go-kart that has 110 kilowatts of ' +
      'power, 109 kilowatts of power," says McCauley, a fourth-year electrical and computer engineering student. ' +
      '"That\'s over 100 horsepower."',
    new Date('2022-11-16T00:00-05:00'),
    Task_Priority.HIGH,
    Task_Status.DONE,
    [joeShmoe.userId]
  );

  await TasksService.createTask(
    brandonHyde,
    project1WbsNumber,
    'Safety Training',
    'how to use (or not use) the impact attenuator',
    new Date('2023-03-15T00:00:00-04:00'),
    Task_Priority.HIGH,
    Task_Status.DONE,
    [thomasEmrax.userId, joeBlow.userId, joeShmoe.userId]
  );

  await TasksService.createTask(
    thomasEmrax,
    project2WbsNumber,
    'Double-Check Inventory',
    'Nobody really wants to do this...',
    new Date('2023-04-01T00:00:00-04:00'),
    Task_Priority.LOW,
    Task_Status.IN_BACKLOG,
    []
  );

  await TasksService.createTask(
    thomasEmrax,
    project2WbsNumber,
    'Aerodynamics Test',
    'Wind go wooooosh',
    new Date('2024-01-01T00:00:00-05:00'),
    Task_Priority.MEDIUM,
    Task_Status.IN_PROGRESS,
    [joeShmoe.userId]
  );

  await TasksService.createTask(
    johnHarbaugh,
    project2WbsNumber,
    'Ask Sponsors About Logo Sticker Placement',
    'the more sponsors the cooler we look',
    new Date('2024-01-01T00:00:00-05:00'),
    Task_Priority.HIGH,
    Task_Status.IN_PROGRESS,
    [thomasEmrax.userId, joeShmoe.userId]
  );

  await TasksService.createTask(
    thomasEmrax,
    project2WbsNumber,
    'Discuss Design With Powertrain Team',
    '',
    new Date('2023-10-31T00:00:00-04:00'),
    Task_Priority.MEDIUM,
    Task_Status.DONE,
    [thomasEmrax.userId]
  );

  await TasksService.createTask(
    batman,
    project3WbsNumber,
    'Power the Battery Box',
    'With all our powers combined, we can win any Electric Racing competition!',
    new Date('2024-05-01T00:00:00-04:00'),
    Task_Priority.MEDIUM,
    Task_Status.IN_BACKLOG,
    [thomasEmrax, joeShmoe, joeBlow].map((user) => user.userId)
  );

  await TasksService.createTask(
    thomasEmrax,
    project3WbsNumber,
    'Wire Up Battery Box',
    'Too many wires... how to even keep track?',
    new Date('2024-02-29T00:00:00-05:00'),
    Task_Priority.HIGH,
    Task_Status.IN_PROGRESS,
    [joeShmoe.userId]
  );

  await TasksService.createTask(
    thomasEmrax,
    project3WbsNumber,
    'Vibration Tests',
    "Battery box shouldn't blow up in the middle of racing...",
    new Date('2024-03-17T00:00:00-05:00'),
    Task_Priority.MEDIUM,
    Task_Status.IN_BACKLOG,
    [joeShmoe.userId]
  );

  await TasksService.createTask(
    joeShmoe,
    project3WbsNumber,
    'Buy some Battery Juice',
    'mmm battery juice',
    new Date('2024-04-15T00:00:00-04:00'),
    Task_Priority.LOW,
    Task_Status.DONE,
    [joeBlow.userId]
  );

  await TasksService.createTask(
    thomasEmrax,
    project4WbsNumber,
    'Schematics',
    'schematics go brrrrr',
    new Date('2024-04-15T00:00:00-04:00'),
    Task_Priority.HIGH,
    Task_Status.DONE,
    [joeBlow.userId]
  );

  await TasksService.createTask(
    batman,
    project5WbsNumber,
    'Cost Assessment',
    'So this is where our funding goes',
    new Date('2023-06-23T00:00:00-04:00'),
    Task_Priority.HIGH,
    Task_Status.IN_PROGRESS,
    [joeShmoe.userId]
  );

  /**
   * Reimbursements
   */

  const vendor = await ReimbursementRequestService.createVendor(thomasEmrax, 'Tesla');
  const vendor2 = await ReimbursementRequestService.createVendor(thomasEmrax, 'Amazon');
  const vendor3 = await ReimbursementRequestService.createVendor(thomasEmrax, 'Google');

  const vendors: Vendor[] = [vendor, vendor2, vendor3];

  const expenseType = await ReimbursementRequestService.createExpenseType(thomasEmrax, 'Equipment', 123, true, [
    Club_Accounts.CASH,
    Club_Accounts.BUDGET
  ]);

  await ReimbursementRequestService.createReimbursementRequest(
    thomasEmrax,
    new Date(),
    vendor.vendorId,
    ClubAccount.CASH,
    [],
    [
      {
        name: 'GLUE',
        reason: {
          carNumber: 1,
          projectNumber: 1,
          workPackageNumber: 0
        },
        cost: 200000
      }
    ],
    expenseType.expenseTypeId,
    100
  );

  /**
   * Bill of Materials
   */
  await ProjectsService.createManufacturer(thomasEmrax, 'Digikey');
  await ProjectsService.createMaterialType('Resistor', thomasEmrax);

  const assembly1 = await ProjectsService.createAssembly('1', thomasEmrax, {
    carNumber: 1,
    projectNumber: 1,
    workPackageNumber: 0
  });

  await ProjectsService.createMaterial(
    thomasEmrax,
    '10k Resistor',
    MaterialStatus.Ordered,
    'Resistor',
    'Digikey',
    'abcdef',
    new Decimal(20),
    30,
    600,
    'https://www.youtube.com/watch?v=dQw4w9WgXcQ',
    {
      carNumber: 1,
      projectNumber: 1,
      workPackageNumber: 0
    },
    'Here are some notes'
  );

  await ProjectsService.createMaterial(
    thomasEmrax,
    '20k Resistor',
    MaterialStatus.Ordered,
    'Resistor',
    'Digikey',
    'bacfed',
    new Decimal(10),
    7,
    70,
    'https://www.youtube.com/watch?v=dQw4w9WgXcQ',
    {
      carNumber: 1,
      projectNumber: 1,
      workPackageNumber: 0
    },
    'Here are some more notes',
    assembly1.assemblyId
  );
<<<<<<< HEAD
=======

  const teamType1 = await TeamsService.createTeamType(batman, 'team 1', 'YouTubeIcon');
  const teamType2 = await TeamsService.createTeamType(thomasEmrax, 'team 2', 'InstagramIcon');
  const teamType3 = await TeamsService.createTeamType(cyborg, 'team 3', 'SettingsIcon');

  // Need to do this because the design review cannot be scheduled for a past day
  const nextDay = new Date();
  nextDay.setDate(nextDay.getDate() + 1);

  const designReview1 = await DesignReviewsService.createDesignReview(
    batman,
    nextDay.toDateString(),
    teamType1.teamTypeId,
    [1, 2],
    [3, 4],
    {
      carNumber: 1,
      projectNumber: 1,
      workPackageNumber: 0
    },
    [3, 4, 5, 6, 7]
  );

  await DesignReviewsService.editDesignReview(
    batman,
    designReview1.designReviewId,
    nextDay,
    teamType1.teamTypeId,
    [1, 2, 3, 4],
    [5, 6, 7],
    false,
    true,
    null,
    'The Bay',
    null,
    DesignReviewStatus.CONFIRMED,
    [1, 2],
    [1, 2, 3, 4, 5, 6, 7]
  );
>>>>>>> 298dc1ed
};

performSeed()
  .catch((e) => {
    console.error(e);
    process.exit(1);
  })
  .finally(async () => {
    await prisma.$disconnect();
  });<|MERGE_RESOLUTION|>--- conflicted
+++ resolved
@@ -22,7 +22,15 @@
 import projectQueryArgs from '../prisma-query-args/projects.query-args';
 import TeamsService from '../services/teams.services';
 import WorkPackagesService from '../services/work-packages.services';
-import { ClubAccount, MaterialStatus, StandardChangeRequest, validateWBS, WbsElementStatus, WorkPackageStage } from 'shared';
+import {
+  ClubAccount,
+  DesignReviewStatus,
+  MaterialStatus,
+  StandardChangeRequest,
+  validateWBS,
+  WbsElementStatus,
+  WorkPackageStage
+} from 'shared';
 import TasksService from '../services/tasks.services';
 import DescriptionBulletsService from '../services/description-bullets.services';
 import { seedProject } from './seed-data/projects.seed';
@@ -31,6 +39,7 @@
 import { writeFileSync } from 'fs';
 import ProjectsService from '../services/projects.services';
 import { Decimal } from 'decimal.js';
+import DesignReviewsService from '../services/design-reviews.services';
 
 const prisma = new PrismaClient();
 
@@ -1132,8 +1141,6 @@
     'Here are some more notes',
     assembly1.assemblyId
   );
-<<<<<<< HEAD
-=======
 
   const teamType1 = await TeamsService.createTeamType(batman, 'team 1', 'YouTubeIcon');
   const teamType2 = await TeamsService.createTeamType(thomasEmrax, 'team 2', 'InstagramIcon');
@@ -1173,7 +1180,6 @@
     [1, 2],
     [1, 2, 3, 4, 5, 6, 7]
   );
->>>>>>> 298dc1ed
 };
 
 performSeed()
