/*
 * This file is part of NER's FinishLine and licensed under GNU AGPLv3.
 * See the LICENSE file in the repository root folder for details.
 */

import { Prisma, Role, Theme } from '@prisma/client';

const thomasEmrax: Prisma.UserCreateInput = {
  firstName: 'Thomas',
  lastName: 'Emrax',
  googleAuthId: '1',
  email: 'emrax.t@husky.neu.edu',
  emailId: 'emrax.t',
  role: Role.APP_ADMIN,
  userSettings: {
    create: {
      defaultTheme: Theme.DARK,
      slackId: 'emrax'
    }
  },
  userSecureSettings: {
    create: {
      phoneNumber: '1234567890',
      nuid: '12345678',
      city: 'Boston',
      state: 'MA',
      street: '1234 Street',
      zipcode: '12345'
    }
  }
};

const joeShmoe: Prisma.UserCreateInput = {
  firstName: 'Joe',
  lastName: 'Shmoe',
  googleAuthId: '2',
  email: 'shmoe.j@husky.neu.edu',
  emailId: 'shmoe.j',
  role: Role.ADMIN,
  userSettings: {
    create: {
      defaultTheme: Theme.LIGHT,
      slackId: 'asdf'
    }
  }
};

const joeBlow: Prisma.UserCreateInput = {
  firstName: 'Joe',
  lastName: 'Blow',
  googleAuthId: '3',
  email: 'blow.j@husky.neu.edu',
  emailId: 'blow.j',
  role: Role.LEADERSHIP,
  userSettings: {
    create: {
      defaultTheme: Theme.DARK,
      slackId: 'blow'
    }
  }
};

const wonderwoman: Prisma.UserCreateInput = {
  firstName: 'Diana',
  lastName: 'Prince',
  email: 'wonderwoman@justiceleague.com',
  emailId: 'wonderwoman',
  role: Role.LEADERSHIP,
  googleAuthId: 'wonderwoman'
};

const flash: Prisma.UserCreateInput = {
  firstName: 'Barry',
  lastName: 'Allen',
  googleAuthId: 'flaaaash',
  email: 'flash@starlabs.edu',
  emailId: 'barry.allen',
  role: Role.MEMBER
};

const aquaman: Prisma.UserCreateInput = {
  firstName: 'Arthur',
  lastName: 'Curry',
  googleAuthId: 'fish',
  email: 'aquaman@gmail.com',
  emailId: 'thefishman',
  role: Role.MEMBER
};

const robin: Prisma.UserCreateInput = {
  firstName: 'Damien',
  lastName: 'Wayne',
  googleAuthId: 'robin',
  email: 'robin4@brucewayne.com',
  role: Role.GUEST
};

const batman: Prisma.UserCreateInput = {
  firstName: 'Bruce',
  lastName: 'Wayne',
  googleAuthId: 'im batman',
  email: 'notbatman@brucewayne.com',
  emailId: 'notbatman',
  role: Role.APP_ADMIN,
  userSettings: {
    create: {
      defaultTheme: Theme.DARK,
      slackId: 'batman'
    }
  }
};

const superman: Prisma.UserCreateInput = {
  firstName: 'Clark',
  lastName: 'Kent',
  email: 'superman@thedailyplanet.com',
  role: Role.ADMIN,
  googleAuthId: 'superman',
  userSettings: {
    create: {
      defaultTheme: Theme.LIGHT,
      slackId: 'superman'
    }
  }
};

const cyborg: Prisma.UserCreateInput = {
  firstName: 'Vic',
  lastName: 'Stone',
  email: 'cyborg@justiceleague.com',
  googleAuthId: 'beepboop',
  role: Role.APP_ADMIN
};

const martianManhunter: Prisma.UserCreateInput = {
  firstName: `J'onn`,
  lastName: `J'onnz`,
  email: 'martian.manhunter@justiceleague.com',
  googleAuthId: 'martian',
  role: Role.LEADERSHIP
};

const greenLantern: Prisma.UserCreateInput = {
  firstName: 'Hal',
  lastName: 'Jordan',
  email: 'greenlantern1@justiceleague.com',
  googleAuthId: 'green',
  role: Role.MEMBER
};

const hawkMan: Prisma.UserCreateInput = {
  firstName: 'Hawk',
  lastName: 'Man',
  email: 'hawkman@justiceleague.com',
  googleAuthId: 'cawwwww',
  role: Role.MEMBER
};

const hawkWoman: Prisma.UserCreateInput = {
  firstName: 'Hawk',
  lastName: 'Woman',
  email: 'hawkwoman@justiceleague.com',
  googleAuthId: 'cacawwwww',
  role: Role.MEMBER
};

const nightwing: Prisma.UserCreateInput = {
  firstName: 'Dick',
  lastName: 'Grayson',
  email: 'robin1@brucewayne.com',
  googleAuthId: 'robin1',
  role: Role.GUEST
};

const brandonHyde: Prisma.UserCreateInput = {
  firstName: 'Brandon',
  lastName: 'Hyde',
  email: 'brandon.hyde@orioles.com',
  googleAuthId: 'letsgoOs',
  role: Role.LEADERSHIP
};

const calRipken: Prisma.UserCreateInput = {
  firstName: 'Cal',
  lastName: 'Ripken',
  email: 'cal.ripken@orioles.com',
  googleAuthId: 'ooooos',
  role: Role.LEADERSHIP
};

const adleyRutschman: Prisma.UserCreateInput = {
  firstName: 'Adley',
  lastName: 'Rutschman',
  email: 'adley.rutschman@orioles.com',
  googleAuthId: 'catchin',
  role: Role.MEMBER
};

const johnHarbaugh: Prisma.UserCreateInput = {
  firstName: 'John',
  lastName: 'Harbaugh',
  email: 'john.harbaugh@ravens.com',
  googleAuthId: 'hcjh',
  role: Role.ADMIN
};

const lamarJackson: Prisma.UserCreateInput = {
  firstName: 'Lamar',
  lastName: 'Jackson',
  email: 'lamar.jackson@ravens.com',
  googleAuthId: 'lj8',
  role: Role.LEADERSHIP
};

const nezamJazayeri: Prisma.UserCreateInput = {
  firstName: 'Nezam',
  lastName: 'Jazayeri',
  email: 'nezam.jazayeri@steakman.com',
  googleAuthId: 'strip',
  role: Role.HEAD
};

const ryanHowe: Prisma.UserCreateInput = {
  firstName: 'Ryan',
  lastName: 'Howe',
  email: 'howeryan@smoothie.com',
  googleAuthId: 'ribeye',
  role: Role.HEAD
};

const jkDobbins: Prisma.UserCreateInput = {
  firstName: 'J.K',
  lastName: 'Dobbins',
  email: 'Dobbins.j.k@ravens.com',
  googleAuthId: 'ravensRB',
  role: Role.MEMBER
};

const davidOjabo: Prisma.UserCreateInput = {
  firstName: 'David',
  lastName: 'Ojabo',
  email: 'Ojabo.D@ravens.com',
  googleAuthId: 'ravensOLB',
  role: Role.MEMBER
};

const markAndrews: Prisma.UserCreateInput = {
  firstName: 'Mark',
  lastName: 'Andrews',
  email: 'Andrews.MD@ravens.com',
  googleAuthId: 'ravensTE',
  role: Role.MEMBER
};

const odellBeckham: Prisma.UserCreateInput = {
  firstName: 'Odell',
  lastName: 'Beckham',
  email: 'Beckham.O@ravens.com',
  googleAuthId: 'ravensWR',
  role: Role.MEMBER
};

const chrisHorton: Prisma.UserCreateInput = {
  firstName: 'Chris',
  lastName: 'Horton',
  email: 'Horton.C@ravens.com',
  googleAuthId: 'ravensSTC',
  role: Role.LEADERSHIP
};

const mikeMacdonald: Prisma.UserCreateInput = {
  firstName: 'Mike',
  lastName: 'Macdonald',
  email: 'Macdonald.M@ravens.com',
  googleAuthId: 'ravensDC',
  role: Role.MEMBER
};

const toddMonken: Prisma.UserCreateInput = {
  firstName: 'Todd',
  lastName: 'Monken',
  email: 'Monken.T@ravens.com',
  googleAuthId: 'ravensOC',
  role: Role.MEMBER
};

const stephenBisciotti: Prisma.UserCreateInput = {
  firstName: 'Stephen',
  lastName: 'Bisciotti',
  email: 'Bisciotti.S@ravens.com',
  googleAuthId: 'ravensOwner',
  role: Role.HEAD
};

const anthonyBernardi: Prisma.UserCreateInput = {
  firstName: 'Anthony',
  lastName: 'Bernadi',
  email: 'bernardi.twan@leavingus.com',
  googleAuthId: 'wagyu',
  role: Role.HEAD
};

const reidChandler: Prisma.UserCreateInput = {
  firstName: 'Reid',
  lastName: 'Chandler',
  email: 'rchandler@frontend.com',
  googleAuthId: 'flank',
  role: Role.HEAD
};

<<<<<<< HEAD
const aang: Prisma.UserCreateInput = {
  firstName: 'Aang',
  lastName: '',
  googleAuthId: 'aang',
  email: 'aang@avatarBenders.com',
  role: Role.GUEST
};

const katara: Prisma.UserCreateInput = {
  firstName: 'Katara',
  lastName: '',
  googleAuthId: 'katara',
  email: 'katara@avatarBenders.com',
  role: Role.GUEST
};

const sokka: Prisma.UserCreateInput = {
  firstName: 'Sokka',
  lastName: '',
  googleAuthId: 'sokka',
  email: 'sokka@avatarBenders.com',
  role: Role.GUEST
};

const toph: Prisma.UserCreateInput = {
  firstName: 'Toph',
  lastName: 'Beifong',
  googleAuthId: 'toph',
  email: 'toph@avatarBenders.com',
  role: Role.GUEST
};

const zuko: Prisma.UserCreateInput = {
  firstName: 'Zuko',
  lastName: '',
  googleAuthId: 'zuko',
  email: 'zuko@avatarBenders.com',
  role: Role.GUEST
};

const iroh: Prisma.UserCreateInput = {
  firstName: 'Uncle',
  lastName: 'Iroh',
  googleAuthId: 'iroh',
  email: 'uncleIroh@avatarBenders.com',
  role: Role.GUEST
};

const azula: Prisma.UserCreateInput = {
  firstName: 'Azula',
  lastName: '',
  googleAuthId: 'azula',
  email: 'azula@avatarBenders.com',
  role: Role.GUEST
};

const appa: Prisma.UserCreateInput = {
  firstName: 'Appa',
  lastName: '',
  googleAuthId: 'appa',
  email: 'appa@avatarBenders.com',
  role: Role.GUEST
};

const momo: Prisma.UserCreateInput = {
  firstName: 'Momo',
  lastName: '',
  googleAuthId: 'momo',
  email: 'momo@avatarBenders.com',
  role: Role.GUEST
};

const suki: Prisma.UserCreateInput = {
  firstName: 'Suki',
  lastName: '',
  googleAuthId: 'suki',
  email: 'suki@avatarBenders.com',
  role: Role.GUEST
};

const yue: Prisma.UserCreateInput = {
  firstName: 'Princess',
  lastName: 'Yue',
  googleAuthId: 'yue',
  email: 'princessYue@avatarBenders.com',
  role: Role.GUEST
};

const bumi: Prisma.UserCreateInput = {
  firstName: 'King',
  lastName: 'Bumi',
  googleAuthId: 'bumi',
  email: 'kingBumi@avatarBenders.com',
  role: Role.GUEST
=======
const brooksRobinson: Prisma.UserCreateInput = {
  firstName: 'Brooks',
  lastName: 'Robinson',
  email: 'the.brooksters@orioles.com',
  googleAuthId: 'fries',
  role: Role.HEAD
};

const jimPalmer: Prisma.UserCreateInput = {
  firstName: 'Jim',
  lastName: 'Palmer',
  email: 'jimmy.palms@orioles.com',
  googleAuthId: 'burger',
  role: Role.LEADERSHIP
};

const eddieMurray: Prisma.UserCreateInput = {
  firstName: 'Eddie',
  lastName: 'Murray',
  email: 'eddie.murray@orioles.com',
  googleAuthId: 'hotdog',
  role: Role.HEAD
};

const georgeSisler: Prisma.UserCreateInput = {
  firstName: 'George',
  lastName: 'Sisler',
  email: 'g.sisler@orioles.com',
  googleAuthId: 'popcorn',
  role: Role.LEADERSHIP
};

const urbanShocker: Prisma.UserCreateInput = {
  firstName: 'Urban',
  lastName: 'Shocker',
  email: 'shock.the.game@orioles.com',
  googleAuthId: 'shocking',
  role: Role.MEMBER
};

const kenWilliams: Prisma.UserCreateInput = {
  firstName: 'Ken',
  lastName: 'Williams',
  email: 'justKen@orioles.com',
  googleAuthId: 'kenough',
  role: Role.MEMBER
};

const boogPowell: Prisma.UserCreateInput = {
  firstName: 'Boog',
  lastName: 'Powell',
  email: 'boogs@orioles.com',
  googleAuthId: 'soda',
  role: Role.MEMBER
};

const mannyMachado: Prisma.UserCreateInput = {
  firstName: 'Manny',
  lastName: 'Machado',
  email: 'machoman@orioles.com',
  googleAuthId: 'macho',
  role: Role.HEAD
};

const babyDollJacobson: Prisma.UserCreateInput = {
  firstName: 'Baby Doll',
  lastName: 'Jacobson',
  email: 'bbydoll@orioles.com',
  googleAuthId: 'babes',
  role: Role.LEADERSHIP
>>>>>>> ea0cace8
};

export const dbSeedAllUsers = {
  thomasEmrax,
  joeShmoe,
  joeBlow,
  wonderwoman,
  flash,
  aquaman,
  robin,
  batman,
  superman,
  hawkMan,
  hawkWoman,
  cyborg,
  greenLantern,
  martianManhunter,
  nightwing,
  aang,
  katara,
  sokka,
  toph,
  zuko,
  iroh,
  azula,
  appa,
  momo,
  suki,
  yue,
  bumi,
  brandonHyde,
  calRipken,
  adleyRutschman,
  johnHarbaugh,
  lamarJackson,
  nezamJazayeri,
  ryanHowe,
  anthonyBernardi,
  reidChandler,
<<<<<<< HEAD
=======
  jkDobbins,
  davidOjabo,
  markAndrews,
  odellBeckham,
  chrisHorton,
  mikeMacdonald,
  toddMonken,
  stephenBisciotti,
  brooksRobinson,
  jimPalmer,
  eddieMurray,
  georgeSisler,
  urbanShocker,
  kenWilliams,
  boogPowell,
  mannyMachado,
  babyDollJacobson
>>>>>>> ea0cace8
};<|MERGE_RESOLUTION|>--- conflicted
+++ resolved
@@ -308,7 +308,6 @@
   role: Role.HEAD
 };
 
-<<<<<<< HEAD
 const aang: Prisma.UserCreateInput = {
   firstName: 'Aang',
   lastName: '',
@@ -403,7 +402,9 @@
   googleAuthId: 'bumi',
   email: 'kingBumi@avatarBenders.com',
   role: Role.GUEST
-=======
+};
+
+
 const brooksRobinson: Prisma.UserCreateInput = {
   firstName: 'Brooks',
   lastName: 'Robinson',
@@ -474,7 +475,6 @@
   email: 'bbydoll@orioles.com',
   googleAuthId: 'babes',
   role: Role.LEADERSHIP
->>>>>>> ea0cace8
 };
 
 export const dbSeedAllUsers = {
@@ -514,8 +514,6 @@
   ryanHowe,
   anthonyBernardi,
   reidChandler,
-<<<<<<< HEAD
-=======
   jkDobbins,
   davidOjabo,
   markAndrews,
@@ -533,5 +531,4 @@
   boogPowell,
   mannyMachado,
   babyDollJacobson
->>>>>>> ea0cace8
 };