/*
 * This file is part of NER's FinishLine and licensed under GNU AGPLv3.
 * See the LICENSE file in the repository root folder for details.
 */

import { Prisma, Role, Theme } from '@prisma/client';

const thomasEmrax: Prisma.UserCreateInput = {
  firstName: 'Thomas',
  lastName: 'Emrax',
  googleAuthId: '1',
  email: 'emrax.t@husky.neu.edu',
  emailId: 'emrax.t',
  role: Role.APP_ADMIN,
  userSettings: {
    create: {
      defaultTheme: Theme.DARK,
      slackId: 'emrax'
    }
  },
  userSecureSettings: {
    create: {
      phoneNumber: '1234567890',
      nuid: '12345678',
      city: 'Boston',
      state: 'MA',
      street: '1234 Street',
      zipcode: '12345'
    }
  }
};

const joeShmoe: Prisma.UserCreateInput = {
  firstName: 'Joe',
  lastName: 'Shmoe',
  googleAuthId: '2',
  email: 'shmoe.j@husky.neu.edu',
  emailId: 'shmoe.j',
  role: Role.ADMIN,
  userSettings: {
    create: {
      defaultTheme: Theme.LIGHT,
      slackId: 'asdf'
    }
  }
};

const joeBlow: Prisma.UserCreateInput = {
  firstName: 'Joe',
  lastName: 'Blow',
  googleAuthId: '3',
  email: 'blow.j@husky.neu.edu',
  emailId: 'blow.j',
  role: Role.LEADERSHIP,
  userSettings: {
    create: {
      defaultTheme: Theme.DARK,
      slackId: 'blow'
    }
  }
};

const wonderwoman: Prisma.UserCreateInput = {
  firstName: 'Diana',
  lastName: 'Prince',
  email: 'wonderwoman@justiceleague.com',
  emailId: 'wonderwoman',
  role: Role.LEADERSHIP,
  googleAuthId: 'wonderwoman'
};

const flash: Prisma.UserCreateInput = {
  firstName: 'Barry',
  lastName: 'Allen',
  googleAuthId: 'flaaaash',
  email: 'flash@starlabs.edu',
  emailId: 'barry.allen',
  role: Role.MEMBER
};

const aquaman: Prisma.UserCreateInput = {
  firstName: 'Arthur',
  lastName: 'Curry',
  googleAuthId: 'fish',
  email: 'aquaman@gmail.com',
  emailId: 'thefishman',
  role: Role.MEMBER
};

const robin: Prisma.UserCreateInput = {
  firstName: 'Damien',
  lastName: 'Wayne',
  googleAuthId: 'robin',
  email: 'robin4@brucewayne.com',
  role: Role.GUEST
};

const batman: Prisma.UserCreateInput = {
  firstName: 'Bruce',
  lastName: 'Wayne',
  googleAuthId: 'im batman',
  email: 'notbatman@brucewayne.com',
  emailId: 'notbatman',
  role: Role.APP_ADMIN,
  userSettings: {
    create: {
      defaultTheme: Theme.DARK,
      slackId: 'batman'
    }
  }
};

const superman: Prisma.UserCreateInput = {
  firstName: 'Clark',
  lastName: 'Kent',
  email: 'superman@thedailyplanet.com',
  role: Role.ADMIN,
  googleAuthId: 'superman',
  userSettings: {
    create: {
      defaultTheme: Theme.LIGHT,
      slackId: 'superman'
    }
  }
};

const cyborg: Prisma.UserCreateInput = {
  firstName: 'Vic',
  lastName: 'Stone',
  email: 'cyborg@justiceleague.com',
  googleAuthId: 'beepboop',
  role: Role.APP_ADMIN
};

const martianManhunter: Prisma.UserCreateInput = {
  firstName: `J'onn`,
  lastName: `J'onnz`,
  email: 'martian.manhunter@justiceleague.com',
  googleAuthId: 'martian',
  role: Role.LEADERSHIP
};

const greenLantern: Prisma.UserCreateInput = {
  firstName: 'Hal',
  lastName: 'Jordan',
  email: 'greenlantern1@justiceleague.com',
  googleAuthId: 'green',
  role: Role.MEMBER
};

const hawkMan: Prisma.UserCreateInput = {
  firstName: 'Hawk',
  lastName: 'Man',
  email: 'hawkman@justiceleague.com',
  googleAuthId: 'cawwwww',
  role: Role.MEMBER
};

const hawkWoman: Prisma.UserCreateInput = {
  firstName: 'Hawk',
  lastName: 'Woman',
  email: 'hawkwoman@justiceleague.com',
  googleAuthId: 'cacawwwww',
  role: Role.MEMBER
};

const nightwing: Prisma.UserCreateInput = {
  firstName: 'Dick',
  lastName: 'Grayson',
  email: 'robin1@brucewayne.com',
  googleAuthId: 'robin1',
  role: Role.GUEST
};

const brandonHyde: Prisma.UserCreateInput = {
  firstName: 'Brandon',
  lastName: 'Hyde',
  email: 'brandon.hyde@orioles.com',
  googleAuthId: 'letsgoOs',
  role: Role.LEADERSHIP
};

const calRipken: Prisma.UserCreateInput = {
  firstName: 'Cal',
  lastName: 'Ripken',
  email: 'cal.ripken@orioles.com',
  googleAuthId: 'ooooos',
  role: Role.LEADERSHIP
};

const adleyRutschman: Prisma.UserCreateInput = {
  firstName: 'Adley',
  lastName: 'Rutschman',
  email: 'adley.rutschman@orioles.com',
  googleAuthId: 'catchin',
  role: Role.MEMBER
};

const johnHarbaugh: Prisma.UserCreateInput = {
  firstName: 'John',
  lastName: 'Harbaugh',
  email: 'john.harbaugh@ravens.com',
  googleAuthId: 'hcjh',
  role: Role.ADMIN
};

const lamarJackson: Prisma.UserCreateInput = {
  firstName: 'Lamar',
  lastName: 'Jackson',
  email: 'lamar.jackson@ravens.com',
  googleAuthId: 'lj8',
  role: Role.LEADERSHIP
};

const nezamJazayeri: Prisma.UserCreateInput = {
  firstName: 'Nezam',
  lastName: 'Jazayeri',
  email: 'nezam.jazayeri@steakman.com',
  googleAuthId: 'strip',
  role: Role.HEAD
};

const ryanHowe: Prisma.UserCreateInput = {
  firstName: 'Ryan',
  lastName: 'Howe',
  email: 'howeryan@smoothie.com',
  googleAuthId: 'ribeye',
  role: Role.HEAD
};

const jkDobbins: Prisma.UserCreateInput = {
  firstName: 'J.K',
  lastName: 'Dobbins',
  email: 'Dobbins.j.k@ravens.com',
  googleAuthId: 'ravensRB',
  role: Role.MEMBER
};

const davidOjabo: Prisma.UserCreateInput = {
  firstName: 'David',
  lastName: 'Ojabo',
  email: 'Ojabo.D@ravens.com',
  googleAuthId: 'ravensOLB',
  role: Role.MEMBER
};

const markAndrews: Prisma.UserCreateInput = {
  firstName: 'Mark',
  lastName: 'Andrews',
  email: 'Andrews.MD@ravens.com',
  googleAuthId: 'ravensTE',
  role: Role.MEMBER
};

const odellBeckham: Prisma.UserCreateInput = {
  firstName: 'Odell',
  lastName: 'Beckham',
  email: 'Beckham.O@ravens.com',
  googleAuthId: 'ravensWR',
  role: Role.MEMBER
};

const chrisHorton: Prisma.UserCreateInput = {
  firstName: 'Chris',
  lastName: 'Horton',
  email: 'Horton.C@ravens.com',
  googleAuthId: 'ravensSTC',
  role: Role.LEADERSHIP
};

const mikeMacdonald: Prisma.UserCreateInput = {
  firstName: 'Mike',
  lastName: 'Macdonald',
  email: 'Macdonald.M@ravens.com',
  googleAuthId: 'ravensDC',
  role: Role.MEMBER
};

const toddMonken: Prisma.UserCreateInput = {
  firstName: 'Todd',
  lastName: 'Monken',
  email: 'Monken.T@ravens.com',
  googleAuthId: 'ravensOC',
  role: Role.MEMBER
};

const stephenBisciotti: Prisma.UserCreateInput = {
  firstName: 'Stephen',
  lastName: 'Bisciotti',
  email: 'Bisciotti.S@ravens.com',
  googleAuthId: 'ravensOwner',
  role: Role.HEAD
};

const anthonyBernardi: Prisma.UserCreateInput = {
  firstName: 'Anthony',
  lastName: 'Bernadi',
  email: 'bernardi.twan@leavingus.com',
  googleAuthId: 'wagyu',
  role: Role.HEAD
};

const reidChandler: Prisma.UserCreateInput = {
  firstName: 'Reid',
  lastName: 'Chandler',
  email: 'rchandler@frontend.com',
  googleAuthId: 'flank',
  role: Role.HEAD
};

const brooksRobinson: Prisma.UserCreateInput = {
  firstName: 'Brooks',
  lastName: 'Robinson',
  email: 'the.brooksters@orioles.com',
  googleAuthId: 'fries',
  role: Role.HEAD
};

const jimPalmer: Prisma.UserCreateInput = {
  firstName: 'Jim',
  lastName: 'Palmer',
  email: 'jimmy.palms@orioles.com',
  googleAuthId: 'burger',
  role: Role.LEADERSHIP
};

const eddieMurray: Prisma.UserCreateInput = {
  firstName: 'Eddie',
  lastName: 'Murray',
  email: 'eddie.murray@orioles.com',
  googleAuthId: 'hotdog',
  role: Role.HEAD
};

const georgeSisler: Prisma.UserCreateInput = {
  firstName: 'George',
  lastName: 'Sisler',
  email: 'g.sisler@orioles.com',
  googleAuthId: 'popcorn',
  role: Role.LEADERSHIP
};

const urbanShocker: Prisma.UserCreateInput = {
  firstName: 'Urban',
  lastName: 'Shocker',
  email: 'shock.the.game@orioles.com',
  googleAuthId: 'shocking',
  role: Role.MEMBER
};

const kenWilliams: Prisma.UserCreateInput = {
  firstName: 'Ken',
  lastName: 'Williams',
  email: 'justKen@orioles.com',
  googleAuthId: 'kenough',
  role: Role.MEMBER
};

const boogPowell: Prisma.UserCreateInput = {
  firstName: 'Boog',
  lastName: 'Powell',
  email: 'boogs@orioles.com',
  googleAuthId: 'soda',
  role: Role.MEMBER
};

const mannyMachado: Prisma.UserCreateInput = {
  firstName: 'Manny',
  lastName: 'Machado',
  email: 'machoman@orioles.com',
  googleAuthId: 'macho',
  role: Role.HEAD
};

const babyDollJacobson: Prisma.UserCreateInput = {
  firstName: 'Baby Doll',
  lastName: 'Jacobson',
  email: 'bbydoll@orioles.com',
  googleAuthId: 'babes',
  role: Role.LEADERSHIP
};

export const dbSeedAllUsers = {
  thomasEmrax,
  joeShmoe,
  joeBlow,
  wonderwoman,
  flash,
  aquaman,
  robin,
  batman,
  superman,
  hawkMan,
  hawkWoman,
  cyborg,
  greenLantern,
  martianManhunter,
  nightwing,
  brandonHyde,
  calRipken,
  adleyRutschman,
  johnHarbaugh,
  lamarJackson,
  nezamJazayeri,
  ryanHowe,
  anthonyBernardi,
  reidChandler,
<<<<<<< HEAD
  jkDobbins,
  davidOjabo,
  markAndrews,
  odellBeckham,
  chrisHorton,
  mikeMacdonald,
  toddMonken,
  stephenBisciotti
=======
  brooksRobinson,
  jimPalmer,
  eddieMurray,
  georgeSisler,
  urbanShocker,
  kenWilliams,
  boogPowell,
  mannyMachado,
  babyDollJacobson
>>>>>>> aa3787bc
};<|MERGE_RESOLUTION|>--- conflicted
+++ resolved
@@ -405,7 +405,6 @@
   ryanHowe,
   anthonyBernardi,
   reidChandler,
-<<<<<<< HEAD
   jkDobbins,
   davidOjabo,
   markAndrews,
@@ -413,8 +412,7 @@
   chrisHorton,
   mikeMacdonald,
   toddMonken,
-  stephenBisciotti
-=======
+  stephenBisciotti,
   brooksRobinson,
   jimPalmer,
   eddieMurray,
@@ -424,5 +422,4 @@
   boogPowell,
   mannyMachado,
   babyDollJacobson
->>>>>>> aa3787bc
 };