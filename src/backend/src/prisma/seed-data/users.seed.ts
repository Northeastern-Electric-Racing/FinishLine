--- conflicted
+++ resolved
@@ -309,7 +309,6 @@
   role: Role.HEAD
 };
 
-<<<<<<< HEAD
 const cristianoRonaldo: Prisma.UserCreateInput = {
   firstName: 'Cristiano',
   lastName: 'Ronaldo',
@@ -404,7 +403,7 @@
   email: 'dbergkamp@arsenal.com',
   googleAuthId: 'DutchMaster',
   role: Role.MEMBER
-=======
+
 const brooksRobinson: Prisma.UserCreateInput = {
   firstName: 'Brooks',
   lastName: 'Robinson',
@@ -475,7 +474,6 @@
   email: 'bbydoll@orioles.com',
   googleAuthId: 'babes',
   role: Role.LEADERSHIP
->>>>>>> ea0cace8
 };
 
 export const dbSeedAllUsers = {
@@ -503,7 +501,6 @@
   ryanHowe,
   anthonyBernardi,
   reidChandler,
-<<<<<<< HEAD
   cristianoRonaldo,
   thierryHenry,
   frankLampard,
@@ -515,8 +512,7 @@
   patrickVieira,
   didierDrogba,
   johnTerry,
-  dennisBergkamp
-=======
+  dennisBergkamp,
   jkDobbins,
   davidOjabo,
   markAndrews,
@@ -534,5 +530,4 @@
   boogPowell,
   mannyMachado,
   babyDollJacobson
->>>>>>> ea0cace8
 };