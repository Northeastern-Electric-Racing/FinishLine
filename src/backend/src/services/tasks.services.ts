import { Role, Task_Priority, Task_Status, User } from '@prisma/client';
import { isUnderWordCount, Task, WbsNumber, wbsPipe } from 'shared';
import projectQueryArgs from '../prisma-query-args/projects.query-args';
import taskQueryArgs from '../prisma-query-args/tasks.query-args';
import teamQueryArgs from '../prisma-query-args/teams.query-args';
import prisma from '../prisma/prisma';
import taskTransformer from '../transformers/tasks.transformer';
import { NotFoundException, AccessDeniedException, HttpException } from '../utils/errors.utils';
<<<<<<< HEAD
import { hasPermissionToEditTask, validateAssignees } from '../utils/tasks.utils';
=======
import { hasPermissionToEditTask } from '../utils/tasks.utils';
import { allUsersOnTeam, isUserOnTeam } from '../utils/teams.utils';
>>>>>>> 633bb9bb
import { getUsers } from '../utils/users.utils';

export default class TasksService {
  /**
   * Creates a Task in the database
   * @param createdBy the user creating the task
   * @param wbsNum the WBS Number to create the task for
   * @param title the title of the tas
   * @param notes the notes of the task
   * @param deadline the deadline of the task
   * @param priority the priority of the task
   * @param status the status of the task
   * @param assignees the assignees ids of the task
   * @returns the id of the successfully created task
   * @throws if the user does not have access to create a task, wbs element does not exist, or wbs element is deleted
   */
  static async createTask(
    createdBy: User,
    wbsNum: WbsNumber,
    title: string,
    notes: string,
    deadline: Date,
    priority: Task_Priority,
    status: Task_Status,
    assignees: number[]
  ): Promise<Task> {
    const requestedWbsElement = await prisma.wBS_Element.findUnique({
      where: { wbsNumber: wbsNum },
      include: { project: { include: { team: { ...teamQueryArgs }, wbsElement: true } } }
    });
<<<<<<< HEAD
=======
    if (!requestedWbsElement) throw new NotFoundException('WBS Element', wbsPipe(wbsNum));
    if (requestedWbsElement.dateDeleted) throw new HttpException(400, "This task's wbs element has been deleted!");
    const { project } = requestedWbsElement;
    if (!project) throw new HttpException(400, "This task's wbs element is not linked to a project!");

    const { team } = project;
    if (!team) throw new HttpException(400, 'This project needs to be assigned to a team to create a task!');

    const isLeadershipOrAbove =
      createdBy.role === Role.ADMIN || createdBy.role === Role.APP_ADMIN || createdBy.role === Role.LEADERSHIP;

    const isProjectLeadOrManager =
      createdBy.userId === requestedWbsElement.projectLeadId || createdBy.userId === requestedWbsElement.projectManagerId;
>>>>>>> 633bb9bb

    if (!isLeadershipOrAbove && !isProjectLeadOrManager && !isUserOnTeam(team, createdBy)) {
      throw new AccessDeniedException();
    }

    const users = await getUsers(assignees); // this throws if any of the users aren't found
    if (!allUsersOnTeam(team, users)) throw new HttpException(400, `All assignees must be part of the project's team!`);

    if (!isUnderWordCount(title, 15)) throw new HttpException(400, 'Title must be less than 15 words');
    if (!isUnderWordCount(notes, 250)) throw new HttpException(400, 'Notes must be less than 250 words');

    const { project } = requestedWbsElement;

    if (!project) throw new HttpException(400, "This task's wbs element is not linked to a project!");

    const projectTeam = project.team;

    validateAssignees(users, projectTeam);

    if (
      (createdBy.role === Role.GUEST &&
        !projectTeam!.members.map((user) => user.userId).includes(createdBy.userId) &&
        !(projectTeam!.leaderId === createdBy.userId)) ||
      (createdBy.role === Role.MEMBER &&
        !(
          project.wbsElement.projectLeadId === createdBy.userId || project.wbsElement.projectManagerId === createdBy.userId
        ) &&
        !(projectTeam!.leaderId === createdBy.userId))
    ) {
      throw new AccessDeniedException();
    }

    if (!isUnderWordCount(title, 15)) throw new HttpException(400, 'Title must be less than 15 words');

    if (!isUnderWordCount(notes, 250)) throw new HttpException(400, 'Notes must be less than 250 words');

    const createdTask = await prisma.task.create({
      data: {
        wbsElement: { connect: { wbsNumber: wbsNum } },
        title,
        notes,
        deadline,
        priority,
        status,
        createdBy: { connect: { userId: createdBy.userId } },
        assignees: { connect: users.map((user) => ({ userId: user.userId })) }
      },
      ...taskQueryArgs
    });

    return taskTransformer(createdTask);
  }

  /**
   * Edits a Task in the database
   * @param user the user editing the task
   * @param taskId the task that is being edited
   * @param title the new title for the task
   * @param notes the new notes for the task
   * @param priority the new priority for the task
   * @param deadline the new deadline for the task
   * @returns the sucessfully edited task
   */
  static async editTask(user: User, taskId: string, title: string, notes: string, priority: Task_Priority, deadline: Date) {
    const hasPermission = await hasPermissionToEditTask(user, taskId);
    if (!hasPermission) throw new AccessDeniedException();

    const originalTask = await prisma.task.findUnique({ where: { taskId } });
    if (!originalTask) throw new NotFoundException('Task', taskId);
    if (originalTask.dateDeleted) throw new HttpException(400, 'Cant edit a deleted Task!');

    if (!isUnderWordCount(title, 15)) throw new HttpException(400, 'Title must be less than 15 words');

    if (!isUnderWordCount(notes, 250)) throw new HttpException(400, 'Notes must be less than 250 words');

    const updatedTask = await prisma.task.update({
      where: { taskId },
      data: { title, notes, priority, deadline },
      ...taskQueryArgs
    });
    return taskTransformer(updatedTask);
  }

  /**
   * Edits the status of a task in the database
   * @param user the user editing the task
   * @param taskId the id of the task
   * @param status the new status
   * @returns the updated task
   * @throws if the task does not exist, the task is already deleted, or if the user does not have permissions
   */
  static async editTaskStatus(user: User, taskId: string, status: Task_Status) {
    // Get the original task and check if it exists
    const originalTask = await prisma.task.findUnique({ where: { taskId } });
    if (!originalTask) throw new NotFoundException('Task', taskId);
    if (originalTask.dateDeleted) throw new HttpException(400, 'Cant edit a deleted Task!');

    const hasPermission = await hasPermissionToEditTask(user, taskId);
    if (!hasPermission)
      throw new AccessDeniedException(
        'Only admins, app admins, task creators, project leads, project managers, or project assignees can edit a task'
      );

    const updatedTask = await prisma.task.update({ where: { taskId }, data: { status }, ...taskQueryArgs });
    return taskTransformer(updatedTask);
  }

  /**
   * Edits the assignees of a task in the database
   * @param user the user editing the task
   * @param taskId the id of the task
   * @param assignees the new assignees
   * @returns the updated task
   * @throws if the task does not exist, the task is already deleted, any of the assignees don't exist, or if the user does not have permissions
   */
  static async editTaskAssignees(user: User, taskId: string, assignees: number[]): Promise<Task> {
    // Get the original task and check if it exists
    const originalTask = await prisma.task.findUnique({
      where: { taskId },
      include: {
        wbsElement: { include: { project: { ...projectQueryArgs } } }
      }
    });
    if (!originalTask) throw new NotFoundException('Task', taskId);
    if (originalTask.dateDeleted) throw new HttpException(400, 'Cant edit a deleted Task!');

    const hasPermission = await hasPermissionToEditTask(user, taskId);
    if (!hasPermission)
      throw new AccessDeniedException(
        'Only admins, app admins, task creators, project leads, project managers, or project assignees can edit a task'
      );

    // this throws if any of the users aren't found
    const assigneeUsers = await getUsers(assignees);

<<<<<<< HEAD
    // get the wbs element of the task
    const taskWbsElement = await prisma.wBS_Element.findUnique({
      where: { wbsElementId: originalTask.wbsElementId },
      include: { project: { include: { team: { ...teamQueryArgs } } } }
    });

    //check if the wbs element exists
    if (!taskWbsElement) throw new NotFoundException('WBS Element', originalTask.wbsElementId);

    //validate that the assignees are part of the project team
    const projectTeam = taskWbsElement.project?.team;

    validateAssignees(assigneeUsers, projectTeam);
=======
    const team = originalTask.wbsElement?.project?.team;
    if (!team) throw new HttpException(400, 'This project needs to be assigned to a team to create a task!');
    if (!allUsersOnTeam(team, assigneeUsers)) {
      throw new HttpException(400, `All assignees must be part of the project's team!`);
    }
>>>>>>> 633bb9bb

    // retrieve userId for every assignee to update task's assignees in the database
    const transformedAssigneeUsers = assigneeUsers.map((user) => {
      return {
        userId: user.userId
      };
    });

    const updatedTask = await prisma.task.update({
      where: { taskId },
      data: {
        assignees: {
          set: transformedAssigneeUsers
        }
      },
      ...taskQueryArgs
    });

    return taskTransformer(updatedTask);
  }

  /**
   * Delete task in the database
   * @param taskId the id number of the given task
   * @param currentUser the current user currently accessing the task
   * @returns the deleted task
   * @throws if the user does not have permission
   */
  static async deleteTask(currentUser: User, taskId: string): Promise<string> {
    const task = await prisma.task.findUnique({ where: { taskId }, ...taskQueryArgs });
    if (!task) throw new NotFoundException('Task', taskId);
    if (task.dateDeleted) throw new HttpException(400, 'Cant delete a deleted Task!');

    const wbsElement = await prisma.wBS_Element.findUnique({ where: { wbsElementId: task.wbsElementId } });
    if (!wbsElement) throw new NotFoundException('WBS Element', task.wbsElementId);
    if (wbsElement.dateDeleted) throw new HttpException(400, "This task's wbs element has been deleted!");

    // this checks the current users permissions
    const isAdmin = currentUser.role === Role.APP_ADMIN || currentUser.role === Role.ADMIN;
    const isLead = wbsElement.projectLeadId === currentUser.userId || wbsElement.projectManagerId === currentUser.userId;
    if (!isAdmin && !isLead) {
      throw new AccessDeniedException();
    }

    const deletedTask = await prisma.task.update({
      where: { taskId },
      data: { dateDeleted: new Date(), deletedByUserId: currentUser.userId }
    });

    return deletedTask.taskId;
  }
}<|MERGE_RESOLUTION|>--- conflicted
+++ resolved
@@ -6,12 +6,8 @@
 import prisma from '../prisma/prisma';
 import taskTransformer from '../transformers/tasks.transformer';
 import { NotFoundException, AccessDeniedException, HttpException } from '../utils/errors.utils';
-<<<<<<< HEAD
-import { hasPermissionToEditTask, validateAssignees } from '../utils/tasks.utils';
-=======
 import { hasPermissionToEditTask } from '../utils/tasks.utils';
 import { allUsersOnTeam, isUserOnTeam } from '../utils/teams.utils';
->>>>>>> 633bb9bb
 import { getUsers } from '../utils/users.utils';
 
 export default class TasksService {
@@ -42,8 +38,6 @@
       where: { wbsNumber: wbsNum },
       include: { project: { include: { team: { ...teamQueryArgs }, wbsElement: true } } }
     });
-<<<<<<< HEAD
-=======
     if (!requestedWbsElement) throw new NotFoundException('WBS Element', wbsPipe(wbsNum));
     if (requestedWbsElement.dateDeleted) throw new HttpException(400, "This task's wbs element has been deleted!");
     const { project } = requestedWbsElement;
@@ -57,7 +51,6 @@
 
     const isProjectLeadOrManager =
       createdBy.userId === requestedWbsElement.projectLeadId || createdBy.userId === requestedWbsElement.projectManagerId;
->>>>>>> 633bb9bb
 
     if (!isLeadershipOrAbove && !isProjectLeadOrManager && !isUserOnTeam(team, createdBy)) {
       throw new AccessDeniedException();
@@ -67,31 +60,6 @@
     if (!allUsersOnTeam(team, users)) throw new HttpException(400, `All assignees must be part of the project's team!`);
 
     if (!isUnderWordCount(title, 15)) throw new HttpException(400, 'Title must be less than 15 words');
-    if (!isUnderWordCount(notes, 250)) throw new HttpException(400, 'Notes must be less than 250 words');
-
-    const { project } = requestedWbsElement;
-
-    if (!project) throw new HttpException(400, "This task's wbs element is not linked to a project!");
-
-    const projectTeam = project.team;
-
-    validateAssignees(users, projectTeam);
-
-    if (
-      (createdBy.role === Role.GUEST &&
-        !projectTeam!.members.map((user) => user.userId).includes(createdBy.userId) &&
-        !(projectTeam!.leaderId === createdBy.userId)) ||
-      (createdBy.role === Role.MEMBER &&
-        !(
-          project.wbsElement.projectLeadId === createdBy.userId || project.wbsElement.projectManagerId === createdBy.userId
-        ) &&
-        !(projectTeam!.leaderId === createdBy.userId))
-    ) {
-      throw new AccessDeniedException();
-    }
-
-    if (!isUnderWordCount(title, 15)) throw new HttpException(400, 'Title must be less than 15 words');
-
     if (!isUnderWordCount(notes, 250)) throw new HttpException(400, 'Notes must be less than 250 words');
 
     const createdTask = await prisma.task.create({
@@ -193,27 +161,11 @@
     // this throws if any of the users aren't found
     const assigneeUsers = await getUsers(assignees);
 
-<<<<<<< HEAD
-    // get the wbs element of the task
-    const taskWbsElement = await prisma.wBS_Element.findUnique({
-      where: { wbsElementId: originalTask.wbsElementId },
-      include: { project: { include: { team: { ...teamQueryArgs } } } }
-    });
-
-    //check if the wbs element exists
-    if (!taskWbsElement) throw new NotFoundException('WBS Element', originalTask.wbsElementId);
-
-    //validate that the assignees are part of the project team
-    const projectTeam = taskWbsElement.project?.team;
-
-    validateAssignees(assigneeUsers, projectTeam);
-=======
     const team = originalTask.wbsElement?.project?.team;
     if (!team) throw new HttpException(400, 'This project needs to be assigned to a team to create a task!');
     if (!allUsersOnTeam(team, assigneeUsers)) {
       throw new HttpException(400, `All assignees must be part of the project's team!`);
     }
->>>>>>> 633bb9bb
 
     // retrieve userId for every assignee to update task's assignees in the database
     const transformedAssigneeUsers = assigneeUsers.map((user) => {
