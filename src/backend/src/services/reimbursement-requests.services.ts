--- conflicted
+++ resolved
@@ -22,10 +22,7 @@
 } from 'shared';
 import prisma from '../prisma/prisma';
 import {
-<<<<<<< HEAD
-=======
   isUserAdminOrOnFinance,
->>>>>>> 1b616cdb
   createReimbursementProducts,
   isUserLeadOrHeadOfFinanceTeam,
   removeDeletedReceiptPictures,
