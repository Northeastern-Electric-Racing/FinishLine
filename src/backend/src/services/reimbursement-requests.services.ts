--- conflicted
+++ resolved
@@ -4,11 +4,7 @@
  */
 
 import { Reimbursement_Request, Reimbursement_Status_Type, User } from '@prisma/client';
-<<<<<<< HEAD
-import { ClubAccount, ReimbursementRequest, ReimbursementStatusType, Vendor, isAdmin, isGuest } from 'shared';
-=======
-import { ClubAccount, ExpenseType, ReimbursementRequest, Vendor, isAdmin, isGuest } from 'shared';
->>>>>>> 7139bca6
+import { ClubAccount, ExpenseType, ReimbursementRequest, ReimbursementStatusType, Vendor, isAdmin, isGuest } from 'shared';
 import prisma from '../prisma/prisma';
 import {
   ReimbursementProductCreateArgs,
@@ -28,14 +24,11 @@
 import vendorTransformer from '../transformers/vendor.transformer';
 import sendMailToAdvisor from '../utils/transporter.utils';
 import reimbursementRequestQueryArgs from '../prisma-query-args/reimbursement-requests.query-args';
-<<<<<<< HEAD
 import {
   reimbursementRequestTransformer,
-  reimbursementStatusTransformer
+  reimbursementStatusTransformer,
+  expenseTypeTransformer
 } from '../transformers/reimbursement-requests.transformer';
-=======
-import { expenseTypeTransformer, reimbursementRequestTransformer } from '../transformers/reimbursement-requests.transformer';
->>>>>>> 7139bca6
 
 export default class ReimbursementRequestService {
   /**
@@ -212,7 +205,7 @@
     const request = await prisma.reimbursement_Request.findUnique({
       where: { reimbursementRequestId: requestId },
       include: {
-        reimbursementsStatuses: true
+        reimbursementStatuses: true
       }
     });
 
@@ -223,7 +216,7 @@
       );
     if (request.dateDeleted) throw new DeletedException('Reimbursement Request', requestId);
     if (
-      request.reimbursementsStatuses.some(
+      request.reimbursementStatuses.some(
         (reimbursementStatus) => reimbursementStatus.type === Reimbursement_Status_Type.SABO_SUBMITTED
       )
     )
@@ -387,22 +380,6 @@
   }
 
   /**
-<<<<<<< HEAD
-   * Adds a reimbursement status with type sabo submitted to the given reimbursement request
-   *
-   * @param reimbursementRequestId the id of the reimbursement request to approve
-   * @param submitter the user who is approving the reimbursement request
-   * @returns the created reimbursment status
-   */
-  static async approveReimbursementRequest(reimbursementRequestId: string, submitter: UserWithTeam) {
-    await validateUserIsPartOfFinanceTeam(submitter);
-
-    const reimbursementRequest = await prisma.reimbursement_Request.findUnique({
-      where: { reimbursementRequestId },
-      include: {
-        reimbursementStatuses: true
-      }
-=======
    * Service function to mark a reimbursement request as delivered
    * @param submitter is the User marking the request as delivered
    * @param requestId is the ID of the reimbursement request to be marked as delivered
@@ -413,35 +390,10 @@
   static async markReimbursementRequestAsDelivered(submitter: User, reimbursementRequestId: string) {
     const reimbursementRequest = await prisma.reimbursement_Request.findUnique({
       where: { reimbursementRequestId }
->>>>>>> 7139bca6
     });
 
     if (!reimbursementRequest) throw new NotFoundException('Reimbursement Request', reimbursementRequestId);
 
-<<<<<<< HEAD
-    if (reimbursementRequest.dateDeleted) {
-      throw new DeletedException('Reimbursement Request', reimbursementRequestId);
-    }
-
-    if (
-      reimbursementRequest.reimbursementStatuses.some((status) => status.type === ReimbursementStatusType.SABO_SUBMITTED)
-    ) {
-      throw new HttpException(400, 'This reimbursement request has already been approved');
-    }
-
-    const reimbursementStatus = await prisma.reimbursement_Status.create({
-      data: {
-        type: ReimbursementStatusType.SABO_SUBMITTED,
-        userId: submitter.userId,
-        reimbursementRequestId: reimbursementRequest.reimbursementRequestId
-      },
-      include: {
-        user: true
-      }
-    });
-
-    return reimbursementStatusTransformer(reimbursementStatus);
-=======
     if (reimbursementRequest.dateDelivered) throw new AccessDeniedException('Can only be marked as delivered once');
 
     if (submitter.userId !== reimbursementRequest.recipientId)
@@ -484,6 +436,48 @@
     }
 
     return reimbursementRequestTransformer(reimbursementRequest);
->>>>>>> 7139bca6
+  }
+
+  /**
+   * Adds a reimbursement status with type sabo submitted to the given reimbursement request
+   *
+   * @param reimbursementRequestId the id of the reimbursement request to approve
+   * @param submitter the user who is approving the reimbursement request
+   * @returns the created reimbursment status
+   */
+  static async approveReimbursementRequest(reimbursementRequestId: string, submitter: UserWithTeam) {
+    await validateUserIsPartOfFinanceTeam(submitter);
+
+    const reimbursementRequest = await prisma.reimbursement_Request.findUnique({
+      where: { reimbursementRequestId },
+      include: {
+        reimbursementStatuses: true
+      }
+    });
+
+    if (!reimbursementRequest) throw new NotFoundException('Reimbursement Request', reimbursementRequestId);
+
+    if (reimbursementRequest.dateDeleted) {
+      throw new DeletedException('Reimbursement Request', reimbursementRequestId);
+    }
+
+    if (
+      reimbursementRequest.reimbursementStatuses.some((status) => status.type === ReimbursementStatusType.SABO_SUBMITTED)
+    ) {
+      throw new HttpException(400, 'This reimbursement request has already been approved');
+    }
+
+    const reimbursementStatus = await prisma.reimbursement_Status.create({
+      data: {
+        type: ReimbursementStatusType.SABO_SUBMITTED,
+        userId: submitter.userId,
+        reimbursementRequestId: reimbursementRequest.reimbursementRequestId
+      },
+      include: {
+        user: true
+      }
+    });
+
+    return reimbursementStatusTransformer(reimbursementStatus);
   }
 }