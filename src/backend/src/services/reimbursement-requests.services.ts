/*
 * This file is part of NER's FinishLine and licensed under GNU AGPLv3.
 * See the LICENSE file in the repository root folder for details.
 */

<<<<<<< HEAD
import { Club_Accounts, Reimbursement_Request, User } from '@prisma/client';
import { Club_Account, isAdmin, isGuest } from 'shared';
import prisma from '../prisma/prisma';
import {
  ReimbursementProductCreateArgs,
  updateReimbursementProducts,
  validateReimbursementProducts
} from '../utils/reimbursement-requests.utils';
import {
  AccessDeniedAdminOnlyException,
  AccessDeniedException,
  AccessDeniedGuestException,
  DeletedException,
  NotFoundException
} from '../utils/errors.utils';
=======
import { Reimbursement_Request, Reimbursement_Status_Type, User } from '@prisma/client';
import { Club_Account, Vendor, isAdmin, isGuest } from 'shared';
import prisma from '../prisma/prisma';
import {
  ReimbursementProductCreateArgs,
  UserWithTeam,
  validateReimbursementProducts,
  validateUserIsPartOfFinanceTeam
} from '../utils/reimbursement-requests.utils';
import {
  AccessDeniedAdminOnlyException,
  AccessDeniedGuestException,
  DeletedException,
  HttpException,
  NotFoundException
} from '../utils/errors.utils';
import sendMailToAdvisor from '../utils/transporter.utils';
import vendorTransformer from '../transformers/vendor.transformer';
>>>>>>> ec41bfbf

export default class ReimbursementRequestService {
  /**
   * Get all the vendors in the database.
   * @returns all the vendors
   */
  static async getAllVendors(): Promise<Vendor[]> {
    const vendors = await prisma.vendor.findMany();
    return vendors.map(vendorTransformer);
  }

  /**
   * Creates a reimbursement request in the database
   * @param recipient the user who is creating the reimbursement request
   * @param dateOfExpense the date that the expense occured
   * @param vendorId the id of the vendor that the expense was made for
   * @param account the account to be reimbursed from
   * @param receiptPictures the links for the receipt pictures in the google drive
   * @param reimbursementProducts the products that the user bought
   * @param expenseTypeId the id of the expense type the user made
   * @param totalCost the total cost of the reimbursement with tax
   * @returns the created reimbursement request
   */
  static async createReimbursementRequest(
    recipient: User,
    dateOfExpense: Date,
    vendorId: string,
    account: Club_Account,
    receiptPictures: string[],
    reimbursementProducts: ReimbursementProductCreateArgs[],
    expenseTypeId: string,
    totalCost: number
  ): Promise<Reimbursement_Request> {
    if (isGuest(recipient.role)) throw new AccessDeniedGuestException('Guests cannot create a reimbursement request');

    const vendor = await prisma.vendor.findUnique({
      where: { vendorId }
    });

    if (!vendor) throw new NotFoundException('Vendor', vendorId);

    const expenseType = await prisma.expense_Type.findUnique({
      where: { expenseTypeId }
    });

    if (!expenseType) throw new NotFoundException('Expense Type', expenseTypeId);

    await validateReimbursementProducts(reimbursementProducts);

    const createdReimbursementRequest = await prisma.reimbursement_Request.create({
      data: {
        recepientId: recipient.userId,
        dateOfExpense,
        vendorId: vendor.vendorId,
        account,
        receiptPictures,
        expenseTypeId: expenseType.expenseTypeId,
        totalCost,
        reimbursementsStatuses: {
          create: {
            type: 'PENDING_FINANCE',
            userId: recipient.userId
          }
        },
        reimbursementProducts: {
          createMany: {
            data: reimbursementProducts.map((reimbursementProductInfo) => {
              return {
                name: reimbursementProductInfo.name,
                cost: reimbursementProductInfo.cost,
                wbsElementId: reimbursementProductInfo.wbsElementId
              };
            })
          }
        }
      }
    });

    return createdReimbursementRequest;
  }

  /**
<<<<<<< HEAD
   * Edits the given reimbursement Request
   *
   * @param id the id of the reimbursement request we are editing
   * @param dateOfExpense the updated date of expense
   * @param vendorId the updated vendor id
   * @param account the updated account
   * @param expenseTypeId the updated expense type id
   * @param totalCost the updated total cost
   * @param reimbursementProducts the updated reimbursement products
   * @param saboId the updated saboId
   * @param receiptPictures the updated receipt pictures
   * @param submitter the person editing the reimbursement request
   * @returns the edited reimbursement request
   */
  static async editReimbursementRequest(
    requestId: string,
    dateOfExpense: Date,
    vendorId: string,
    account: Club_Accounts,
    expenseTypeId: string,
    totalCost: number,
    reimbursementProducts: ReimbursementProductCreateArgs[],
    receiptPictures: string[],
    submitter: User
  ): Promise<Reimbursement_Request> {
    const oldReimbursementRequest = await prisma.reimbursement_Request.findUnique({
      where: { reimbursementRequestId: requestId },
      include: {
        reimbursementProducts: true
      }
    });

    if (!oldReimbursementRequest) throw new NotFoundException('Reimbursement Request', requestId);
    if (oldReimbursementRequest.dateDeleted) throw new DeletedException('Reimbursement Request', requestId);
    if (oldReimbursementRequest.recepientId !== submitter.userId)
      throw new AccessDeniedException(
        'You do not have access to delete this reimbursement request, only the creator can edit a reimbursement request'
      );

    const vendor = await prisma.vendor.findUnique({
      where: { vendorId }
    });

    if (!vendor) throw new NotFoundException('Vendor', vendorId);

    const expenseType = await prisma.expense_Type.findUnique({
      where: { expenseTypeId }
    });

    if (!expenseType) throw new NotFoundException('Expense Type', expenseTypeId);

    await updateReimbursementProducts(
      oldReimbursementRequest.reimbursementProducts,
      reimbursementProducts,
      oldReimbursementRequest.reimbursementRequestId
    );

    const updatedReimbursementRequest = await prisma.reimbursement_Request.update({
      where: { reimbursementRequestId: oldReimbursementRequest.reimbursementRequestId },
      data: {
        dateOfExpense,
        account,
        totalCost,
        expenseTypeId,
        vendorId,
        receiptPictures
      }
    });

    return updatedReimbursementRequest;
=======
   * sends the pending advisor reimbursements to the advisor
   * @param sender the person sending the pending advisor list
   * @param saboNumbers the sabo numbers of the reimbursement requests to send
   */
  static async sendPendingAdvisorList(sender: UserWithTeam, saboNumbers: number[]) {
    await validateUserIsPartOfFinanceTeam(sender);

    if (saboNumbers.length === 0) throw new HttpException(400, 'Need to send at least one Sabo #!');

    const reimbursementRequests = await prisma.reimbursement_Request.findMany({
      where: {
        saboId: {
          in: saboNumbers
        }
      }
    });

    if (reimbursementRequests.length < saboNumbers.length) {
      const saboNumbersNotFound = saboNumbers.filter((saboNumber) => {
        return !reimbursementRequests.some((reimbursementRequest) => reimbursementRequest.saboId === saboNumber);
      });
      throw new HttpException(400, `The following sabo numbers do not exist: ${saboNumbersNotFound.join(', ')}`);
    }

    const deletedReimbursementRequests = reimbursementRequests.filter(
      (reimbursementRequest) => reimbursementRequest.dateDeleted
    );

    if (deletedReimbursementRequests.length > 0) {
      const saboNumbersDeleted = deletedReimbursementRequests.map((reimbursementRequest) => reimbursementRequest.saboId);
      throw new HttpException(
        400,
        `The following reimbursement requests with these sabo numbers have been deleted: ${saboNumbersDeleted.join(', ')}`
      );
    }

    const mailOptions = {
      subject: 'Reimbursement Requests To Be Approved By Advisor',
      text: `The following reimbursement requests need to be approved by you: ${saboNumbers.join(', ')}`
    };

    await sendMailToAdvisor(mailOptions.subject, mailOptions.text);

    reimbursementRequests.forEach((reimbursementRequest) => {
      prisma.reimbursement_Status.create({
        data: {
          type: Reimbursement_Status_Type.ADVISOR_APPROVED,
          userId: sender.userId,
          reimbursementRequestId: reimbursementRequest.reimbursementRequestId
        }
      });
    });
  }

  /**
   * Sets the given reimbursement request with the given sabo number
   *
   * @param reimbursementRequestId The id of the reimbursement request to add the sabo number to
   * @param saboNumber the sabo number you are adding to the reimbursement request
   * @param submitter the person adding the sabo number
   * @returns the reimbursement request with the sabo number
   */
  static async setSaboNumber(reimbursementRequestId: string, saboNumber: number, submitter: UserWithTeam) {
    await validateUserIsPartOfFinanceTeam(submitter);

    const reimbursementRequest = await prisma.reimbursement_Request.findUnique({
      where: { reimbursementRequestId }
    });

    if (!reimbursementRequest) throw new NotFoundException('Reimbursement Request', reimbursementRequestId);

    if (reimbursementRequest.dateDeleted) {
      throw new DeletedException('Reimbursement Request', reimbursementRequestId);
    }

    const reimbursementRequestWithSaboNumber = await prisma.reimbursement_Request.update({
      where: { reimbursementRequestId },
      data: {
        saboId: saboNumber
      }
    });

    return reimbursementRequestWithSaboNumber;
>>>>>>> ec41bfbf
  }

  /**
   * Function to create a vendor in our database
   * @param submitter the user who is creating the vendor
   * @param name the name of the vendor
   * @returns the created vendor
   */
  static async createVendor(submitter: User, name: string) {
    if (!isAdmin(submitter.role)) throw new AccessDeniedAdminOnlyException('create vendors');

    const vendor = await prisma.vendor.create({
      data: {
        name
      }
    });

    return vendor;
  }

  /**
   * Service function to create an expense type in our database
   * @param name The name of the expense type
   * @param code the expense type's SABO code
   * @param allowed whether or not this expense type is allowed
   * @returns the created expense type
   */
  static async createExpenseType(submitter: User, name: string, code: number, allowed: boolean) {
    if (!isAdmin(submitter.role)) throw new AccessDeniedAdminOnlyException('create expense types');
    const expense = await prisma.expense_Type.create({
      data: {
        name,
        allowed,
        code
      }
    });

    return expense;
  }
}<|MERGE_RESOLUTION|>--- conflicted
+++ resolved
@@ -3,9 +3,8 @@
  * See the LICENSE file in the repository root folder for details.
  */
 
-<<<<<<< HEAD
 import { Club_Accounts, Reimbursement_Request, User } from '@prisma/client';
-import { Club_Account, isAdmin, isGuest } from 'shared';
+import { Club_Account, Vendor, isAdmin, isGuest } from 'shared';
 import prisma from '../prisma/prisma';
 import {
   ReimbursementProductCreateArgs,
@@ -19,26 +18,7 @@
   DeletedException,
   NotFoundException
 } from '../utils/errors.utils';
-=======
-import { Reimbursement_Request, Reimbursement_Status_Type, User } from '@prisma/client';
-import { Club_Account, Vendor, isAdmin, isGuest } from 'shared';
-import prisma from '../prisma/prisma';
-import {
-  ReimbursementProductCreateArgs,
-  UserWithTeam,
-  validateReimbursementProducts,
-  validateUserIsPartOfFinanceTeam
-} from '../utils/reimbursement-requests.utils';
-import {
-  AccessDeniedAdminOnlyException,
-  AccessDeniedGuestException,
-  DeletedException,
-  HttpException,
-  NotFoundException
-} from '../utils/errors.utils';
-import sendMailToAdvisor from '../utils/transporter.utils';
 import vendorTransformer from '../transformers/vendor.transformer';
->>>>>>> ec41bfbf
 
 export default class ReimbursementRequestService {
   /**
@@ -90,7 +70,7 @@
 
     const createdReimbursementRequest = await prisma.reimbursement_Request.create({
       data: {
-        recepientId: recipient.userId,
+        recipientId: recipient.userId,
         dateOfExpense,
         vendorId: vendor.vendorId,
         account,
@@ -121,7 +101,6 @@
   }
 
   /**
-<<<<<<< HEAD
    * Edits the given reimbursement Request
    *
    * @param id the id of the reimbursement request we are editing
@@ -192,7 +171,9 @@
     });
 
     return updatedReimbursementRequest;
-=======
+  }
+
+  /**
    * sends the pending advisor reimbursements to the advisor
    * @param sender the person sending the pending advisor list
    * @param saboNumbers the sabo numbers of the reimbursement requests to send
@@ -276,7 +257,6 @@
     });
 
     return reimbursementRequestWithSaboNumber;
->>>>>>> ec41bfbf
   }
 
   /**
