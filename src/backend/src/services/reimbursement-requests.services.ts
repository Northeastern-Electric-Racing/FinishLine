/*
 * This file is part of NER's FinishLine and licensed under GNU AGPLv3.
 * See the LICENSE file in the repository root folder for details.
 */

import { Reimbursement_Request, Reimbursement_Status_Type, User } from '@prisma/client';
import {
  ClubAccount,
  ExpenseType,
  Reimbursement,
  ReimbursementProductCreateArgs,
  ReimbursementReceiptCreateArgs,
  ReimbursementRequest,
  ReimbursementStatusType,
  Vendor,
  isAdmin,
  isGuest
} from 'shared';
import prisma from '../prisma/prisma';
import {
  removeDeletedReceiptPictures,
  updateReimbursementProducts,
  validateReimbursementProducts,
  validateUserIsHeadOfFinanceTeam,
  validateUserIsPartOfFinanceTeam
} from '../utils/reimbursement-requests.utils';
import {
  AccessDeniedAdminOnlyException,
  AccessDeniedException,
  AccessDeniedGuestException,
  DeletedException,
  HttpException,
  NotFoundException
} from '../utils/errors.utils';
import vendorTransformer from '../transformers/vendor.transformer';
import { downloadImageFile, sendMailToAdvisor, uploadFile } from '../utils/google-integration.utils';
import reimbursementRequestQueryArgs from '../prisma-query-args/reimbursement-requests.query-args';
import {
  expenseTypeTransformer,
  reimbursementRequestTransformer,
  reimbursementStatusTransformer,
  reimbursementTransformer
} from '../transformers/reimbursement-requests.transformer';
import reimbursementQueryArgs from '../prisma-query-args/reimbursement.query-args';
import { UserWithSettings } from '../utils/auth.utils';

export default class ReimbursementRequestService {
  /**
   * Returns all reimbursement requests in the database that are created by the given user.
   * @param recipient the user retrieving their reimbursement requests
   */
  static async getUserReimbursementRequests(recipient: User): Promise<ReimbursementRequest[]> {
    const userReimbursementRequests = await prisma.reimbursement_Request.findMany({
      where: { dateDeleted: null, recipientId: recipient.userId },
      ...reimbursementRequestQueryArgs
    });
    return userReimbursementRequests.map(reimbursementRequestTransformer);
  }

  /**
   * Returns all reimbursements in the database that are created by the given user.
   * @param user ther user retrieving the reimbursements
   * @returns all reimbursements for the given user
   */
  static async getUserReimbursements(user: User): Promise<Reimbursement[]> {
    const userReimbursements = await prisma.reimbursement.findMany({
      where: { userSubmittedId: user.userId },
      ...reimbursementQueryArgs
    });
    return userReimbursements.map(reimbursementTransformer);
  }

  /**
   * Returns all the reimbursements in the database
   * @param user the user retrieving all the reimbursements
   * @returns all the reimbursements in the database
   */
  static async getAllReimbursements(user: User): Promise<Reimbursement[]> {
    await validateUserIsPartOfFinanceTeam(user);

    const reimbursements = await prisma.reimbursement.findMany({ ...reimbursementQueryArgs });
    return reimbursements.map(reimbursementTransformer);
  }

  /**
   * Get all the vendors in the database.
   * @returns all the vendors
   */
  static async getAllVendors(): Promise<Vendor[]> {
    const vendors = await prisma.vendor.findMany();
    return vendors.map(vendorTransformer);
  }

  /**
   * Creates a reimbursement request in the database
   * @param recipient the user who is creating the reimbursement request
   * @param dateOfExpense the date that the expense occured
   * @param vendorId the id of the vendor that the expense was made for
   * @param account the account to be reimbursed from
   * @param reimbursementProducts the products that the user bought
   * @param expenseTypeId the id of the expense type the user made
   * @param totalCost the total cost of the reimbursement with tax
   * @returns the created reimbursement request
   */
  static async createReimbursementRequest(
    recipient: UserWithSettings,
    dateOfExpense: Date,
    vendorId: string,
    account: ClubAccount,
    reimbursementProducts: ReimbursementProductCreateArgs[],
    expenseTypeId: string,
    totalCost: number
  ): Promise<Reimbursement_Request> {
    if (isGuest(recipient.role)) throw new AccessDeniedGuestException('Guests cannot create a reimbursement request');

    if (!recipient.userSecureSettings) throw new HttpException(500, 'User does not have their finance settings set up');

    const vendor = await prisma.vendor.findUnique({
      where: { vendorId }
    });

    if (!vendor) throw new NotFoundException('Vendor', vendorId);

    const expenseType = await prisma.expense_Type.findUnique({
      where: { expenseTypeId }
    });

    if (!expenseType) throw new NotFoundException('Expense Type', expenseTypeId);

    const validatedReimbursementProudcts = await validateReimbursementProducts(reimbursementProducts);

    const createdReimbursementRequest = await prisma.reimbursement_Request.create({
      data: {
        recipientId: recipient.userId,
        dateOfExpense,
        vendorId: vendor.vendorId,
        account,
        expenseTypeId: expenseType.expenseTypeId,
        totalCost,
        reimbursementStatuses: {
          create: {
            type: ReimbursementStatusType.PENDING_FINANCE,
            userId: recipient.userId
          }
        },
        reimbursementProducts: {
          createMany: {
            data: validatedReimbursementProudcts.map((reimbursementProductInfo) => {
              return {
                name: reimbursementProductInfo.name,
                cost: reimbursementProductInfo.cost,
                wbsElementId: reimbursementProductInfo.wbsElementId
              };
            })
          }
        }
      }
    });

    return createdReimbursementRequest;
  }

  /**
   * Function to reimburse a user for their expenses.
   *
   * @param amount the amount to be reimbursed
   * @param submitter the person performing the reimbursement
   * @returns the created reimbursement
   */
  static async reimburseUser(amount: number, submitter: User): Promise<Reimbursement> {
    if (isGuest(submitter.role)) {
      throw new AccessDeniedException('Guests cannot reimburse a user for their expenses.');
    }

    const totalOwed = await prisma.reimbursement_Request
      .findMany({
        where: { recipientId: submitter.userId, dateDeleted: null }
      })
      .then((userReimbursementRequests: Reimbursement_Request[]) => {
        return userReimbursementRequests.reduce((acc: number, curr: Reimbursement_Request) => acc + curr.totalCost, 0);
      });

    const totalReimbursed = await prisma.reimbursement
      .findMany({
        where: { purchaserId: submitter.userId },
        select: { amount: true }
      })
      .then((reimbursements: { amount: number }[]) =>
        reimbursements.reduce((acc: number, curr: { amount: number }) => acc + curr.amount, 0)
      );

    if (amount > totalOwed - totalReimbursed) {
      throw new HttpException(400, 'Reimbursement is greater than the total amount owed to the user');
    }
    const newReimbursement = await prisma.reimbursement.create({
      data: {
        purchaserId: submitter.userId,
        amount,
        dateCreated: new Date(),
        userSubmittedId: submitter.userId
      },
      ...reimbursementQueryArgs
    });

    return reimbursementTransformer(newReimbursement);
  }

  /**
   * Edits the given reimbursement Request
   *
   * @param requestId the id of the reimbursement request we are editing
   * @param dateOfExpense the updated date of expense
   * @param vendorId the updated vendor id
   * @param account the updated account
   * @param expenseTypeId the updated expense type id
   * @param totalCost the updated total cost
   * @param reimbursementProducts the updated reimbursement products
   * @param saboId the updated saboId
   * @param receiptPictures the old receipts that haven't been deleted (new receipts must be separately uploaded)
   * @param submitter the person editing the reimbursement request
   * @returns the edited reimbursement request
   */
  static async editReimbursementRequest(
    requestId: string,
    dateOfExpense: Date,
    vendorId: string,
    account: ClubAccount,
    expenseTypeId: string,
    totalCost: number,
    reimbursementProducts: ReimbursementProductCreateArgs[],
    receiptPictures: ReimbursementReceiptCreateArgs[],
    submitter: User
  ): Promise<Reimbursement_Request> {
    const oldReimbursementRequest = await prisma.reimbursement_Request.findUnique({
      where: { reimbursementRequestId: requestId },
      include: {
        reimbursementProducts: true,
        receiptPictures: true
      }
    });

    if (!oldReimbursementRequest) throw new NotFoundException('Reimbursement Request', requestId);
    if (oldReimbursementRequest.dateDeleted) throw new DeletedException('Reimbursement Request', requestId);
    if (oldReimbursementRequest.recipientId !== submitter.userId)
      throw new AccessDeniedException(
        'You do not have access to delete this reimbursement request, only the creator can edit a reimbursement request'
      );

    const vendor = await prisma.vendor.findUnique({
      where: { vendorId }
    });

    if (!vendor) throw new NotFoundException('Vendor', vendorId);

    const expenseType = await prisma.expense_Type.findUnique({
      where: { expenseTypeId }
    });

    if (!expenseType) throw new NotFoundException('Expense Type', expenseTypeId);

    await updateReimbursementProducts(
      oldReimbursementRequest.reimbursementProducts,
      reimbursementProducts,
      oldReimbursementRequest.reimbursementRequestId
    );

    const updatedReimbursementRequest = await prisma.reimbursement_Request.update({
      where: { reimbursementRequestId: oldReimbursementRequest.reimbursementRequestId },
      data: {
        dateOfExpense,
        account,
        totalCost,
        expenseTypeId,
        vendorId
      }
    });

    //set any deleted receipts with a dateDeleted
    await removeDeletedReceiptPictures(receiptPictures, oldReimbursementRequest.receiptPictures || [], submitter);

    return updatedReimbursementRequest;
  }

  /**
   * Soft-deletes the given reimbursement request
   *
   * @param requestId the reimbursement request to be deleted
   * @param submitter the user deleting the reimbursement request
   */
  static async deleteReimbursementRequest(requestId: string, submitter: User): Promise<Reimbursement_Request> {
    const request = await prisma.reimbursement_Request.findUnique({
      where: { reimbursementRequestId: requestId },
      include: {
        reimbursementStatuses: true
      }
    });

    if (!request) throw new NotFoundException('Reimbursement Request', requestId);
    if (request.recipientId !== submitter.userId)
      throw new AccessDeniedException(
        'You do not have access to delete this reimbursement request, only the creator can delete a reimbursement request'
      );
    if (request.dateDeleted) throw new DeletedException('Reimbursement Request', requestId);
    if (
      request.reimbursementStatuses.some(
        (reimbursementStatus) => reimbursementStatus.type === Reimbursement_Status_Type.SABO_SUBMITTED
      )
    )
      throw new AccessDeniedException('You cannot delete this reimbursement request. It has already been approved');

    const deletedRequest = await prisma.reimbursement_Request.update({
      where: { reimbursementRequestId: requestId },
      data: { dateDeleted: new Date() }
    });

    return deletedRequest;
  }

  /**
   * Returns all reimbursement requests that do not have an advisor approved reimbursement status.
   * @param requester the user requesting the reimbursement requests
   * @returns reimbursement requests with no advisor approved reimbursement status
   */
  static async getPendingAdvisorList(requester: User): Promise<ReimbursementRequest[]> {
    await validateUserIsHeadOfFinanceTeam(requester);

    const requestsPendingAdvisors = await prisma.reimbursement_Request.findMany({
      where: {
        saboId: { not: null },
        reimbursementStatuses: {
          some: {
            type: Reimbursement_Status_Type.SABO_SUBMITTED
          },
          none: {
            type: Reimbursement_Status_Type.ADVISOR_APPROVED
          }
        }
      },
      ...reimbursementRequestQueryArgs
    });

    return requestsPendingAdvisors.map(reimbursementRequestTransformer);
  }

  /**
   * sends the pending advisor reimbursements to the advisor
   * @param sender the person sending the pending advisor list
   * @param saboNumbers the sabo numbers of the reimbursement requests to send
   */
  static async sendPendingAdvisorList(sender: User, saboNumbers: number[]) {
    await validateUserIsHeadOfFinanceTeam(sender);

    if (saboNumbers.length === 0) throw new HttpException(400, 'Need to send at least one Sabo #!');

    const reimbursementRequests = await prisma.reimbursement_Request.findMany({
      where: {
        saboId: {
          in: saboNumbers
        }
      }
    });

    if (reimbursementRequests.length < saboNumbers.length) {
      const saboNumbersNotFound = saboNumbers.filter((saboNumber) => {
        return !reimbursementRequests.some((reimbursementRequest) => reimbursementRequest.saboId === saboNumber);
      });
      throw new HttpException(400, `The following sabo numbers do not exist: ${saboNumbersNotFound.join(', ')}`);
    }

    const deletedReimbursementRequests = reimbursementRequests.filter(
      (reimbursementRequest) => reimbursementRequest.dateDeleted
    );

    if (deletedReimbursementRequests.length > 0) {
      const saboNumbersDeleted = deletedReimbursementRequests.map((reimbursementRequest) => reimbursementRequest.saboId);
      throw new HttpException(
        400,
        `The following reimbursement requests with these sabo numbers have been deleted: ${saboNumbersDeleted.join(', ')}`
      );
    }

    const mailOptions = {
      subject: 'Reimbursement Requests To Be Approved By Advisor',
      text: `The following reimbursement requests need to be approved by you: ${saboNumbers.join(', ')}`
    };

    await sendMailToAdvisor(mailOptions.subject, mailOptions.text);

    reimbursementRequests.forEach((reimbursementRequest) => {
      prisma.reimbursement_Status.create({
        data: {
          type: Reimbursement_Status_Type.ADVISOR_APPROVED,
          userId: sender.userId,
          reimbursementRequestId: reimbursementRequest.reimbursementRequestId
        }
      });
    });
  }

  /**
   * Sets the given reimbursement request with the given sabo number
   *
   * @param reimbursementRequestId The id of the reimbursement request to add the sabo number to
   * @param saboNumber the sabo number you are adding to the reimbursement request
   * @param submitter the person adding the sabo number
   * @returns the reimbursement request with the sabo number
   */
  static async setSaboNumber(reimbursementRequestId: string, saboNumber: number, submitter: User) {
    await validateUserIsPartOfFinanceTeam(submitter);

    const reimbursementRequest = await prisma.reimbursement_Request.findUnique({
      where: { reimbursementRequestId }
    });

    if (!reimbursementRequest) throw new NotFoundException('Reimbursement Request', reimbursementRequestId);

    if (reimbursementRequest.dateDeleted) {
      throw new DeletedException('Reimbursement Request', reimbursementRequestId);
    }

    const reimbursementRequestWithSaboNumber = await prisma.reimbursement_Request.update({
      where: { reimbursementRequestId },
      data: {
        saboId: saboNumber
      }
    });

    return reimbursementRequestWithSaboNumber;
  }

  /**
   * Function to create a vendor in our database
   * @param submitter the user who is creating the vendor
   * @param name the name of the vendor
   * @returns the created vendor
   */
  static async createVendor(submitter: User, name: string) {
    if (!isAdmin(submitter.role)) throw new AccessDeniedAdminOnlyException('create vendors');

    const vendor = await prisma.vendor.create({
      data: {
        name
      }
    });

    return vendor;
  }

  /**
   * Service function to create an expense type in our database
   * @param name The name of the expense type
   * @param code the expense type's SABO code
   * @param allowed whether or not this expense type is allowed
   * @returns the created expense type
   */
  static async createExpenseType(submitter: User, name: string, code: number, allowed: boolean) {
    if (!isAdmin(submitter.role)) throw new AccessDeniedAdminOnlyException('create expense types');
    const expense = await prisma.expense_Type.create({
      data: {
        name,
        allowed,
        code
      }
    });

    return expense;
  }

  /**
   * Service function to upload a picture to the receipts folder in the NER google drive
   * @param reimbursementRequestId id for the reimbursement request we're tying the receipt to
   * @param file The file data for the image
   * @param submitter user who is uploading the receipt
   * @returns the google drive id for the file
   */
  static async uploadReceipt(reimbursementRequestId: string, file: Express.Multer.File, submitter: User) {
    if (isGuest(submitter.role)) throw new AccessDeniedGuestException('Guests cannot upload receipts');

    const reimbursementRequest = await prisma.reimbursement_Request.findUnique({
      where: { reimbursementRequestId }
    });

    if (!reimbursementRequest) throw new NotFoundException('Reimbursement Request', reimbursementRequestId);

    if (reimbursementRequest.dateDeleted) {
      throw new DeletedException('Reimbursement Request', reimbursementRequestId);
    }

    if (reimbursementRequest.recipientId !== submitter.userId) {
      throw new AccessDeniedException(
        'You do not have access to upload a receipt for this reimbursement request, only the creator can edit a reimbursement request'
      );
    }

    const imageData = await uploadFile(file);

    if (!imageData?.name) {
      throw new HttpException(500, 'Image Name not found');
    }

    const receipt = await prisma.receipt.create({
      data: {
        googleFileId: imageData.id,
        name: imageData.name,
        reimbursementRequestId,
        createdByUserId: submitter.userId
      }
    });

    return receipt;
  }

  /**
   * Gets all the expense types in the database
   * @returns all the expense types in the database
   */
  static async getAllExpenseTypes(): Promise<ExpenseType[]> {
    const expenseTypes = await prisma.expense_Type.findMany();
    return expenseTypes.map(expenseTypeTransformer);
  }

  /**
   * Gets all the reimbursement requests from the database that have no dateDeleted
   * @param user the user getting the reimbursement requests
   * @returns an array of the prisma version of the reimbursement requests transformed to the shared version
   */
  static async getAllReimbursementRequests(user: User): Promise<ReimbursementRequest[]> {
    await validateUserIsPartOfFinanceTeam(user);

    const reimbursementRequests = await prisma.reimbursement_Request.findMany({
      where: { dateDeleted: null },
      ...reimbursementRequestQueryArgs
    });

    return reimbursementRequests.map(reimbursementRequestTransformer);
  }

  /**
   * Service function to mark a reimbursement request as delivered
   * @param submitter is the User marking the request as delivered
   * @param requestId is the ID of the reimbursement request to be marked as delivered
   * @throws NotFoundException if the id is invalid or not there
   * @throws AccessDeniedException if the creator of the request is not the submitter
   * @returns the updated reimbursement request
   */
  static async markReimbursementRequestAsDelivered(submitter: User, reimbursementRequestId: string) {
    const reimbursementRequest = await prisma.reimbursement_Request.findUnique({
      where: { reimbursementRequestId }
    });

    if (!reimbursementRequest) throw new NotFoundException('Reimbursement Request', reimbursementRequestId);

    if (reimbursementRequest.dateDelivered) throw new AccessDeniedException('Can only be marked as delivered once');

    if (submitter.userId !== reimbursementRequest.recipientId)
      throw new AccessDeniedException('Only the creator of the reimbursement request can mark as delivered');

    const reimbursementRequestDelivered = await prisma.reimbursement_Request.update({
      where: { reimbursementRequestId },
      data: {
        dateDelivered: new Date()
      }
    });

    return reimbursementRequestDelivered;
  }

  /**
   * Gets a single reimbursement request for the given id
   * @param user the user getting the reimbursement request
   * @param reimbursementRequestId the id of thereimbursement request to get
   * @returns the reimbursement request with the given id
   */
  static async getSingleReimbursementRequest(user: User, reimbursementRequestId: string): Promise<ReimbursementRequest> {
    const reimbursementRequest = await prisma.reimbursement_Request.findUnique({
      where: { reimbursementRequestId },
      ...reimbursementRequestQueryArgs
    });

    if (!reimbursementRequest) throw new NotFoundException('Reimbursement Request', reimbursementRequestId);

    if (reimbursementRequest.dateDeleted) throw new DeletedException('Reimbursement Request', reimbursementRequestId);

    try {
      await validateUserIsPartOfFinanceTeam(user);
    } catch {
      if (user.userId !== reimbursementRequest.recipientId)
        throw new AccessDeniedException('You do not have access to this reimbursement request');
    }

    return reimbursementRequestTransformer(reimbursementRequest);
  }

  /**
   * Adds a reimbursement status with type sabo submitted to the given reimbursement request
   *
   * @param reimbursementRequestId the id of the reimbursement request to approve
   * @param submitter the user who is approving the reimbursement request
   * @returns the created reimbursment status
   */
  static async approveReimbursementRequest(reimbursementRequestId: string, submitter: User) {
    await validateUserIsPartOfFinanceTeam(submitter);

    const reimbursementRequest = await prisma.reimbursement_Request.findUnique({
      where: { reimbursementRequestId },
      include: {
        reimbursementStatuses: true
      }
    });

    if (!reimbursementRequest) throw new NotFoundException('Reimbursement Request', reimbursementRequestId);

    if (reimbursementRequest.dateDeleted) {
      throw new DeletedException('Reimbursement Request', reimbursementRequestId);
    }

    if (
      reimbursementRequest.reimbursementStatuses.some((status) => status.type === ReimbursementStatusType.SABO_SUBMITTED)
    ) {
      throw new HttpException(400, 'This reimbursement request has already been approved');
    }

    const reimbursementStatus = await prisma.reimbursement_Status.create({
      data: {
        type: ReimbursementStatusType.SABO_SUBMITTED,
        userId: submitter.userId,
        reimbursementRequestId: reimbursementRequest.reimbursementRequestId
      },
      include: {
        user: true
      }
    });

    return reimbursementStatusTransformer(reimbursementStatus);
  }

  /**
<<<<<<< HEAD
   * Sets the given reimbursement request's expense type with expense type code number
   * @param reimbursementRequestId the requested reimbursement request to be edited
   * @param requestIdnewCode the expense type code number to be replaced
   * @param submitter the person editing expense type code number
   * @returns the updated expense type code number
   */
  static async setExpenseTypeCode(reimbursementRequestId: string, requestIdNewCode: number, submitter: User) {
    await validateUserIsPartOfFinanceTeam(submitter);

    const reimbursementRequest = await prisma.reimbursement_Request.findUnique({
      where: { reimbursementRequestId }
    });

    if (!reimbursementRequest) throw new NotFoundException('Reimbursement Request', reimbursementRequestId);

    if (reimbursementRequest.dateDeleted) {
      throw new DeletedException('Reimbursement Request', reimbursementRequestId);
    }

    const reimbursementRequestWithExpenseTypeCode = await prisma.reimbursement_Request.update({
      where: { reimbursementRequestId },
      data: {
        expenseType: {
          update: {
            code: requestIdNewCode
          }
        }
      }
    });

    return reimbursementRequestWithExpenseTypeCode;
=======
   * Downloads the receipt image file with the given google file id
   *
   * @param fileId the google file id of the receipt image
   * @param submitter the user who is downloading the receipt image
   * @returns a buffer of the image data and the image type
   */
  static async downloadReceiptImage(fileId: string, submitter: User) {
    await validateUserIsPartOfFinanceTeam(submitter);

    const fileData = await downloadImageFile(fileId);

    if (!fileData) throw new NotFoundException('Image File', fileId);
    return fileData;
>>>>>>> 16f0c2bd
  }
}<|MERGE_RESOLUTION|>--- conflicted
+++ resolved
@@ -635,7 +635,22 @@
   }
 
   /**
-<<<<<<< HEAD
+   * Downloads the receipt image file with the given google file id
+   *
+   * @param fileId the google file id of the receipt image
+   * @param submitter the user who is downloading the receipt image
+   * @returns a buffer of the image data and the image type
+   */
+  static async downloadReceiptImage(fileId: string, submitter: User) {
+    await validateUserIsPartOfFinanceTeam(submitter);
+
+    const fileData = await downloadImageFile(fileId);
+
+    if (!fileData) throw new NotFoundException('Image File', fileId);
+    return fileData;
+  }
+
+  /**
    * Sets the given reimbursement request's expense type with expense type code number
    * @param reimbursementRequestId the requested reimbursement request to be edited
    * @param requestIdnewCode the expense type code number to be replaced
@@ -667,20 +682,5 @@
     });
 
     return reimbursementRequestWithExpenseTypeCode;
-=======
-   * Downloads the receipt image file with the given google file id
-   *
-   * @param fileId the google file id of the receipt image
-   * @param submitter the user who is downloading the receipt image
-   * @returns a buffer of the image data and the image type
-   */
-  static async downloadReceiptImage(fileId: string, submitter: User) {
-    await validateUserIsPartOfFinanceTeam(submitter);
-
-    const fileData = await downloadImageFile(fileId);
-
-    if (!fileData) throw new NotFoundException('Image File', fileId);
-    return fileData;
->>>>>>> 16f0c2bd
   }
 }