<<<<<<< HEAD
import { Reimbursement_Status_Type, Team, User } from '@prisma/client';
import { Club_Account } from 'shared';
import prisma from '../prisma/prisma';
import {
  UserWithTeam,
  addReimbursementProducts,
  validateUserIsPartOfFinanceTeam
} from '../utils/reimbursement-requests.utils';
import { DeletedException, HttpException, NotFoundException } from '../utils/errors.utils';
import sendEmail from '../utils/transporter.utils';
=======
/*
 * This file is part of NER's FinishLine and licensed under GNU AGPLv3.
 * See the LICENSE file in the repository root folder for details.
 */

import { Reimbursement_Request, User } from '@prisma/client';
import { Club_Account, isAdmin, isGuest } from 'shared';
import prisma from '../prisma/prisma';
import { ReimbursementProductCreateArgs, validateReimbursementProducts } from '../utils/reimbursement-requests.utils';
import { AccessDeniedAdminOnlyException, AccessDeniedGuestException, NotFoundException } from '../utils/errors.utils';
>>>>>>> 19cce4c0

export default class ReimbursementRequestService {
  /**
   * Creates a reimbursement request in the database
   * @param recipient the user who is creating the reimbursement request
   * @param dateOfExpense the date that the expense occured
   * @param vendorId the id of the vendor that the expense was made for
   * @param account the account to be reimbursed from
   * @param receiptPictures the links for the receipt pictures in the google drive
   * @param reimbursementProducts the products that the user bought
   * @param expenseTypeId the id of the expense type the user made
   * @param totalCost the total cost of the reimbursement with tax
   * @returns the created reimbursement request
   */
  static async createReimbursementRequest(
    recipient: User,
    dateOfExpense: Date,
    vendorId: string,
    account: Club_Account,
    receiptPictures: string[],
    reimbursementProducts: ReimbursementProductCreateArgs[],
    expenseTypeId: string,
    totalCost: number
  ): Promise<Reimbursement_Request> {
    if (isGuest(recipient.role)) throw new AccessDeniedGuestException('Guests cannot create a reimbursement request');

    const vendor = await prisma.vendor.findUnique({
      where: { vendorId }
    });

    if (!vendor) throw new NotFoundException('Vendor', vendorId);

    const expenseType = await prisma.expense_Type.findUnique({
      where: { expenseTypeId }
    });

    if (!expenseType) throw new NotFoundException('Expense Type', expenseTypeId);

    await validateReimbursementProducts(reimbursementProducts);

    const createdReimbursementRequest = await prisma.reimbursement_Request.create({
      data: {
        recepientId: recipient.userId,
        dateOfExpense,
        vendorId: vendor.vendorId,
        account,
        receiptPictures,
        expenseTypeId: expenseType.expenseTypeId,
        totalCost,
        reimbursementsStatuses: {
          create: {
            type: 'PENDING_FINANCE',
            userId: recipient.userId
          }
        },
        reimbursementProducts: {
          createMany: {
            data: reimbursementProducts.map((reimbursementProductInfo) => {
              return {
                name: reimbursementProductInfo.name,
                cost: reimbursementProductInfo.cost,
                wbsElementId: reimbursementProductInfo.wbsElementId
              };
            })
          }
        }
      }
    });

<<<<<<< HEAD
    await addReimbursementProducts(reimbursementProducts, createdReimbursementRequest.reimbursementRequestId);

    prisma.reimbursement_Status.create({
      data: {
        type: 'PENDING_FINANCE',
        userId: receipient.userId,
        reimbursementRequestId: createdReimbursementRequest.reimbursementRequestId
      }
    });

    return createdReimbursementRequest.reimbursementRequestId;
  }

  /**
   * sends the pending advisor reimbursements to the advisor
   * @param sender the person sending the pending advisor list
   * @param saboNumbers the sabo numbers of the reimbursement requests to send
   */
  static async sendPendingAdvisorList(sender: UserWithTeam, saboNumbers: number[]) {
    await validateUserIsPartOfFinanceTeam(sender);

    const reimbursementRequests = await prisma.reimbursement_Request.findMany({
      where: {
        saboId: {
          in: saboNumbers
        }
      }
    });

    if (reimbursementRequests.length < saboNumbers.length) {
      const saboNumbersNotFound = saboNumbers.filter((saboNumber) => {
        return !reimbursementRequests.some((reimbursementRequest) => reimbursementRequest.saboId === saboNumber);
      });
      throw new HttpException(400, `The following sabo numbers do not exist: ${saboNumbersNotFound.join(', ')}`);
    }

    const deletedReimbursementRequests = reimbursementRequests.filter(
      (reimbursementRequest) => reimbursementRequest.dateDeleted
    );

    if (deletedReimbursementRequests.length > 0) {
      const saboNumbersDeleted = deletedReimbursementRequests.map((reimbursementRequest) => reimbursementRequest.saboId);
      throw new HttpException(
        400,
        `The following reimbursement requests with these sabo numbers have been deleted: ${saboNumbersDeleted.join(', ')}`
      );
    }

    const mailOptions = {
      subject: 'Reimbursement Requests To Be Approved By Advisor',
      text: `The following reimbursement requests need to be approved by you: ${saboNumbers.join(', ')}`
    };

    await sendEmail(mailOptions.subject, mailOptions.text);

    reimbursementRequests.forEach((reimbursementRequest) => {
      prisma.reimbursement_Status.create({
        data: {
          type: Reimbursement_Status_Type.ADVISOR_APPROVED,
          userId: sender.userId,
          reimbursementRequestId: reimbursementRequest.reimbursementRequestId
        }
      });
    });
  }

  static async addSaboNumber(reimbursementRequestId: string, saboNumber: number, submitter: User & { teams: Team[] }) {
    await validateUserIsPartOfFinanceTeam(submitter);

    const reimbursementRequest = await prisma.reimbursement_Request.findUnique({
      where: { reimbursementRequestId }
    });

    if (!reimbursementRequest) throw new NotFoundException('Reimbursement Request', reimbursementRequestId);

    if (reimbursementRequest.saboId) {
      throw new HttpException(400, `This reimbursement request already has a sabo number!`);
    }

    if (reimbursementRequest.dateDeleted) {
      throw new DeletedException('Reimbursement Request', reimbursementRequestId);
    }

    const reimbursementRequestWithSaboNumber = await prisma.reimbursement_Request.update({
      where: { reimbursementRequestId },
      data: {
        saboId: saboNumber
      }
    });

    return reimbursementRequestWithSaboNumber;
  }

  /**
   * Function to create a vendor in our database
   * @param name the name of the vendor
   * @returns the id of the created vendor
   */
  static async createVendor(name: string) {
=======
    return createdReimbursementRequest;
  }

  /**
   * Function to create a vendor in our database
   * @param submitter the user who is creating the vendor
   * @param name the name of the vendor
   * @returns the created vendor
   */
  static async createVendor(submitter: User, name: string) {
    if (!isAdmin(submitter.role)) throw new AccessDeniedAdminOnlyException('create vendors');

>>>>>>> 19cce4c0
    const vendor = await prisma.vendor.create({
      data: {
        name
      }
    });

    return vendor;
  }

  /**
   * Service function to create an expense type in our database
   * @param name The name of the expense type
   * @param code the expense type's SABO code
   * @param allowed whether or not this expense type is allowed
   * @returns the created expense type
   */
  static async createExpenseType(submitter: User, name: string, code: number, allowed: boolean) {
    if (!isAdmin(submitter.role)) throw new AccessDeniedAdminOnlyException('create expense types');
    const expense = await prisma.expense_Type.create({
      data: {
        name,
        allowed,
        code
      }
    });

    return expense;
  }
}<|MERGE_RESOLUTION|>--- conflicted
+++ resolved
@@ -1,26 +1,25 @@
-<<<<<<< HEAD
-import { Reimbursement_Status_Type, Team, User } from '@prisma/client';
-import { Club_Account } from 'shared';
-import prisma from '../prisma/prisma';
-import {
-  UserWithTeam,
-  addReimbursementProducts,
-  validateUserIsPartOfFinanceTeam
-} from '../utils/reimbursement-requests.utils';
-import { DeletedException, HttpException, NotFoundException } from '../utils/errors.utils';
-import sendEmail from '../utils/transporter.utils';
-=======
 /*
  * This file is part of NER's FinishLine and licensed under GNU AGPLv3.
  * See the LICENSE file in the repository root folder for details.
  */
 
-import { Reimbursement_Request, User } from '@prisma/client';
+import { Reimbursement_Request, Reimbursement_Status_Type, User } from '@prisma/client';
 import { Club_Account, isAdmin, isGuest } from 'shared';
 import prisma from '../prisma/prisma';
-import { ReimbursementProductCreateArgs, validateReimbursementProducts } from '../utils/reimbursement-requests.utils';
-import { AccessDeniedAdminOnlyException, AccessDeniedGuestException, NotFoundException } from '../utils/errors.utils';
->>>>>>> 19cce4c0
+import {
+  ReimbursementProductCreateArgs,
+  UserWithTeam,
+  validateReimbursementProducts,
+  validateUserIsPartOfFinanceTeam
+} from '../utils/reimbursement-requests.utils';
+import {
+  AccessDeniedAdminOnlyException,
+  AccessDeniedGuestException,
+  DeletedException,
+  HttpException,
+  NotFoundException
+} from '../utils/errors.utils';
+import sendMailToAdvisor from '../utils/transporter.utils';
 
 export default class ReimbursementRequestService {
   /**
@@ -90,18 +89,7 @@
       }
     });
 
-<<<<<<< HEAD
-    await addReimbursementProducts(reimbursementProducts, createdReimbursementRequest.reimbursementRequestId);
-
-    prisma.reimbursement_Status.create({
-      data: {
-        type: 'PENDING_FINANCE',
-        userId: receipient.userId,
-        reimbursementRequestId: createdReimbursementRequest.reimbursementRequestId
-      }
-    });
-
-    return createdReimbursementRequest.reimbursementRequestId;
+    return createdReimbursementRequest;
   }
 
   /**
@@ -144,7 +132,7 @@
       text: `The following reimbursement requests need to be approved by you: ${saboNumbers.join(', ')}`
     };
 
-    await sendEmail(mailOptions.subject, mailOptions.text);
+    await sendMailToAdvisor(mailOptions.subject, mailOptions.text);
 
     reimbursementRequests.forEach((reimbursementRequest) => {
       prisma.reimbursement_Status.create({
@@ -157,7 +145,7 @@
     });
   }
 
-  static async addSaboNumber(reimbursementRequestId: string, saboNumber: number, submitter: User & { teams: Team[] }) {
+  static async addSaboNumber(reimbursementRequestId: string, saboNumber: number, submitter: UserWithTeam) {
     await validateUserIsPartOfFinanceTeam(submitter);
 
     const reimbursementRequest = await prisma.reimbursement_Request.findUnique({
@@ -166,14 +154,14 @@
 
     if (!reimbursementRequest) throw new NotFoundException('Reimbursement Request', reimbursementRequestId);
 
+    if (reimbursementRequest.dateDeleted) {
+      throw new DeletedException('Reimbursement Request', reimbursementRequestId);
+    }
+
     if (reimbursementRequest.saboId) {
       throw new HttpException(400, `This reimbursement request already has a sabo number!`);
     }
 
-    if (reimbursementRequest.dateDeleted) {
-      throw new DeletedException('Reimbursement Request', reimbursementRequestId);
-    }
-
     const reimbursementRequestWithSaboNumber = await prisma.reimbursement_Request.update({
       where: { reimbursementRequestId },
       data: {
@@ -182,16 +170,6 @@
     });
 
     return reimbursementRequestWithSaboNumber;
-  }
-
-  /**
-   * Function to create a vendor in our database
-   * @param name the name of the vendor
-   * @returns the id of the created vendor
-   */
-  static async createVendor(name: string) {
-=======
-    return createdReimbursementRequest;
   }
 
   /**
@@ -203,7 +181,6 @@
   static async createVendor(submitter: User, name: string) {
     if (!isAdmin(submitter.role)) throw new AccessDeniedAdminOnlyException('create vendors');
 
->>>>>>> 19cce4c0
     const vendor = await prisma.vendor.create({
       data: {
         name
