--- conflicted
+++ resolved
@@ -193,28 +193,6 @@
   }
 
   /**
-<<<<<<< HEAD
-   * Returns all reimbursement requests that do not have an advisor approved reimbursement status.
-   * @param requester the user requesting the reimbursement requests
-   * @returns reimbursement requests with no advisor approved reimbursement status
-   */
-  static async getPendingAdvisorList(requester: User): Promise<ReimbursementRequest[]> {
-    await validateUserIsHeadOfFinanceTeam(requester);
-
-    const requestsPendingAdvisors = await prisma.reimbursement_Request.findMany({
-      where: {
-        saboId: { not: null },
-        reimbursementsStatuses: {
-          none: {
-            type: Reimbursement_Status_Type.ADVISOR_APPROVED
-          }
-        }
-      },
-      ...reimbursementRequestQueryArgs
-    });
-
-    return requestsPendingAdvisors.map(reimbursementRequestTransformer);
-=======
    * Soft-deletes the given reimbursement request
    *
    * @param requestId the reimbursement request to be deleted
@@ -247,7 +225,29 @@
     });
 
     return deletedRequest;
->>>>>>> c7bdd069
+  }
+
+  /**
+   * Returns all reimbursement requests that do not have an advisor approved reimbursement status.
+   * @param requester the user requesting the reimbursement requests
+   * @returns reimbursement requests with no advisor approved reimbursement status
+   */
+  static async getPendingAdvisorList(requester: User): Promise<ReimbursementRequest[]> {
+    await validateUserIsHeadOfFinanceTeam(requester);
+
+    const requestsPendingAdvisors = await prisma.reimbursement_Request.findMany({
+      where: {
+        saboId: { not: null },
+        reimbursementsStatuses: {
+          none: {
+            type: Reimbursement_Status_Type.ADVISOR_APPROVED
+          }
+        }
+      },
+      ...reimbursementRequestQueryArgs
+    });
+
+    return requestsPendingAdvisors.map(reimbursementRequestTransformer);
   }
 
   /**
