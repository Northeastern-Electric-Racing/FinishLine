--- conflicted
+++ resolved
@@ -21,11 +21,8 @@
 } from 'shared';
 import prisma from '../prisma/prisma';
 import {
-<<<<<<< HEAD
   createReimbursementProducts,
-=======
   isUserLeadOrHeadOfFinanceTeam,
->>>>>>> bc3c305e
   removeDeletedReceiptPictures,
   updateReimbursementProducts,
   validateReimbursementProducts,
