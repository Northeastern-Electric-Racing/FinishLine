import { Reimbursement_Status_Type, Team, User } from '@prisma/client';
import { Club_Account } from 'shared';
import prisma from '../prisma/prisma';
import { addReimbursementProducts } from '../utils/reimbursement-requests.utils';
import { AccessDeniedException, DeletedException, HttpException, NotFoundException } from '../utils/errors.utils';
import transporter from '../utils/transporter.utils';

export default class ReimbursementRequestService {
  /**
   * Creates a reimbursement request in the database
   * @param receipient the user who is creating the reimbursement request
   * @param dateOfExpense the date that the expense occured
   * @param vendorId the id of the vendor that the expense was made for
   * @param account the account to be reimbursed from
   * @param receiptPictures the links to the s3 buckets to retrieve the pictures
   * @param reimbursementProducts the products that the user bought
   * @param expenseTypeId the id of the expense type the user made
   * @param totalCost the total cost of the reimbursement
   * @returns the id of the created reimbursement request
   */
  static async createReimbursementRequest(
    receipient: User,
    dateOfExpense: Date,
    vendorId: string,
    account: Club_Account,
    receiptPictures: string[],
    reimbursementProducts: { name: string; cost: number; wbsElementId: number }[],
    expenseTypeId: string,
    totalCost: number
  ): Promise<String> {
    const vendor = await prisma.vendor.findUnique({
      where: { vendorId }
    });

    if (!vendor) throw new NotFoundException('Vendor', vendorId);

    const expenseType = await prisma.expense_Type.findUnique({
      where: { expenseTypeId }
    });

    if (!expenseType) throw new NotFoundException('Expense Type', expenseTypeId);

    const createdReimbursementRequest = await prisma.reimbursement_Request.create({
      data: {
        recepientId: receipient.userId,
        dateOfExpense,
        vendorId: vendor.vendorId,
        account,
        receiptPictures,
        expenseTypeId: expenseType.expenseTypeId,
        totalCost
      }
    });

    await addReimbursementProducts(reimbursementProducts, createdReimbursementRequest.reimbursementRequestId);

    prisma.reimbursement_Status.create({
      data: {
        type: 'PENDING_FINANCE',
        userId: receipient.userId,
        reimbursementRequestId: createdReimbursementRequest.reimbursementRequestId
      }
    });

    return createdReimbursementRequest.reimbursementRequestId;
  }

  /**
<<<<<<< HEAD
   * sends the pending advisor reimbursements to the advisor
   * @param sender the person sending the pending advisor list
   * @param saboNumbers the sabo numbers of the reimbursement requests to send
   */
  static async sendPendingAdvisorList(
    sender: User & {
      teams: Team[];
    },
    saboNumbers: number[]
  ) {
    if (!sender.teams.some((team) => team.teamId === process.env.FINANCE_TEAM_ID)) {
      throw new AccessDeniedException(`You are not a member of the finance team!`);
    }

    const reimbursementRequests = await prisma.reimbursement_Request.findMany({
      where: {
        saboId: {
          in: saboNumbers
        }
      }
    });

    if (reimbursementRequests.length < saboNumbers.length) {
      const saboNumbersNotFound = saboNumbers.filter((saboNumber) => {
        return !reimbursementRequests.some((reimbursementRequest) => reimbursementRequest.saboId === saboNumber);
      });
      throw new HttpException(400, `The following sabo numbers do not exist: ${saboNumbersNotFound.join(', ')}`);
    }

    const deletedReimbursementRequests = reimbursementRequests.filter(
      (reimbursementRequest) => reimbursementRequest.dateDeleted
    );

    if (deletedReimbursementRequests.length > 0) {
      const saboNumbersDeleted = deletedReimbursementRequests.map((reimbursementRequest) => reimbursementRequest.saboId);
      throw new HttpException(
        400,
        `The following reimbursement requests with these sabo numbers have been deleted: ${saboNumbersDeleted.join(', ')}`
      );
    }

    const mailOptions = {
      from: 'mckee.p@northeastern.edu',
      to: 'mckee.p@northeastern.edu',
      subject: 'Reimbursement Requests To Be Approved By Advisor',
      text: `The following reimbursement requests need to be approved by you: ${saboNumbers.join(', ')}`
    };

    const info = await transporter.sendMail(mailOptions);

    console.log('Message sent: %s', info.messageId);

    reimbursementRequests.forEach((reimbursementRequest) => {
      prisma.reimbursement_Status.create({
        data: {
          type: Reimbursement_Status_Type.ADVISOR_APPROVED,
          userId: sender.userId,
          reimbursementRequestId: reimbursementRequest.reimbursementRequestId
        }
      });
    });
  }

  static async addSaboNumber(reimbursementRequestId: string, saboNumber: number, submitter: User & { teams: Team[] }) {
    if (!submitter.teams.some((team) => team.teamId === process.env.FINANCE_TEAM_ID)) {
      throw new AccessDeniedException(`You are not a member of the finance team!`);
    }

    const reimbursementRequest = await prisma.reimbursement_Request.findUnique({
      where: { reimbursementRequestId }
    });

    if (!reimbursementRequest) throw new NotFoundException('Reimbursement Request', reimbursementRequestId);

    if (reimbursementRequest.saboId) {
      throw new HttpException(400, `This reimbursement request already has a sabo number!`);
    }

    if (reimbursementRequest.dateDeleted) {
      throw new DeletedException('Reimbursement Request', reimbursementRequestId);
    }

    const reimbursementRequestWithSaboNumber = await prisma.reimbursement_Request.update({
      where: { reimbursementRequestId },
      data: {
        saboId: saboNumber
      }
    });

    return reimbursementRequestWithSaboNumber;
=======
   * Function to create a vendor in our database
   * @param name the name of the vendor
   * @returns the id of the created vendor
   */
  static async createVendor(name: string) {
    const vendor = await prisma.vendor.create({
      data: {
        name
      }
    });

    return vendor.vendorId;
>>>>>>> f74fa45d
  }
}<|MERGE_RESOLUTION|>--- conflicted
+++ resolved
@@ -66,7 +66,6 @@
   }
 
   /**
-<<<<<<< HEAD
    * sends the pending advisor reimbursements to the advisor
    * @param sender the person sending the pending advisor list
    * @param saboNumbers the sabo numbers of the reimbursement requests to send
@@ -157,7 +156,9 @@
     });
 
     return reimbursementRequestWithSaboNumber;
-=======
+  }
+
+  /**
    * Function to create a vendor in our database
    * @param name the name of the vendor
    * @returns the id of the created vendor
@@ -170,6 +171,5 @@
     });
 
     return vendor.vendorId;
->>>>>>> f74fa45d
   }
 }