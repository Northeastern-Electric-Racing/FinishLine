--- conflicted
+++ resolved
@@ -4,15 +4,8 @@
  */
 
 import { Club_Accounts, Reimbursement_Request, Reimbursement_Status_Type, User } from '@prisma/client';
-import { Club_Account, Vendor, isAdmin, isGuest } from 'shared';
+import { ClubAccount, ReimbursementRequest, Vendor, isAdmin, isGuest } from 'shared';
 import prisma from '../prisma/prisma';
-<<<<<<< HEAD
-import { addReimbursementProducts } from '../utils/reimbursement-requests.utils';
-import { NotFoundException } from '../utils/errors.utils';
-import { ReimbursementRequest } from '../../../shared/src/types/reimbursement-requests-types';
-import reimbursementRequestQueryArgs from '../prisma-query-args/reimbursement-requests.query-args';
-import reimbursementRequestTransformer from '../transformers/reimbursement-requests.transformer';
-=======
 import {
   ReimbursementProductCreateArgs,
   UserWithTeam,
@@ -30,7 +23,8 @@
 } from '../utils/errors.utils';
 import vendorTransformer from '../transformers/vendor.transformer';
 import sendMailToAdvisor from '../utils/transporter.utils';
->>>>>>> ee4aa3b6
+import reimbursementRequestQueryArgs from '../prisma-query-args/reimbursement-requests.query-args';
+import reimbursementRequestTransformer from '../transformers/reimbursement-requests.transformer';
 
 export default class ReimbursementRequestService {
   /**
@@ -58,7 +52,7 @@
     recipient: User,
     dateOfExpense: Date,
     vendorId: string,
-    account: Club_Account,
+    account: ClubAccount,
     receiptPictures: string[],
     reimbursementProducts: ReimbursementProductCreateArgs[],
     expenseTypeId: string,
