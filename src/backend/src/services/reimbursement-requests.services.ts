/*
 * This file is part of NER's FinishLine and licensed under GNU AGPLv3.
 * See the LICENSE file in the repository root folder for details.
 */

<<<<<<< HEAD
import { Club_Accounts, Reimbursement_Request, Reimbursement_Status_Type, User } from '@prisma/client';
=======
// eslint-disable-next-line @typescript-eslint/no-unused-vars
import type { Multer } from 'multer';
import { Reimbursement_Request, Reimbursement_Status_Type, User } from '@prisma/client';
>>>>>>> 0754b1cb
import {
  ClubAccount,
  ExpenseType,
  Reimbursement,
  ReimbursementProductCreateArgs,
  ReimbursementReceiptCreateArgs,
  ReimbursementRequest,
  ReimbursementStatusType,
  Vendor,
  isAdmin,
  isGuest,
  isHead
} from 'shared';
import prisma from '../prisma/prisma';
import {
  removeDeletedReceiptPictures,
  updateReimbursementProducts,
  validateReimbursementProducts,
  validateUserIsHeadOfFinanceTeam,
  validateUserIsPartOfFinanceTeam
} from '../utils/reimbursement-requests.utils';
import {
  AccessDeniedAdminOnlyException,
  AccessDeniedException,
  AccessDeniedGuestException,
  DeletedException,
  HttpException,
  NotFoundException
} from '../utils/errors.utils';
import vendorTransformer from '../transformers/vendor.transformer';
import { downloadImageFile, sendMailToAdvisor, uploadFile } from '../utils/google-integration.utils';
import reimbursementRequestQueryArgs from '../prisma-query-args/reimbursement-requests.query-args';
import {
  expenseTypeTransformer,
  reimbursementRequestTransformer,
  reimbursementStatusTransformer,
  reimbursementTransformer
} from '../transformers/reimbursement-requests.transformer';
import reimbursementQueryArgs from '../prisma-query-args/reimbursement.query-args';
import { UserWithSettings } from '../utils/auth.utils';

export default class ReimbursementRequestService {
  /**
   * Returns all reimbursement requests in the database that are created by the given user.
   * @param recipient the user retrieving their reimbursement requests
   */
  static async getUserReimbursementRequests(recipient: User): Promise<ReimbursementRequest[]> {
    const userReimbursementRequests = await prisma.reimbursement_Request.findMany({
      where: { dateDeleted: null, recipientId: recipient.userId },
      ...reimbursementRequestQueryArgs
    });
    return userReimbursementRequests.map(reimbursementRequestTransformer);
  }

  /**
   * Returns all reimbursements in the database that are created by the given user
   * @param user ther user retrieving the reimbursements
   * @returns all reimbursements for the given user
   */
  static async getUserReimbursements(user: User): Promise<Reimbursement[]> {
    const userReimbursements = await prisma.reimbursement.findMany({
      where: { userSubmittedId: user.userId },
      ...reimbursementQueryArgs
    });
    return userReimbursements.map(reimbursementTransformer);
  }

  /**
   * Returns all the reimbursements in the database
   * @param user the user retrieving all the reimbursements
   * @returns all the reimbursements in the database
   */
  static async getAllReimbursements(user: User): Promise<Reimbursement[]> {
    await validateUserIsPartOfFinanceTeam(user);

    const reimbursements = await prisma.reimbursement.findMany({ ...reimbursementQueryArgs });
    return reimbursements.map(reimbursementTransformer);
  }

  /**
   * Get all the vendors in the database.
   * @returns all the vendors
   */
  static async getAllVendors(): Promise<Vendor[]> {
    const vendors = await prisma.vendor.findMany();
    return vendors.map(vendorTransformer);
  }

  /**
   * Creates a reimbursement request in the database
   * @param recipient the user who is creating the reimbursement request
   * @param dateOfExpense the date that the expense occured
   * @param vendorId the id of the vendor that the expense was made for
   * @param account the account to be reimbursed from
   * @param reimbursementProducts the products that the user bought
   * @param expenseTypeId the id of the expense type the user made
   * @param totalCost the total cost of the reimbursement with tax
   * @returns the created reimbursement request
   */
  static async createReimbursementRequest(
    recipient: UserWithSettings,
    dateOfExpense: Date,
    vendorId: string,
    account: ClubAccount,
    reimbursementProducts: ReimbursementProductCreateArgs[],
    expenseTypeId: string,
    totalCost: number
  ): Promise<Reimbursement_Request> {
    if (isGuest(recipient.role)) throw new AccessDeniedGuestException('Guests cannot create a reimbursement request');

    if (!recipient.userSecureSettings) throw new HttpException(500, 'User does not have their finance settings set up');

    const vendor = await prisma.vendor.findUnique({
      where: { vendorId }
    });

    if (!vendor) throw new NotFoundException('Vendor', vendorId);

    const expenseType = await prisma.expense_Type.findUnique({
      where: { expenseTypeId }
    });

    if (!expenseType) throw new NotFoundException('Expense Type', expenseTypeId);

<<<<<<< HEAD
    if (!expenseType.allowedRefundSources.includes(account)) {
      throw new HttpException(400, 'The submitted refund source is not allowed to be used with the submitted expense type');
    }
=======
    if (!expenseType.allowed) throw new HttpException(400, `The expense type ${expenseType.name} is not allowed!`);
>>>>>>> 0754b1cb

    const validatedReimbursementProudcts = await validateReimbursementProducts(reimbursementProducts);

    const createdReimbursementRequest = await prisma.reimbursement_Request.create({
      data: {
        recipientId: recipient.userId,
        dateOfExpense,
        vendorId: vendor.vendorId,
        account,
        expenseTypeId: expenseType.expenseTypeId,
        totalCost,
        reimbursementStatuses: {
          create: {
            type: ReimbursementStatusType.PENDING_FINANCE,
            userId: recipient.userId
          }
        },
        reimbursementProducts: {
          createMany: {
            data: validatedReimbursementProudcts.map((reimbursementProductInfo) => {
              return {
                name: reimbursementProductInfo.name,
                cost: reimbursementProductInfo.cost,
                wbsElementId: reimbursementProductInfo.wbsElementId
              };
            })
          }
        }
      }
    });

    return createdReimbursementRequest;
  }

  /**
   * Function to reimburse a user for their expenses.
   *
   * @param amount the amount to be reimbursed
   * @param dateReceived the date the amount was received
   * @param submitter the person performing the reimbursement
   * @returns the created reimbursement
   */
  static async reimburseUser(amount: number, dateReceived: string, submitter: User): Promise<Reimbursement> {
    if (isGuest(submitter.role)) {
      throw new AccessDeniedException('Guests cannot reimburse a user for their expenses.');
    }

    const totalOwed = await prisma.reimbursement_Request
      .findMany({
        where: { recipientId: submitter.userId, dateDeleted: null }
      })
      .then((userReimbursementRequests: Reimbursement_Request[]) => {
        return userReimbursementRequests.reduce((acc: number, curr: Reimbursement_Request) => acc + curr.totalCost, 0);
      });

    const totalReimbursed = await prisma.reimbursement
      .findMany({
        where: { purchaserId: submitter.userId },
        select: { amount: true }
      })
      .then((reimbursements: { amount: number }[]) =>
        reimbursements.reduce((acc: number, curr: { amount: number }) => acc + curr.amount, 0)
      );

    if (amount > totalOwed - totalReimbursed) {
      throw new HttpException(400, 'Reimbursement is greater than the total amount owed to the user');
    }

    // make the date object but add 12 hours so that the time isn't 00:00 to avoid timezone problems
    const dateCreated = new Date(dateReceived.split('T')[0]);
    dateCreated.setTime(dateCreated.getTime() + 12 * 60 * 60 * 1000);

    const newReimbursement = await prisma.reimbursement.create({
      data: {
        purchaserId: submitter.userId,
        amount,
        dateCreated: dateReceived,
        userSubmittedId: submitter.userId
      },
      ...reimbursementQueryArgs
    });

    return reimbursementTransformer(newReimbursement);
  }

  /**
   * Edits the given reimbursement Request
   *
   * @param requestId the id of the reimbursement request we are editing
   * @param dateOfExpense the updated date of expense
   * @param vendorId the updated vendor id
   * @param account the updated account
   * @param expenseTypeId the updated expense type id
   * @param totalCost the updated total cost
   * @param reimbursementProducts the updated reimbursement products
   * @param saboId the updated saboId
   * @param receiptPictures the old receipts that haven't been deleted (new receipts must be separately uploaded)
   * @param submitter the person editing the reimbursement request
   * @returns the edited reimbursement request
   */
  static async editReimbursementRequest(
    requestId: string,
    dateOfExpense: Date,
    vendorId: string,
    account: ClubAccount,
    expenseTypeId: string,
    totalCost: number,
    reimbursementProducts: ReimbursementProductCreateArgs[],
    receiptPictures: ReimbursementReceiptCreateArgs[],
    submitter: User
  ): Promise<Reimbursement_Request> {
    const oldReimbursementRequest = await prisma.reimbursement_Request.findUnique({
      where: { reimbursementRequestId: requestId },
      include: {
        reimbursementProducts: true,
        receiptPictures: true
      }
    });

    if (!oldReimbursementRequest) throw new NotFoundException('Reimbursement Request', requestId);
    if (oldReimbursementRequest.dateDeleted) throw new DeletedException('Reimbursement Request', requestId);
    if (oldReimbursementRequest.recipientId !== submitter.userId)
      throw new AccessDeniedException(
        'You do not have access to delete this reimbursement request, only the creator can edit a reimbursement request'
      );

    const vendor = await prisma.vendor.findUnique({
      where: { vendorId }
    });

    if (!vendor) throw new NotFoundException('Vendor', vendorId);

    const expenseType = await prisma.expense_Type.findUnique({
      where: { expenseTypeId }
    });

    if (!expenseType) throw new NotFoundException('Expense Type', expenseTypeId);
    if (!expenseType.allowed) throw new HttpException(400, 'Expense Type Not Allowed');
    if (!expenseType.allowedRefundSources.includes(account)) {
      throw new HttpException(400, 'The submitted refund source is not allowed to be used with the submitted expense type');
    }

    await updateReimbursementProducts(
      oldReimbursementRequest.reimbursementProducts,
      reimbursementProducts,
      oldReimbursementRequest.reimbursementRequestId
    );

    const updatedReimbursementRequest = await prisma.reimbursement_Request.update({
      where: { reimbursementRequestId: oldReimbursementRequest.reimbursementRequestId },
      data: {
        dateOfExpense,
        account,
        totalCost,
        expenseTypeId,
        vendorId
      }
    });

    //set any deleted receipts with a dateDeleted
    await removeDeletedReceiptPictures(receiptPictures, oldReimbursementRequest.receiptPictures || [], submitter);

    return updatedReimbursementRequest;
  }

  /**
   * Soft-deletes the given reimbursement request
   *
   * @param requestId the reimbursement request to be deleted
   * @param submitter the user deleting the reimbursement request
   */
  static async deleteReimbursementRequest(requestId: string, submitter: User): Promise<Reimbursement_Request> {
    const request = await prisma.reimbursement_Request.findUnique({
      where: { reimbursementRequestId: requestId },
      include: {
        reimbursementStatuses: true
      }
    });

    if (!request) throw new NotFoundException('Reimbursement Request', requestId);
    if (request.recipientId !== submitter.userId)
      throw new AccessDeniedException(
        'You do not have access to delete this reimbursement request, only the creator can delete a reimbursement request'
      );
    if (request.dateDeleted) throw new DeletedException('Reimbursement Request', requestId);
    if (
      request.reimbursementStatuses.some(
        (reimbursementStatus) => reimbursementStatus.type === Reimbursement_Status_Type.SABO_SUBMITTED
      )
    )
      throw new AccessDeniedException('You cannot delete this reimbursement request. It has already been approved');

    const deletedRequest = await prisma.reimbursement_Request.update({
      where: { reimbursementRequestId: requestId },
      data: { dateDeleted: new Date() }
    });

    return deletedRequest;
  }

  /**
   * Returns all reimbursement requests that do not have an advisor approved reimbursement status.
   * @param requester the user requesting the reimbursement requests
   * @returns reimbursement requests with no advisor approved reimbursement status
   */
  static async getPendingAdvisorList(requester: User): Promise<ReimbursementRequest[]> {
    await validateUserIsHeadOfFinanceTeam(requester);

    const requestsPendingAdvisors = await prisma.reimbursement_Request.findMany({
      where: {
        saboId: { not: null },
        reimbursementStatuses: {
          some: {
            type: Reimbursement_Status_Type.SABO_SUBMITTED
          },
          none: {
            type: Reimbursement_Status_Type.ADVISOR_APPROVED
          }
        }
      },
      ...reimbursementRequestQueryArgs
    });

    return requestsPendingAdvisors.map(reimbursementRequestTransformer);
  }

  /**
   * sends the pending advisor reimbursements to the advisor
   * @param sender the person sending the pending advisor list
   * @param saboNumbers the sabo numbers of the reimbursement requests to send
   */
  static async sendPendingAdvisorList(sender: User, saboNumbers: number[]) {
    await validateUserIsHeadOfFinanceTeam(sender);

    if (saboNumbers.length === 0) throw new HttpException(400, 'Need to send at least one Sabo #!');

    const reimbursementRequests = await prisma.reimbursement_Request.findMany({
      where: {
        saboId: {
          in: saboNumbers
        }
      }
    });

    if (reimbursementRequests.length < saboNumbers.length) {
      const saboNumbersNotFound = saboNumbers.filter((saboNumber) => {
        return !reimbursementRequests.some((reimbursementRequest) => reimbursementRequest.saboId === saboNumber);
      });
      throw new HttpException(400, `The following sabo numbers do not exist: ${saboNumbersNotFound.join(', ')}`);
    }

    const deletedReimbursementRequests = reimbursementRequests.filter(
      (reimbursementRequest) => reimbursementRequest.dateDeleted
    );

    if (deletedReimbursementRequests.length > 0) {
      const saboNumbersDeleted = deletedReimbursementRequests.map((reimbursementRequest) => reimbursementRequest.saboId);
      throw new HttpException(
        400,
        `The following reimbursement requests with these sabo numbers have been deleted: ${saboNumbersDeleted.join(', ')}`
      );
    }

    const mailOptions = {
      subject: 'Reimbursement Requests To Be Approved By Advisor',
      text: `The following reimbursement requests need to be approved by you: ${saboNumbers.join(', ')}`
    };

    await sendMailToAdvisor(mailOptions.subject, mailOptions.text);

    reimbursementRequests.forEach((reimbursementRequest) => {
      prisma.reimbursement_Status.create({
        data: {
          type: Reimbursement_Status_Type.ADVISOR_APPROVED,
          userId: sender.userId,
          reimbursementRequestId: reimbursementRequest.reimbursementRequestId
        }
      });
    });
  }

  /**
   * Sets the given reimbursement request with the given sabo number
   *
   * @param reimbursementRequestId The id of the reimbursement request to add the sabo number to
   * @param saboNumber the sabo number you are adding to the reimbursement request
   * @param submitter the person adding the sabo number
   * @returns the reimbursement request with the sabo number
   */
  static async setSaboNumber(reimbursementRequestId: string, saboNumber: number, submitter: User) {
    await validateUserIsPartOfFinanceTeam(submitter);

    const reimbursementRequest = await prisma.reimbursement_Request.findUnique({
      where: { reimbursementRequestId }
    });

    if (!reimbursementRequest) throw new NotFoundException('Reimbursement Request', reimbursementRequestId);

    if (reimbursementRequest.dateDeleted) {
      throw new DeletedException('Reimbursement Request', reimbursementRequestId);
    }

    const reimbursementRequestWithSaboNumber = await prisma.reimbursement_Request.update({
      where: { reimbursementRequestId },
      data: {
        saboId: saboNumber
      }
    });

    return reimbursementRequestWithSaboNumber;
  }

  /**
   * Function to create a vendor in our database
   * @param submitter the user who is creating the vendor
   * @param name the name of the vendor
   * @returns the created vendor
   */
  static async createVendor(submitter: User, name: string) {
    if (!isAdmin(submitter.role)) throw new AccessDeniedAdminOnlyException('create vendors');

    const vendor = await prisma.vendor.create({
      data: {
        name
      }
    });

    return vendor;
  }

  /**
   * Service function to create an expense type in our database
   * @param submitter user who is creating the expense type
   * @param name The name of the expense type
   * @param code the expense type's SABO code
   * @param allowed whether or not this expense type is allowed
   * @param allowedRefundSources an array of Club_Accounts representing allowed refund sources
   * @returns the created expense type
   */
  static async createExpenseType(
    submitter: User,
    name: string,
    code: number,
    allowed: boolean,
    allowedRefundSources: Club_Accounts[]
  ) {
    if (!isAdmin(submitter.role)) throw new AccessDeniedAdminOnlyException('create expense types');
    const expense = await prisma.expense_Type.create({
      data: {
        name,
        allowed,
        code,
        allowedRefundSources
      }
    });

    return expense;
  }

  /**
   * Edits an expense type
   * @param expenseTypeId the requested expense type to be edited
   * @param code the new expense type code number
   * @param name the new expense type code name
   * @param allowed the new expense type allowed value
   * @param submitter the person editing expense type code number
   * @returns the updated expense type
   */
  static async editExpenseType(
    expenseTypeId: string,
    code: number,
    name: string,
    allowed: boolean,
    submitter: User,
    allowedRefundSources: Club_Accounts[]
  ) {
    if (!isHead(submitter.role))
      throw new AccessDeniedException('Only the head or admin can update account code number and name');

    const expenseType = await prisma.expense_Type.findUnique({
      where: { expenseTypeId }
    });

    if (!expenseType) throw new NotFoundException('Expense Type', expenseTypeId);

    const expenseTypeUpdated = await prisma.expense_Type.update({
      where: { expenseTypeId },
      data: {
        name,
        code,
        allowed,
        allowedRefundSources
      }
    });

    return expenseTypeUpdated;
  }

  /**
   * Service function to upload a picture to the receipts folder in the NER google drive
   * @param reimbursementRequestId id for the reimbursement request we're tying the receipt to
   * @param file The file data for the image
   * @param submitter user who is uploading the receipt
   * @returns the google drive id for the file
   */
  static async uploadReceipt(reimbursementRequestId: string, file: Express.Multer.File, submitter: User) {
    if (isGuest(submitter.role)) throw new AccessDeniedGuestException('Guests cannot upload receipts');

    const reimbursementRequest = await prisma.reimbursement_Request.findUnique({
      where: { reimbursementRequestId }
    });

    if (!reimbursementRequest) throw new NotFoundException('Reimbursement Request', reimbursementRequestId);

    if (reimbursementRequest.dateDeleted) {
      throw new DeletedException('Reimbursement Request', reimbursementRequestId);
    }

    if (reimbursementRequest.recipientId !== submitter.userId) {
      throw new AccessDeniedException(
        'You do not have access to upload a receipt for this reimbursement request, only the creator can edit a reimbursement request'
      );
    }

    const imageData = await uploadFile(file);

    if (!imageData?.name) {
      throw new HttpException(500, 'Image Name not found');
    }

    const receipt = await prisma.receipt.create({
      data: {
        googleFileId: imageData.id,
        name: imageData.name,
        reimbursementRequestId,
        createdByUserId: submitter.userId
      }
    });

    return receipt;
  }

  /**
   * Gets all the expense types in the database
   * @returns all the expense types in the database
   */
  static async getAllExpenseTypes(): Promise<ExpenseType[]> {
    const expenseTypes = await prisma.expense_Type.findMany();
    return expenseTypes.map(expenseTypeTransformer);
  }

  /**
   * Gets all the reimbursement requests from the database that have no dateDeleted
   * @param user the user getting the reimbursement requests
   * @returns an array of the prisma version of the reimbursement requests transformed to the shared version
   */
  static async getAllReimbursementRequests(user: User): Promise<ReimbursementRequest[]> {
    await validateUserIsPartOfFinanceTeam(user);

    const reimbursementRequests = await prisma.reimbursement_Request.findMany({
      where: { dateDeleted: null },
      ...reimbursementRequestQueryArgs
    });

    return reimbursementRequests.map(reimbursementRequestTransformer);
  }

  /**
   * Service function to mark a reimbursement request as delivered
   * @param submitter is the User marking the request as delivered
   * @param requestId is the ID of the reimbursement request to be marked as delivered
   * @throws NotFoundException if the id is invalid or not there
   * @throws AccessDeniedException if the creator of the request is not the submitter
   * @returns the updated reimbursement request
   */
  static async markReimbursementRequestAsDelivered(submitter: User, reimbursementRequestId: string) {
    const reimbursementRequest = await prisma.reimbursement_Request.findUnique({
      where: { reimbursementRequestId }
    });

    if (!reimbursementRequest) throw new NotFoundException('Reimbursement Request', reimbursementRequestId);

    if (reimbursementRequest.dateDelivered) throw new AccessDeniedException('Can only be marked as delivered once');

    if (submitter.userId !== reimbursementRequest.recipientId)
      throw new AccessDeniedException('Only the creator of the reimbursement request can mark as delivered');

    const reimbursementRequestDelivered = await prisma.reimbursement_Request.update({
      where: { reimbursementRequestId },
      data: {
        dateDelivered: new Date()
      }
    });

    return reimbursementRequestDelivered;
  }

  /**
   * Gets a single reimbursement request for the given id
   * @param user the user getting the reimbursement request
   * @param reimbursementRequestId the id of thereimbursement request to get
   * @returns the reimbursement request with the given id
   */
  static async getSingleReimbursementRequest(user: User, reimbursementRequestId: string): Promise<ReimbursementRequest> {
    const reimbursementRequest = await prisma.reimbursement_Request.findUnique({
      where: { reimbursementRequestId },
      ...reimbursementRequestQueryArgs
    });

    if (!reimbursementRequest) throw new NotFoundException('Reimbursement Request', reimbursementRequestId);

    if (reimbursementRequest.dateDeleted) throw new DeletedException('Reimbursement Request', reimbursementRequestId);

    try {
      await validateUserIsPartOfFinanceTeam(user);
    } catch {
      if (user.userId !== reimbursementRequest.recipientId)
        throw new AccessDeniedException('You do not have access to this reimbursement request');
    }

    return reimbursementRequestTransformer(reimbursementRequest);
  }

  /**
   * Adds a reimbursement status with type sabo submitted to the given reimbursement request
   *
   * @param reimbursementRequestId the id of the reimbursement request to approve
   * @param submitter the user who is approving the reimbursement request
   * @returns the created reimbursment status
   */
  static async approveReimbursementRequest(reimbursementRequestId: string, submitter: User) {
    await validateUserIsPartOfFinanceTeam(submitter);

    const reimbursementRequest = await prisma.reimbursement_Request.findUnique({
      where: { reimbursementRequestId },
      include: {
        reimbursementStatuses: true
      }
    });

    if (!reimbursementRequest) throw new NotFoundException('Reimbursement Request', reimbursementRequestId);

    if (reimbursementRequest.dateDeleted) {
      throw new DeletedException('Reimbursement Request', reimbursementRequestId);
    }

    if (
      reimbursementRequest.reimbursementStatuses.some((status) => status.type === ReimbursementStatusType.SABO_SUBMITTED)
    ) {
      throw new HttpException(400, 'This reimbursement request has already been approved');
    }

    const reimbursementStatus = await prisma.reimbursement_Status.create({
      data: {
        type: ReimbursementStatusType.SABO_SUBMITTED,
        userId: submitter.userId,
        reimbursementRequestId: reimbursementRequest.reimbursementRequestId
      },
      include: {
        user: true
      }
    });

    return reimbursementStatusTransformer(reimbursementStatus);
  }

  /**
   * Downloads the receipt image file with the given google file id
   *
   * @param fileId the google file id of the receipt image
   * @param submitter the user who is downloading the receipt image
   * @returns a buffer of the image data and the image type
   */
  static async downloadReceiptImage(fileId: string, submitter: User) {
    await validateUserIsPartOfFinanceTeam(submitter);

    const fileData = await downloadImageFile(fileId);

    if (!fileData) throw new NotFoundException('Image File', fileId);
    return fileData;
  }
}<|MERGE_RESOLUTION|>--- conflicted
+++ resolved
@@ -3,13 +3,8 @@
  * See the LICENSE file in the repository root folder for details.
  */
 
-<<<<<<< HEAD
+// eslint-disable-next-line @typescript-eslint/no-unused-vars
 import { Club_Accounts, Reimbursement_Request, Reimbursement_Status_Type, User } from '@prisma/client';
-=======
-// eslint-disable-next-line @typescript-eslint/no-unused-vars
-import type { Multer } from 'multer';
-import { Reimbursement_Request, Reimbursement_Status_Type, User } from '@prisma/client';
->>>>>>> 0754b1cb
 import {
   ClubAccount,
   ExpenseType,
@@ -134,13 +129,11 @@
 
     if (!expenseType) throw new NotFoundException('Expense Type', expenseTypeId);
 
-<<<<<<< HEAD
+    if (!expenseType.allowed) throw new HttpException(400, `The expense type ${expenseType.name} is not allowed!`);
+
     if (!expenseType.allowedRefundSources.includes(account)) {
       throw new HttpException(400, 'The submitted refund source is not allowed to be used with the submitted expense type');
     }
-=======
-    if (!expenseType.allowed) throw new HttpException(400, `The expense type ${expenseType.name} is not allowed!`);
->>>>>>> 0754b1cb
 
     const validatedReimbursementProudcts = await validateReimbursementProducts(reimbursementProducts);
 
