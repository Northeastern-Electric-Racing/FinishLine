--- conflicted
+++ resolved
@@ -1,7 +1,3 @@
-<<<<<<< HEAD
-import { User } from '@prisma/client';
-import { ClubAccount } from 'shared';
-=======
 /*
  * This file is part of NER's FinishLine and licensed under GNU AGPLv3.
  * See the LICENSE file in the repository root folder for details.
@@ -9,7 +5,6 @@
 
 import { Club_Accounts, Reimbursement_Request, Reimbursement_Status_Type, User } from '@prisma/client';
 import { ClubAccount, ReimbursementRequest, Vendor, isAdmin, isGuest } from 'shared';
->>>>>>> 729fbb95
 import prisma from '../prisma/prisma';
 import {
   ReimbursementProductCreateArgs,
