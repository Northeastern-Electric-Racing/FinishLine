--- conflicted
+++ resolved
@@ -11,21 +11,6 @@
   wbsPipe
 } from 'shared';
 import { Manufacturer, Role, Material_Type, User, Assembly, Material_Status, Material } from '@prisma/client';
-<<<<<<< HEAD
-import {
-  isAdmin,
-  isGuest,
-  isHead,
-  isLeadership,
-  isProject,
-  LinkCreateArgs,
-  LinkType,
-  Project,
-  WbsNumber,
-  wbsPipe
-} from 'shared';
-=======
->>>>>>> 556347e3
 import projectQueryArgs from '../prisma-query-args/projects.query-args';
 import prisma from '../prisma/prisma';
 import projectTransformer from '../transformers/projects.transformer';
@@ -859,7 +844,6 @@
   }
 
   /**
-<<<<<<< HEAD
    * Deletes an assembly type
    * @param name the name of the assembly
    * @param submitter the user who is deleting the assembly type
@@ -882,7 +866,16 @@
     const deletedAssembly = await prisma.assembly.update({
       where: {
         name
-=======
+      },
+      data: {
+        dateDeleted: new Date()
+      }
+    });
+
+    return deletedAssembly;
+  }
+
+  /**
    * Deletes a material type based on the given Id
    * @param submitter the user who is deleting the material type
    * @param materialTypeId the Id of the material type being deleted
@@ -905,16 +898,12 @@
     const deletedMaterialType = await prisma.material_Type.update({
       where: {
         name: materialTypeId
->>>>>>> 556347e3
       },
       data: {
         dateDeleted: new Date()
       }
     });
 
-<<<<<<< HEAD
-    return deletedAssembly;
-=======
     return deletedMaterialType;
   }
 
@@ -1021,6 +1010,5 @@
     });
 
     return updatedMaterial;
->>>>>>> 556347e3
   }
 }