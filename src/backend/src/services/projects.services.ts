import {
  isAdmin,
  isGuest,
  isHead,
  isLeadership,
  isProject,
  LinkCreateArgs,
  LinkType,
  Project,
  WbsNumber,
  wbsPipe
} from 'shared';
import { Manufacturer, Role, Material_Type, User, Assembly, Material_Status, Material } from '@prisma/client';
import projectQueryArgs from '../prisma-query-args/projects.query-args';
import prisma from '../prisma/prisma';
import projectTransformer from '../transformers/projects.transformer';
import { validateChangeRequestAccepted } from '../utils/change-requests.utils';
import {
  AccessDeniedAdminOnlyException,
  AccessDeniedGuestException,
  HttpException,
  NotFoundException,
  DeletedException,
  AccessDeniedException
} from '../utils/errors.utils';
import {
  addDescriptionBullets,
  editDescriptionBullets,
  getHighestProjectNumber,
  getUserFullName
} from '../utils/projects.utils';
import { wbsNumOf } from '../utils/utils';
import WorkPackagesService from './work-packages.services';
import { createChange, createListChanges } from '../utils/changes.utils';
import {
  DescriptionBulletPreview,
  descriptionBulletsToChangeListValues,
  descriptionBulletToChangeListValue
} from '../utils/description-bullets.utils';
import linkQueryArgs from '../prisma-query-args/links.query-args';
import linkTypeQueryArgs from '../prisma-query-args/link-types.query-args';
import manufacturerQueryArgs from '../prisma-query-args/manufacturers.query-args';
import { linkTypeTransformer } from '../transformers/links.transformer';
import { updateLinks, linkToChangeListValue } from '../utils/links.utils';
import { manufacturerTransformer } from '../transformers/manufacturer.transformer';
import { isUserPartOfTeams } from '../utils/teams.utils';

export default class ProjectsService {
  /**
   * Get all the projects in the database.
   * @returns all the projects
   */
  static async getAllProjects(): Promise<Project[]> {
    const projects = await prisma.project.findMany({ where: { wbsElement: { dateDeleted: null } }, ...projectQueryArgs });
    return projects.map(projectTransformer);
  }

  /**
   * Get a single project
   * @param wbsNumber the wbsNumber of the project to get
   * @returns the request project
   * @throws if the wbsNumber is invalid, the project is not found, or the project is deleted
   */
  static async getSingleProject(wbsNumber: WbsNumber): Promise<Project> {
    if (!isProject(wbsNumber)) throw new HttpException(400, `${wbsPipe(wbsNumber)} is not a valid project WBS #!`);

    const { carNumber, projectNumber, workPackageNumber } = wbsNumber;

    const project = await prisma.project.findFirst({
      where: {
        wbsElement: {
          carNumber,
          projectNumber,
          workPackageNumber
        }
      },
      ...projectQueryArgs
    });

    if (!project) throw new NotFoundException('Project', wbsPipe(wbsNumber));
    if (project.wbsElement.dateDeleted) throw new DeletedException('Project', project.projectId);

    return projectTransformer(project);
  }

  /**
   * Create a new project with the given information.
   * @param user the user creating the project
   * @param crId the change request id being used to create the project
   * @param carNumber the car number of the new project
   * @param name the name of the new project
   * @param summary the summary of the new project
   * @param teamIds the ids of the teams that the new project will be assigned to
   * @returns the wbs number of the created project
   * @throws if the user doesn't have permission or if the change request is invalid
   */
  static async createProject(
    user: User,
    crId: number,
    carNumber: number,
    name: string,
    summary: string,
    teamIds: string[]
  ): Promise<WbsNumber> {
    if (isGuest(user.role)) throw new AccessDeniedGuestException('create projects');

    await validateChangeRequestAccepted(crId);

    if (teamIds.length > 0) {
      for (const teamId of teamIds) {
        const team = await prisma.team.findUnique({ where: { teamId } });
        if (!team) throw new NotFoundException('Team', teamId);
      }
    }

    const maxProjectNumber: number = await getHighestProjectNumber(carNumber);

    // create the wbs element and project as well as the associated change
    const createdWbsElement = await prisma.wBS_Element.create({
      data: {
        carNumber,
        projectNumber: maxProjectNumber + 1,
        workPackageNumber: 0,
        name,
        project: {
          create: {
            summary,
            teams: {
              connect: teamIds.map((teamId) => ({ teamId }))
            }
          }
        },
        changes: {
          create: {
            changeRequestId: crId,
            implementerId: user.userId,
            detail: 'New Project Created'
          }
        }
      },
      include: { project: true, changes: true }
    });

    return wbsNumOf(createdWbsElement);
  }

  /**
   * Edits the given project with the given information.
   * @param user the user editing the project
   * @param projectId the id of the project to edit
   * @param crId the change request used to do the editing
   * @param name the new name of the project
   * @param budget the new budget of the project
   * @param summary the new summary of the project
   * @param rules the new rules of the project
   * @param goals the new goals of the project
   * @param features the new features of the project
   * @param otherConstraints the new otherConstraints of the project
   * @param googleDriveFolderLink the new googleDriveFolderLink of the project
   * @param slideDeckLink the new slideDeckLink of the project
   * @param bomLink the new bomLink of the project
   * @param taskListLink the new taskListLink of the project
   * @param projectLeadId the new projectLead of the project
   * @param projectManagerId the new projectManager of the project
   * @returns the edited project
   */
  static async editProject(
    user: User,
    projectId: number,
    crId: number,
    name: string,
    budget: number,
    summary: string,
    rules: string[],
    goals: { id: number; detail: string }[],
    features: { id: number; detail: string }[],
    otherConstraints: { id: number; detail: string }[],
    linkCreateArgs: LinkCreateArgs[],
    projectLeadId: number | null,
    projectManagerId: number | null
  ): Promise<Project> {
    if (isGuest(user.role)) throw new AccessDeniedGuestException('edit projects');
    const { userId } = user;

    await validateChangeRequestAccepted(crId);

    // get the original project so we can compare things
    const originalProject = await prisma.project.findUnique({
      where: {
        projectId
      },
      include: {
        wbsElement: {
          include: {
            links: {
              ...linkQueryArgs
            }
          }
        },
        goals: true,
        features: true,
        otherConstraints: true
      }
    });

    // if it doesn't exist we error
    if (!originalProject) throw new NotFoundException('Project', projectId);
    if (originalProject.wbsElement.dateDeleted) throw new DeletedException('Project', projectId);

    const { wbsElementId } = originalProject;

    let changes = [];

    // get the changes or undefined for each field and add it to changes
    const nameChangeJson = createChange('name', originalProject.wbsElement.name, name, crId, userId, wbsElementId);

    const budgetChangeJson = createChange('budget', originalProject.budget, budget, crId, userId, wbsElementId);

    const summaryChangeJson = createChange('summary', originalProject.summary, summary, crId, userId, wbsElementId);

    const projectManagerChangeJson = createChange(
      'project manager',
      await getUserFullName(originalProject.wbsElement.projectManagerId),
      await getUserFullName(projectManagerId),
      crId,
      userId,
      wbsElementId
    );

    const projectLeadChangeJson = createChange(
      'project lead',
      await getUserFullName(originalProject.wbsElement.projectLeadId),
      await getUserFullName(projectLeadId),
      crId,
      userId,
      wbsElementId
    );

    // add to changes if not undefined
    if (nameChangeJson !== undefined) {
      changes.push(nameChangeJson);
    }
    if (budgetChangeJson !== undefined) {
      changes.push(budgetChangeJson);
    }
    if (summaryChangeJson !== undefined) {
      changes.push(summaryChangeJson);
    }
    if (projectManagerChangeJson !== undefined) {
      changes.push(projectManagerChangeJson);
    }
    if (projectLeadChangeJson !== undefined) {
      changes.push(projectLeadChangeJson);
    }

    // Dealing with lists
    const rulesChangeJson = createListChanges(
      'rules',
      originalProject.rules.map((rule) => {
        return {
          element: rule,
          comparator: rule,
          displayValue: rule
        };
      }),
      rules.map((rule) => {
        return {
          element: rule,
          comparator: rule,
          displayValue: rule
        };
      }),
      crId,
      userId,
      wbsElementId
    );

    const goalsChangeJson = createListChanges(
      'goals',
      descriptionBulletsToChangeListValues(originalProject.goals),
      goals.map((goal) => descriptionBulletToChangeListValue(goal)),
      crId,
      userId,
      wbsElementId
    );

    const featuresChangeJson = createListChanges(
      'features',
      descriptionBulletsToChangeListValues(originalProject.features),
      features.map((feature) => descriptionBulletToChangeListValue(feature)),
      crId,
      userId,
      wbsElementId
    );

    const otherConstraintsChangeJson = createListChanges(
      'other constraints',
      descriptionBulletsToChangeListValues(originalProject.otherConstraints),
      otherConstraints.map((constraint) => descriptionBulletToChangeListValue(constraint)),
      crId,
      userId,
      wbsElementId
    );

    const linkChanges = createListChanges(
      'link',
      originalProject.wbsElement.links.map(linkToChangeListValue),
      linkCreateArgs.map(linkToChangeListValue),
      crId,
      userId,
      wbsElementId
    );

    // add the changes for each of blockers, expected activities, and deliverables
    changes = changes
      .concat(rulesChangeJson.changes)
      .concat(goalsChangeJson.changes)
      .concat(featuresChangeJson.changes)
      .concat(otherConstraintsChangeJson.changes)
      .concat(linkChanges.changes);

    // update the project with the input fields
    const updatedProject = await prisma.project.update({
      where: {
        wbsElementId
      },
      data: {
        budget,
        summary,
        rules,
        wbsElement: {
          update: {
            name,
            projectLeadId,
            projectManagerId
          }
        }
      },
      ...projectQueryArgs
    });

    // Update any deleted description bullets to have their date deleted as right now
    const deletedDescriptionBullets: DescriptionBulletPreview[] = goalsChangeJson.deletedElements
      .concat(featuresChangeJson.deletedElements)
      .concat(otherConstraintsChangeJson.deletedElements);

    if (deletedDescriptionBullets.length > 0) {
      await prisma.description_Bullet.updateMany({
        where: {
          descriptionId: {
            in: deletedDescriptionBullets.map((descriptionBullet) => descriptionBullet.id)
          }
        },
        data: {
          dateDeleted: new Date()
        }
      });
    }

    // Add the new goals
    await addDescriptionBullets(
      goalsChangeJson.addedElements.map((descriptionBullet) => descriptionBullet.detail),
      updatedProject.projectId,
      'projectIdGoals'
    );
    // Add the new features
    await addDescriptionBullets(
      featuresChangeJson.addedElements.map((descriptionBullet) => descriptionBullet.detail),
      updatedProject.projectId,
      'projectIdFeatures'
    );
    // Add the new other constraints
    await addDescriptionBullets(
      otherConstraintsChangeJson.addedElements.map((descriptionBullet) => descriptionBullet.detail),
      updatedProject.projectId,
      'projectIdOtherConstraints'
    );
    // Edit the existing description bullets
    await editDescriptionBullets(
      goalsChangeJson.editedElements
        .concat(featuresChangeJson.editedElements)
        .concat(otherConstraintsChangeJson.editedElements)
    );

    // Update the links
    await updateLinks(linkChanges, updatedProject.wbsElementId, userId);

    // create the changes in prisma
    await prisma.change.createMany({
      data: changes
    });

    // return the updated work package
    return projectTransformer(updatedProject);
  }

  /**
   * Adds or removes the given team to the projects teams depending if it is already assigned to the project or not.
   *
   * @param user the user doing the setting
   * @param wbsNumber the wbsNumber of the project
   * @param teamId the teamId to assign the project to
   * @throws if the project isn't found, the team isn't found, or the user doesn't have access
   */
  static async setProjectTeam(user: User, wbsNumber: WbsNumber, teamId: string): Promise<void> {
    if (!isProject(wbsNumber)) throw new HttpException(400, `${wbsPipe(wbsNumber)} is not a valid project WBS #!`);

    // find the associated project
    const project = await prisma.project.findFirst({
      where: {
        wbsElement: {
          carNumber: wbsNumber.carNumber,
          projectNumber: wbsNumber.projectNumber,
          workPackageNumber: wbsNumber.workPackageNumber
        }
      },
      include: {
        teams: true
      }
    });

    if (!project) throw new NotFoundException('Project', wbsPipe(wbsNumber));

    const team = await prisma.team.findUnique({ where: { teamId } });
    if (!team) throw new NotFoundException('Team', teamId);

    // check for user and user permission (admin, app admin, or leader of the team)
    if (!isAdmin(user.role) && user.userId !== team.headId) {
      throw new AccessDeniedAdminOnlyException('set project teams');
    }

    // check if the team is already assigned to the project if it is we remove it, otherwise we add it. We do this to toggle the team
    if (project.teams.some((currTeam) => currTeam.teamId === teamId)) {
      await prisma.project.update({
        where: { projectId: project.projectId },
        data: {
          teams: {
            disconnect: {
              teamId
            }
          }
        }
      });
    } else {
      await prisma.project.update({
        where: { projectId: project.projectId },
        data: {
          teams: {
            connect: {
              teamId
            }
          }
        }
      });
    }
  }

  /**
   * Delete the the project in the database along with all its dependencies.
   * @param user the user who is trying to delete the project
   * @param wbsNumber the wbsNumber of the project
   * @throws if the wbs number does not correspond to a project, the user trying to
   * delete the project is not admin/app-admin, or the project is not found.
   * @returns the project that is deleted.
   */
  static async deleteProject(user: User, wbsNumber: WbsNumber): Promise<Project> {
    if (!isProject(wbsNumber)) throw new HttpException(400, `${wbsPipe(wbsNumber)} is not a valid project WBS #!`);
    if (!isAdmin(user.role)) {
      throw new AccessDeniedAdminOnlyException('delete projects');
    }

    const { carNumber, projectNumber, workPackageNumber } = wbsNumber;

    const project = await prisma.project.findFirst({
      where: {
        wbsElement: {
          carNumber,
          projectNumber,
          workPackageNumber
        }
      },
      ...projectQueryArgs
    });

    if (!project) throw new NotFoundException('Project', wbsPipe(wbsNumber));
    if (project.wbsElement.dateDeleted) throw new DeletedException('Project', project.projectId);

    const { projectId, wbsElementId } = project;

    const dateDeleted: Date = new Date();
    const deletedByUserId = user.userId;

    const deletedProject = await prisma.project.update({
      where: {
        projectId
      },
      data: {
        wbsElement: {
          update: {
            dateDeleted,
            deletedByUserId,
            changeRequests: {
              updateMany: {
                where: { wbsElementId },
                data: { dateDeleted, deletedByUserId }
              }
            }
          }
        },
        goals: {
          updateMany: {
            where: {
              projectIdGoals: projectId
            },
            data: {
              dateDeleted
            }
          }
        },
        features: {
          updateMany: {
            where: {
              projectIdFeatures: projectId
            },
            data: {
              dateDeleted
            }
          }
        },
        otherConstraints: {
          updateMany: {
            where: {
              projectIdOtherConstraints: projectId
            },
            data: {
              dateDeleted
            }
          }
        }
      },
      ...projectQueryArgs
    });

    // need to delete each of the project's work packages as well
    const workPackages = await prisma.work_Package.findMany({
      where: {
        projectId
      },
      include: { wbsElement: true }
    });

    await Promise.all(
      workPackages.map(
        async (workPackage) => await WorkPackagesService.deleteWorkPackage(user, wbsNumOf(workPackage.wbsElement))
      )
    );

    return projectTransformer(deletedProject);
  }

  /**
   * Toggles a user's favorite status on a projects
   * @param wbsNumber the project wbs number to be favorited/unfavorited
   * @param user the user who is favoriting/unfavoriting the project
   * @returns the project that the user has favorited/unfavorited
   * @throws if the project wbs doesn't exist or is not corresponding to a project
   */
  static async toggleFavorite(wbsNumber: WbsNumber, user: User): Promise<Project> {
    if (!isProject(wbsNumber)) throw new HttpException(400, `${wbsPipe(wbsNumber)} is not a valid project WBS #!`);
    const { carNumber, projectNumber, workPackageNumber } = wbsNumber;

    const project = await prisma.project.findFirst({
      where: {
        wbsElement: {
          carNumber,
          projectNumber,
          workPackageNumber
        }
      },
      ...projectQueryArgs
    });

    if (!project) throw new NotFoundException('Project', wbsPipe(wbsNumber));
    if (project.wbsElement.dateDeleted) throw new DeletedException('Project', project.projectId);

    const favorited = project.favoritedBy.some((currUser) => currUser.userId === user.userId);

    favorited
      ? await prisma.user.update({
          where: { userId: user.userId },
          data: {
            favoriteProjects: {
              disconnect: {
                projectId: project.projectId
              }
            }
          }
        })
      : await prisma.user.update({
          where: { userId: user.userId },
          data: {
            favoriteProjects: {
              connect: {
                projectId: project.projectId
              }
            }
          }
        });

    return projectTransformer(project);
  }

  static async getAllLinkTypes(): Promise<LinkType[]> {
    return (
      await prisma.linkType.findMany({
        ...linkTypeQueryArgs
      })
    ).map(linkTypeTransformer);
  }

  /**
   * Creates a new Material
   * @param creator the user creating the material
   * @param name the name of the material
   * @param status the Material Status of the material
   * @param materialTypeName the name of the Material Type
   * @param manufacturerName the name of the material's manufacturer
   * @param manufacturerPartNumber the manufacturer part number for the material
   * @param quantity the quantity of material as a number
   * @param price the price of the material in whole cents
   * @param subtotal the subtotal of the price for the material in whole cents
   * @param linkUrl the url for the material's link as a string
   * @param notes any notes about the material as a string
   * @param wbsNumber the WBS number of the project associated with this material
   * @param assemblyId the id of the Assembly for the material
   * @param pdmFileName the name of the pdm file for the material
   * @param unitName the name of the Quantity Unit the quantity is measured in
   * @returns the created material
   */
  static async createMaterial(
    creator: User,
    name: string,
    status: Material_Status,
    materialTypeName: string,
    manufacturerName: string,
    manufacturerPartNumber: string,
    quantity: number,
    price: number,
    subtotal: number,
    linkUrl: string,
    notes: string,
    wbsNumber: WbsNumber,
    assemblyId?: string,
    pdmFileName?: string,
    unitName?: string
  ): Promise<Material> {
    const project = await prisma.project.findFirst({
      where: {
        wbsElement: {
          carNumber: wbsNumber.carNumber,
          projectNumber: wbsNumber.projectNumber,
          workPackageNumber: wbsNumber.workPackageNumber
        }
      },
      ...projectQueryArgs
    });

    if (!project) throw new NotFoundException('Project', wbsPipe(wbsNumber));

    if (assemblyId) {
      const assembly = await prisma.assembly.findFirst({ where: { assemblyId } });
      if (!assembly) throw new NotFoundException('Assembly', assemblyId);
    }

    const materialType = await prisma.material_Type.findFirst({
      where: { name: materialTypeName }
    });
    if (!materialType) throw new NotFoundException('Material Type', materialTypeName);

    const manufacturer = await prisma.manufacturer.findFirst({
      where: { name: manufacturerName }
    });
    if (!manufacturer) throw new NotFoundException('Manufacturer', manufacturerName);

    if (unitName) {
      const unit = await prisma.unit.findFirst({
        where: { name: unitName }
      });
      if (!unit) throw new NotFoundException('Unit', unitName);
    }

    const perms = isLeadership(creator.role) || isUserPartOfTeams(project.teams, creator);

    if (!perms) throw new AccessDeniedException('create materials');

    const createdMaterial = await prisma.material.create({
      data: {
        userCreatedId: creator.userId,
        name,
        assemblyId,
        status,
        materialTypeName,
        manufacturerName,
        manufacturerPartNumber,
        pdmFileName,
        quantity,
        unitName,
        price,
        subtotal,
        linkUrl,
        notes,
        dateCreated: new Date(),
        wbsElementId: project.wbsElementId
      }
    });

    return createdMaterial;
  }

  /**
   * Create an assembly
   * @param name The name of the assembly to be created
   * @param userCreated The user creating the assembly
   * @param wbsElementId The
   * @param pdmFileName optional - The name of the file holding the assembly
   * @returns the project that the user has favorited/unfavorited
   * @throws if the project wbs doesn't exist or is not corresponding to a project
   */
  static async createAssembly(
    name: string,
    userCreated: User,
    wbsNumber: WbsNumber,
    pdmFileName?: string
  ): Promise<Assembly> {
    if (!isProject(wbsNumber)) throw new HttpException(400, `${wbsPipe(wbsNumber)} is not a valid project WBS #!`);
    const { carNumber, projectNumber, workPackageNumber } = wbsNumber;

    const project = await prisma.project.findFirst({
      where: {
        wbsElement: {
          carNumber,
          projectNumber,
          workPackageNumber
        }
      },
      ...projectQueryArgs
    });

    if (!project) throw new NotFoundException('Project', wbsPipe(wbsNumber));
    if (project.wbsElement.dateDeleted) throw new DeletedException('Project', project.projectId);

    const checkAssembly = await prisma.assembly.findUnique({ where: { name } });

    if (checkAssembly) throw new HttpException(400, `${name} already exists as an assembly!`);

    const { teams, wbsElementId } = project;

    if (!isAdmin(userCreated.role) && !isUserPartOfTeams(teams, userCreated))
      throw new AccessDeniedException('Users must be admin, or assigned to the team to create assemblies');

    const userCreatedId = userCreated.userId;

    const assembly = await prisma.assembly.create({
      data: {
        name,
        dateCreated: new Date(),
        userCreatedId,
        wbsElementId,
        pdmFileName
      }
    });

    return assembly;
  }

  /*
   * Creates a new Manufacturer
   * @param submitter the user who's creating the manufacturer
   * @param name the name of the manufacturer
   * @returns the newly created manufacturer
   * @throws if the submitter is a guest or the given manufacturer name already exists
   */
  static async createManufacturer(submitter: User, name: string) {
    if (isGuest(submitter.role)) throw new AccessDeniedGuestException('create manufacturers');

    const manufacturer = await prisma.manufacturer.findUnique({
      where: {
        name
      }
    });

    if (manufacturer) throw new HttpException(400, `${name} already exists as a manufacturer!`);

    const newManufacturer = await prisma.manufacturer.create({
      data: { name, dateCreated: new Date(), creatorId: submitter.userId }
    });

    return newManufacturer;
  }

  /**
   * Deletes a manufacturer
   * @param user the user who's deleting the manufacturer
   * @param name the name of the manufacturer
   * @throws if the user is not at least a head, or if the provided name isn't a manufacturer, or if the manufacturer has already been soft-deleted
   * @returns the deleted manufacturer
   */
  static async deleteManufacturer(user: User, name: string) {
    if (!isHead(user.role)) {
      throw new AccessDeniedException('Only heads and above can delete a manufacturer');
    }

    const manufacturer = await prisma.manufacturer.findFirst({
      where: {
        name
      }
    });

    if (!manufacturer) {
      throw new NotFoundException('Manufacturer', name);
    }

    if (manufacturer.dateDeleted) throw new DeletedException('Manufacturer', manufacturer.name);

    const dateDeleted: Date = new Date();
    const deletedManufacturer = await prisma.manufacturer.update({
      where: {
        name: manufacturer.name
      },
      data: {
        dateDeleted
      }
    });

    return deletedManufacturer;
  }
  /**
   * Get all the manufacturers in the database.
   * @returns all the manufacturers
   */
  static async getAllManufacturers(submitter: User): Promise<Manufacturer[]> {
    if (submitter.role === Role.GUEST) {
      throw new AccessDeniedGuestException('Get Manufacturers');
    }

    return (
      await prisma.manufacturer.findMany({
        ...manufacturerQueryArgs
      })
    ).map(manufacturerTransformer);
  }

  /**
   * Create a new material type
   * @param name the name of the new material type
   * @param submitter the user who is creating the material type
   * @throws if the submitter is not a leader or the material type with the given name already exists
   */
  static async createMaterialType(name: string, submitter: User): Promise<Material_Type> {
    if (!isLeadership(submitter.role))
      throw new AccessDeniedException('Only leadership or above can create a material type');

    const materialType = await prisma.material_Type.findUnique({
      where: {
        name
      }
    });

    if (!!materialType) throw new HttpException(400, `The following material type already exists: ${name}`);

    const newMaterialType = await prisma.material_Type.create({
      data: {
        name,
        dateCreated: new Date(),
        creatorId: submitter.userId
      }
    });

    return newMaterialType;
  }

  /**
<<<<<<< HEAD
   * Assign a material on a project to a different assembly
   * @param submitter the submitter
   * @param materialId the material that will be moved
   * @param assemblyId the assembly to change the material to, or undefined to unassign the material
   * @throws if the submitter does not have the relevant positions
   * @returns the updated material
   */
  static async assignMaterialAssembly(submitter: User, materialId: string, assemblyId: undefined | string) {
    const material = await prisma.material.findUnique({ where: { materialId } });
    if (!material) throw new NotFoundException('Material', materialId);
=======
   * Deletes an assembly type
   * @param assemblyId the name of the assembly
   * @param submitter the user who is deleting the assembly type
   * @throws if the user is not an admin/head, the assembly does not exist, or has already been deleted
   * @returns
   */
  static async deleteAssembly(assemblyId: string, submitter: User): Promise<Assembly> {
    if (!isAdmin(submitter.role) || !isHead(submitter.role))
      throw new AccessDeniedException('Only an Admin or a head can delete an Assembly');

    const assembly = await prisma.assembly.findUnique({
      where: {
        assemblyId
      }
    });

    if (!assembly) throw new NotFoundException('Assembly', assemblyId);
    if (assembly.dateDeleted) throw new DeletedException('Assembly', assemblyId);

    const deletedAssembly = await prisma.assembly.update({
      where: {
        assemblyId
      },
      data: {
        dateDeleted: new Date()
      }
    });

    return deletedAssembly;
  }

  /**
   * Deletes a material type based on the given Id
   * @param submitter the user who is deleting the material type
   * @param materialTypeId the Id of the material type being deleted
   * @throws if the submitter is not an admin/head or if the material type is not found
   * @returns the deleted material type
   */
  static async deleteMaterialType(materialTypeId: string, submitter: User): Promise<Material_Type> {
    if (!isHead(submitter.role) && !isAdmin(submitter.role)) {
      throw new AccessDeniedException('Only an admin or head can delete a material type');
    }
    const materialType = await prisma.material_Type.findUnique({
      where: {
        name: materialTypeId
      }
    });

    if (!materialType) throw new NotFoundException('Material Type', materialTypeId);
    if (materialType.dateDeleted) throw new DeletedException('Material Type', materialTypeId);

    const deletedMaterialType = await prisma.material_Type.update({
      where: {
        name: materialTypeId
      },
      data: {
        dateDeleted: new Date()
      }
    });

    return deletedMaterialType;
  }

  /**
   * Update a material
   * @param submitter the submitter of the request
   * @param materialId the material id of the material being edited
   * @param name the name of the edited material
   * @param status the status of the edited material
   * @param materialTypeName the material type of the edited material
   * @param manufacturerName the manufacturerName of the edited material
   * @param manufacturerPartNumber the manufacturerPartNumber of the edited material
   * @param quantity the quantity of the edited material
   * @param price the price of the edited material
   * @param subtotal the subtotal of the edited material
   * @param linkUrl the linkUrl of the edited material
   * @param notes the notes of the edited material
   * @param unitName the unit name of the edited material
   * @param assemblyId the assembly id of the edited material
   * @param pdmFileName the pdm file name of the edited material
   * @throws if permission denied or material's wbsElement is undefined/deleted
   * @returns the updated material
   */
  static async editMaterial(
    submitter: User,
    materialId: string,
    name: string,
    status: Material_Status,
    materialTypeName: string,
    manufacturerName: string,
    manufacturerPartNumber: string,
    quantity: number,
    price: number,
    subtotal: number,
    linkUrl: string,
    notes: string,
    unitName?: string,
    assemblyId?: string,
    pdmFileName?: string
  ): Promise<Material> {
    const material = await prisma.material.findUnique({
      where: {
        materialId
      }
    });

    if (!material) throw new NotFoundException('Material', materialId);
    if (material.dateDeleted) throw new DeletedException('Material', materialId);
>>>>>>> bc3c305e

    const project = await prisma.project.findFirst({
      where: {
        wbsElementId: material.wbsElementId
      },
      ...projectQueryArgs
    });
<<<<<<< HEAD
    if (!project) throw new NotFoundException('Project', material.wbsElementId);

    // Permission: leadership and up, anyone on project team
    if (!(isLeadership(submitter.role) || isUserPartOfTeams(project.teams, submitter)))
      throw new AccessDeniedException('Only leadership or above can create a material type');

    if (assemblyId === undefined) {
      // Unassign material from current assembly if assembly id is undefined
      const updatedMaterial = await prisma.material.update({ where: { materialId }, data: { assemblyId: undefined } });
      return updatedMaterial;
    }

    const assembly = await prisma.assembly.findUnique({
      where: { assemblyId },
      include: { wbsElement: true }
    });
    if (!assembly) throw new NotFoundException('Assembly', assemblyId);

    // Confirm that the assembly's wbsElement is the same as the material's wbsElement
    if (material.wbsElementId !== assembly.wbsElementId)
      throw new HttpException(
        400,
        `The WBS element of the material (${material.wbsElementId}) and assembly (${assembly.wbsElementId}) do not match`
      );

    // Assign a material on a project to a different assembly
    const updatedMaterial = await prisma.material.update({ where: { materialId }, data: { assemblyId } });
=======

    if (!project) throw new NotFoundException('Project', material.wbsElementId);
    if (project.wbsElement.dateDeleted) throw new DeletedException('Project', project.projectId);

    if (assemblyId) {
      const assembly = await prisma.assembly.findFirst({ where: { assemblyId } });
      if (!assembly) throw new NotFoundException('Assembly', assemblyId);
    }

    const materialType = await prisma.material_Type.findFirst({
      where: { name: materialTypeName }
    });
    if (!materialType) throw new NotFoundException('Material Type', materialTypeName);

    const manufacturer = await prisma.manufacturer.findFirst({
      where: { name: manufacturerName }
    });
    if (!manufacturer) throw new NotFoundException('Manufacturer', manufacturerName);

    if (unitName) {
      const unit = await prisma.unit.findFirst({
        where: { name: unitName }
      });
      if (!unit) throw new NotFoundException('Unit', unitName);
    }

    const perms = isLeadership(submitter.role) || isUserPartOfTeams(project.teams, submitter);

    if (!perms) throw new AccessDeniedException('update material');

    const updatedMaterial = await prisma.material.update({
      where: { materialId },
      data: {
        name,
        status,
        materialTypeName,
        manufacturerName,
        manufacturerPartNumber,
        quantity,
        unitName,
        price,
        subtotal,
        linkUrl,
        notes,
        wbsElementId: project.wbsElementId,
        assemblyId,
        pdmFileName
      }
    });

>>>>>>> bc3c305e
    return updatedMaterial;
  }
}<|MERGE_RESOLUTION|>--- conflicted
+++ resolved
@@ -880,7 +880,6 @@
   }
 
   /**
-<<<<<<< HEAD
    * Assign a material on a project to a different assembly
    * @param submitter the submitter
    * @param materialId the material that will be moved
@@ -891,7 +890,46 @@
   static async assignMaterialAssembly(submitter: User, materialId: string, assemblyId: undefined | string) {
     const material = await prisma.material.findUnique({ where: { materialId } });
     if (!material) throw new NotFoundException('Material', materialId);
-=======
+    const project = await prisma.project.findFirst({
+      where: {
+        wbsElementId: material.wbsElementId
+      },
+      ...projectQueryArgs
+    });
+
+    if (!project) throw new NotFoundException('Project', material.wbsElementId);
+    if (project.wbsElement.dateDeleted) throw new DeletedException('Project', project.projectId);
+
+    // Permission: leadership and up, anyone on project team
+    if (!(isLeadership(submitter.role) || isUserPartOfTeams(project.teams, submitter)))
+      throw new AccessDeniedException('Only leadership or above can create a material type');
+
+    if (assemblyId === undefined) {
+      // Unassign material from current assembly if assembly id is undefined
+      const updatedMaterial = await prisma.material.update({ where: { materialId }, data: { assemblyId: undefined } });
+      return updatedMaterial;
+    }
+
+    const assembly = await prisma.assembly.findUnique({
+      where: { assemblyId },
+      include: { wbsElement: true }
+    });
+    if (!assembly) throw new NotFoundException('Assembly', assemblyId);
+
+    // Confirm that the assembly's wbsElement is the same as the material's wbsElement
+    if (material.wbsElementId !== assembly.wbsElementId)
+      throw new HttpException(
+        400,
+        `The WBS element of the material (${material.wbsElementId}) and assembly (${assembly.wbsElementId}) do not match`
+      );
+
+    // Assign a material on a project to a different assembly
+    const updatedMaterial = await prisma.material.update({ where: { materialId }, data: { assemblyId } });
+
+    return updatedMaterial;
+  }
+
+  /**
    * Deletes an assembly type
    * @param assemblyId the name of the assembly
    * @param submitter the user who is deleting the assembly type
@@ -1000,7 +1038,6 @@
 
     if (!material) throw new NotFoundException('Material', materialId);
     if (material.dateDeleted) throw new DeletedException('Material', materialId);
->>>>>>> bc3c305e
 
     const project = await prisma.project.findFirst({
       where: {
@@ -1008,35 +1045,6 @@
       },
       ...projectQueryArgs
     });
-<<<<<<< HEAD
-    if (!project) throw new NotFoundException('Project', material.wbsElementId);
-
-    // Permission: leadership and up, anyone on project team
-    if (!(isLeadership(submitter.role) || isUserPartOfTeams(project.teams, submitter)))
-      throw new AccessDeniedException('Only leadership or above can create a material type');
-
-    if (assemblyId === undefined) {
-      // Unassign material from current assembly if assembly id is undefined
-      const updatedMaterial = await prisma.material.update({ where: { materialId }, data: { assemblyId: undefined } });
-      return updatedMaterial;
-    }
-
-    const assembly = await prisma.assembly.findUnique({
-      where: { assemblyId },
-      include: { wbsElement: true }
-    });
-    if (!assembly) throw new NotFoundException('Assembly', assemblyId);
-
-    // Confirm that the assembly's wbsElement is the same as the material's wbsElement
-    if (material.wbsElementId !== assembly.wbsElementId)
-      throw new HttpException(
-        400,
-        `The WBS element of the material (${material.wbsElementId}) and assembly (${assembly.wbsElementId}) do not match`
-      );
-
-    // Assign a material on a project to a different assembly
-    const updatedMaterial = await prisma.material.update({ where: { materialId }, data: { assemblyId } });
-=======
 
     if (!project) throw new NotFoundException('Project', material.wbsElementId);
     if (project.wbsElement.dateDeleted) throw new DeletedException('Project', project.projectId);
@@ -1087,7 +1095,6 @@
       }
     });
 
->>>>>>> bc3c305e
     return updatedMaterial;
   }
 }