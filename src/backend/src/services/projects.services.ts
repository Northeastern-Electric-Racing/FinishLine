<<<<<<< HEAD
import { Material_Type, User, Assembly } from '@prisma/client';
import {
  isAdmin,
  isGuest,
  isHead,
  isLeadership,
  isProject,
  LinkCreateArgs,
  LinkType,
  Project,
  WbsNumber,
  wbsPipe
} from 'shared';
=======
import { Material_Type, User, Assembly, Material_Status, Material } from '@prisma/client';
import { isAdmin, isGuest, isLeadership, isProject, LinkCreateArgs, LinkType, Project, WbsNumber, wbsPipe } from 'shared';
>>>>>>> 0cdc9770
import projectQueryArgs from '../prisma-query-args/projects.query-args';
import prisma from '../prisma/prisma';
import projectTransformer from '../transformers/projects.transformer';
import { validateChangeRequestAccepted } from '../utils/change-requests.utils';
import {
  AccessDeniedAdminOnlyException,
  AccessDeniedGuestException,
  HttpException,
  NotFoundException,
  DeletedException,
  AccessDeniedException
} from '../utils/errors.utils';
import {
  addDescriptionBullets,
  editDescriptionBullets,
  getHighestProjectNumber,
  getUserFullName
} from '../utils/projects.utils';
import { wbsNumOf } from '../utils/utils';
import WorkPackagesService from './work-packages.services';
import { createChange, createListChanges } from '../utils/changes.utils';
import {
  DescriptionBulletPreview,
  descriptionBulletsToChangeListValues,
  descriptionBulletToChangeListValue
} from '../utils/description-bullets.utils';
import linkQueryArgs from '../prisma-query-args/links.query-args';
import linkTypeQueryArgs from '../prisma-query-args/link-types.query-args';
import { linkTypeTransformer } from '../transformers/links.transformer';
import { updateLinks, linkToChangeListValue } from '../utils/links.utils';
import { isUserPartOfTeams } from '../utils/teams.utils';

export default class ProjectsService {
  /**
   * Get all the projects in the database.
   * @returns all the projects
   */
  static async getAllProjects(): Promise<Project[]> {
    const projects = await prisma.project.findMany({ where: { wbsElement: { dateDeleted: null } }, ...projectQueryArgs });
    return projects.map(projectTransformer);
  }

  /**
   * Get a single project
   * @param wbsNumber the wbsNumber of the project to get
   * @returns the request project
   * @throws if the wbsNumber is invalid, the project is not found, or the project is deleted
   */
  static async getSingleProject(wbsNumber: WbsNumber): Promise<Project> {
    if (!isProject(wbsNumber)) throw new HttpException(400, `${wbsPipe(wbsNumber)} is not a valid project WBS #!`);

    const { carNumber, projectNumber, workPackageNumber } = wbsNumber;

    const project = await prisma.project.findFirst({
      where: {
        wbsElement: {
          carNumber,
          projectNumber,
          workPackageNumber
        }
      },
      ...projectQueryArgs
    });

    if (!project) throw new NotFoundException('Project', wbsPipe(wbsNumber));
    if (project.wbsElement.dateDeleted) throw new DeletedException('Project', project.projectId);

    return projectTransformer(project);
  }

  /**
   * Create a new project with the given information.
   * @param user the user creating the project
   * @param crId the change request id being used to create the project
   * @param carNumber the car number of the new project
   * @param name the name of the new project
   * @param summary the summary of the new project
   * @param teamIds the ids of the teams that the new project will be assigned to
   * @returns the wbs number of the created project
   * @throws if the user doesn't have permission or if the change request is invalid
   */
  static async createProject(
    user: User,
    crId: number,
    carNumber: number,
    name: string,
    summary: string,
    teamIds: string[]
  ): Promise<WbsNumber> {
    if (isGuest(user.role)) throw new AccessDeniedGuestException('create projects');

    await validateChangeRequestAccepted(crId);

    if (teamIds.length > 0) {
      for (const teamId of teamIds) {
        const team = await prisma.team.findUnique({ where: { teamId } });
        if (!team) throw new NotFoundException('Team', teamId);
      }
    }

    const maxProjectNumber: number = await getHighestProjectNumber(carNumber);

    // create the wbs element and project as well as the associated change
    const createdWbsElement = await prisma.wBS_Element.create({
      data: {
        carNumber,
        projectNumber: maxProjectNumber + 1,
        workPackageNumber: 0,
        name,
        project: {
          create: {
            summary,
            teams: {
              connect: teamIds.map((teamId) => ({ teamId }))
            }
          }
        },
        changes: {
          create: {
            changeRequestId: crId,
            implementerId: user.userId,
            detail: 'New Project Created'
          }
        }
      },
      include: { project: true, changes: true }
    });

    return wbsNumOf(createdWbsElement);
  }

  /**
   * Edits the given project with the given information.
   * @param user the user editing the project
   * @param projectId the id of the project to edit
   * @param crId the change request used to do the editing
   * @param name the new name of the project
   * @param budget the new budget of the project
   * @param summary the new summary of the project
   * @param rules the new rules of the project
   * @param goals the new goals of the project
   * @param features the new features of the project
   * @param otherConstraints the new otherConstraints of the project
   * @param googleDriveFolderLink the new googleDriveFolderLink of the project
   * @param slideDeckLink the new slideDeckLink of the project
   * @param bomLink the new bomLink of the project
   * @param taskListLink the new taskListLink of the project
   * @param projectLeadId the new projectLead of the project
   * @param projectManagerId the new projectManager of the project
   * @returns the edited project
   */
  static async editProject(
    user: User,
    projectId: number,
    crId: number,
    name: string,
    budget: number,
    summary: string,
    rules: string[],
    goals: { id: number; detail: string }[],
    features: { id: number; detail: string }[],
    otherConstraints: { id: number; detail: string }[],
    linkCreateArgs: LinkCreateArgs[],
    projectLeadId: number | null,
    projectManagerId: number | null
  ): Promise<Project> {
    if (isGuest(user.role)) throw new AccessDeniedGuestException('edit projects');
    const { userId } = user;

    await validateChangeRequestAccepted(crId);

    // get the original project so we can compare things
    const originalProject = await prisma.project.findUnique({
      where: {
        projectId
      },
      include: {
        wbsElement: {
          include: {
            links: {
              ...linkQueryArgs
            }
          }
        },
        goals: true,
        features: true,
        otherConstraints: true
      }
    });

    // if it doesn't exist we error
    if (!originalProject) throw new NotFoundException('Project', projectId);
    if (originalProject.wbsElement.dateDeleted) throw new DeletedException('Project', projectId);

    const { wbsElementId } = originalProject;

    let changes = [];

    // get the changes or undefined for each field and add it to changes
    const nameChangeJson = createChange('name', originalProject.wbsElement.name, name, crId, userId, wbsElementId);

    const budgetChangeJson = createChange('budget', originalProject.budget, budget, crId, userId, wbsElementId);

    const summaryChangeJson = createChange('summary', originalProject.summary, summary, crId, userId, wbsElementId);

    const projectManagerChangeJson = createChange(
      'project manager',
      await getUserFullName(originalProject.wbsElement.projectManagerId),
      await getUserFullName(projectManagerId),
      crId,
      userId,
      wbsElementId
    );

    const projectLeadChangeJson = createChange(
      'project lead',
      await getUserFullName(originalProject.wbsElement.projectLeadId),
      await getUserFullName(projectLeadId),
      crId,
      userId,
      wbsElementId
    );

    // add to changes if not undefined
    if (nameChangeJson !== undefined) {
      changes.push(nameChangeJson);
    }
    if (budgetChangeJson !== undefined) {
      changes.push(budgetChangeJson);
    }
    if (summaryChangeJson !== undefined) {
      changes.push(summaryChangeJson);
    }
    if (projectManagerChangeJson !== undefined) {
      changes.push(projectManagerChangeJson);
    }
    if (projectLeadChangeJson !== undefined) {
      changes.push(projectLeadChangeJson);
    }

    // Dealing with lists
    const rulesChangeJson = createListChanges(
      'rules',
      originalProject.rules.map((rule) => {
        return {
          element: rule,
          comparator: rule,
          displayValue: rule
        };
      }),
      rules.map((rule) => {
        return {
          element: rule,
          comparator: rule,
          displayValue: rule
        };
      }),
      crId,
      userId,
      wbsElementId
    );

    const goalsChangeJson = createListChanges(
      'goals',
      descriptionBulletsToChangeListValues(originalProject.goals),
      goals.map((goal) => descriptionBulletToChangeListValue(goal)),
      crId,
      userId,
      wbsElementId
    );

    const featuresChangeJson = createListChanges(
      'features',
      descriptionBulletsToChangeListValues(originalProject.features),
      features.map((feature) => descriptionBulletToChangeListValue(feature)),
      crId,
      userId,
      wbsElementId
    );

    const otherConstraintsChangeJson = createListChanges(
      'other constraints',
      descriptionBulletsToChangeListValues(originalProject.otherConstraints),
      otherConstraints.map((constraint) => descriptionBulletToChangeListValue(constraint)),
      crId,
      userId,
      wbsElementId
    );

    const linkChanges = createListChanges(
      'link',
      originalProject.wbsElement.links.map(linkToChangeListValue),
      linkCreateArgs.map(linkToChangeListValue),
      crId,
      userId,
      wbsElementId
    );

    // add the changes for each of blockers, expected activities, and deliverables
    changes = changes
      .concat(rulesChangeJson.changes)
      .concat(goalsChangeJson.changes)
      .concat(featuresChangeJson.changes)
      .concat(otherConstraintsChangeJson.changes)
      .concat(linkChanges.changes);

    // update the project with the input fields
    const updatedProject = await prisma.project.update({
      where: {
        wbsElementId
      },
      data: {
        budget,
        summary,
        rules,
        wbsElement: {
          update: {
            name,
            projectLeadId,
            projectManagerId
          }
        }
      },
      ...projectQueryArgs
    });

    // Update any deleted description bullets to have their date deleted as right now
    const deletedDescriptionBullets: DescriptionBulletPreview[] = goalsChangeJson.deletedElements
      .concat(featuresChangeJson.deletedElements)
      .concat(otherConstraintsChangeJson.deletedElements);

    if (deletedDescriptionBullets.length > 0) {
      await prisma.description_Bullet.updateMany({
        where: {
          descriptionId: {
            in: deletedDescriptionBullets.map((descriptionBullet) => descriptionBullet.id)
          }
        },
        data: {
          dateDeleted: new Date()
        }
      });
    }

    // Add the new goals
    await addDescriptionBullets(
      goalsChangeJson.addedElements.map((descriptionBullet) => descriptionBullet.detail),
      updatedProject.projectId,
      'projectIdGoals'
    );
    // Add the new features
    await addDescriptionBullets(
      featuresChangeJson.addedElements.map((descriptionBullet) => descriptionBullet.detail),
      updatedProject.projectId,
      'projectIdFeatures'
    );
    // Add the new other constraints
    await addDescriptionBullets(
      otherConstraintsChangeJson.addedElements.map((descriptionBullet) => descriptionBullet.detail),
      updatedProject.projectId,
      'projectIdOtherConstraints'
    );
    // Edit the existing description bullets
    await editDescriptionBullets(
      goalsChangeJson.editedElements
        .concat(featuresChangeJson.editedElements)
        .concat(otherConstraintsChangeJson.editedElements)
    );

    // Update the links
    await updateLinks(linkChanges, updatedProject.wbsElementId, userId);

    // create the changes in prisma
    await prisma.change.createMany({
      data: changes
    });

    // return the updated work package
    return projectTransformer(updatedProject);
  }

  /**
   * Adds or removes the given team to the projects teams depending if it is already assigned to the project or not.
   *
   * @param user the user doing the setting
   * @param wbsNumber the wbsNumber of the project
   * @param teamId the teamId to assign the project to
   * @throws if the project isn't found, the team isn't found, or the user doesn't have access
   */
  static async setProjectTeam(user: User, wbsNumber: WbsNumber, teamId: string): Promise<void> {
    if (!isProject(wbsNumber)) throw new HttpException(400, `${wbsPipe(wbsNumber)} is not a valid project WBS #!`);

    // find the associated project
    const project = await prisma.project.findFirst({
      where: {
        wbsElement: {
          carNumber: wbsNumber.carNumber,
          projectNumber: wbsNumber.projectNumber,
          workPackageNumber: wbsNumber.workPackageNumber
        }
      },
      include: {
        teams: true
      }
    });

    if (!project) throw new NotFoundException('Project', wbsPipe(wbsNumber));

    const team = await prisma.team.findUnique({ where: { teamId } });
    if (!team) throw new NotFoundException('Team', teamId);

    // check for user and user permission (admin, app admin, or leader of the team)
    if (!isAdmin(user.role) && user.userId !== team.headId) {
      throw new AccessDeniedAdminOnlyException('set project teams');
    }

    // check if the team is already assigned to the project if it is we remove it, otherwise we add it. We do this to toggle the team
    if (project.teams.some((currTeam) => currTeam.teamId === teamId)) {
      await prisma.project.update({
        where: { projectId: project.projectId },
        data: {
          teams: {
            disconnect: {
              teamId
            }
          }
        }
      });
    } else {
      await prisma.project.update({
        where: { projectId: project.projectId },
        data: {
          teams: {
            connect: {
              teamId
            }
          }
        }
      });
    }
  }

  /**
   * Delete the the project in the database along with all its dependencies.
   * @param user the user who is trying to delete the project
   * @param wbsNumber the wbsNumber of the project
   * @throws if the wbs number does not correspond to a project, the user trying to
   * delete the project is not admin/app-admin, or the project is not found.
   * @returns the project that is deleted.
   */
  static async deleteProject(user: User, wbsNumber: WbsNumber): Promise<Project> {
    if (!isProject(wbsNumber)) throw new HttpException(400, `${wbsPipe(wbsNumber)} is not a valid project WBS #!`);
    if (!isAdmin(user.role)) {
      throw new AccessDeniedAdminOnlyException('delete projects');
    }

    const { carNumber, projectNumber, workPackageNumber } = wbsNumber;

    const project = await prisma.project.findFirst({
      where: {
        wbsElement: {
          carNumber,
          projectNumber,
          workPackageNumber
        }
      },
      ...projectQueryArgs
    });

    if (!project) throw new NotFoundException('Project', wbsPipe(wbsNumber));
    if (project.wbsElement.dateDeleted) throw new DeletedException('Project', project.projectId);

    const { projectId, wbsElementId } = project;

    const dateDeleted: Date = new Date();
    const deletedByUserId = user.userId;

    const deletedProject = await prisma.project.update({
      where: {
        projectId
      },
      data: {
        wbsElement: {
          update: {
            dateDeleted,
            deletedByUserId,
            changeRequests: {
              updateMany: {
                where: { wbsElementId },
                data: { dateDeleted, deletedByUserId }
              }
            }
          }
        },
        goals: {
          updateMany: {
            where: {
              projectIdGoals: projectId
            },
            data: {
              dateDeleted
            }
          }
        },
        features: {
          updateMany: {
            where: {
              projectIdFeatures: projectId
            },
            data: {
              dateDeleted
            }
          }
        },
        otherConstraints: {
          updateMany: {
            where: {
              projectIdOtherConstraints: projectId
            },
            data: {
              dateDeleted
            }
          }
        }
      },
      ...projectQueryArgs
    });

    // need to delete each of the project's work packages as well
    const workPackages = await prisma.work_Package.findMany({
      where: {
        projectId
      },
      include: { wbsElement: true }
    });

    await Promise.all(
      workPackages.map(
        async (workPackage) => await WorkPackagesService.deleteWorkPackage(user, wbsNumOf(workPackage.wbsElement))
      )
    );

    return projectTransformer(deletedProject);
  }

  /**
   * Toggles a user's favorite status on a projects
   * @param wbsNumber the project wbs number to be favorited/unfavorited
   * @param user the user who is favoriting/unfavoriting the project
   * @returns the project that the user has favorited/unfavorited
   * @throws if the project wbs doesn't exist or is not corresponding to a project
   */
  static async toggleFavorite(wbsNumber: WbsNumber, user: User): Promise<Project> {
    if (!isProject(wbsNumber)) throw new HttpException(400, `${wbsPipe(wbsNumber)} is not a valid project WBS #!`);
    const { carNumber, projectNumber, workPackageNumber } = wbsNumber;

    const project = await prisma.project.findFirst({
      where: {
        wbsElement: {
          carNumber,
          projectNumber,
          workPackageNumber
        }
      },
      ...projectQueryArgs
    });

    if (!project) throw new NotFoundException('Project', wbsPipe(wbsNumber));
    if (project.wbsElement.dateDeleted) throw new DeletedException('Project', project.projectId);

    const favorited = project.favoritedBy.some((currUser) => currUser.userId === user.userId);

    favorited
      ? await prisma.user.update({
          where: { userId: user.userId },
          data: {
            favoriteProjects: {
              disconnect: {
                projectId: project.projectId
              }
            }
          }
        })
      : await prisma.user.update({
          where: { userId: user.userId },
          data: {
            favoriteProjects: {
              connect: {
                projectId: project.projectId
              }
            }
          }
        });

    return projectTransformer(project);
  }

  static async getAllLinkTypes(): Promise<LinkType[]> {
    return (
      await prisma.linkType.findMany({
        ...linkTypeQueryArgs
      })
    ).map(linkTypeTransformer);
  }

  /**
   * Creates a new Material
   * @param creator the user creating the material
   * @param name the name of the material
   * @param status the Material Status of the material
   * @param materialTypeName the name of the Material Type
   * @param manufacturerName the name of the material's manufacturer
   * @param manufacturerPartNumber the manufacturer part number for the material
   * @param quantity the quantity of material as a number
   * @param unitName the name of the Quantity Unit the quantity is measured in
   * @param price the price of the material in whole cents
   * @param subtotal the subtotal of the price for the material in whole cents
   * @param linkUrl the url for the material's link as a string
   * @param notes any notes about the material as a string
   * @param wbsNumber the WBS number of the project associated with this material
   * @param assemblyId the id of the Assembly for the material
   * @param pdmFileName the name of the pdm file for the material
   * @returns the created material
   */
  static async createMaterial(
    creator: User,
    name: string,
    status: Material_Status,
    materialTypeName: string,
    manufacturerName: string,
    manufacturerPartNumber: string,
    quantity: number,
    unitName: string,
    price: number,
    subtotal: number,
    linkUrl: string,
    notes: string,
    wbsNumber: WbsNumber,
    assemblyId?: string,
    pdmFileName?: string
  ): Promise<Material> {
    const project = await prisma.project.findFirst({
      where: {
        wbsElement: {
          carNumber: wbsNumber.carNumber,
          projectNumber: wbsNumber.projectNumber,
          workPackageNumber: wbsNumber.workPackageNumber
        }
      },
      ...projectQueryArgs
    });

    if (!project) throw new NotFoundException('Project', wbsPipe(wbsNumber));

    if (assemblyId) {
      const assembly = await prisma.assembly.findFirst({ where: { assemblyId } });
      if (!assembly) throw new NotFoundException('Assembly', assemblyId);
    }

    const materialType = await prisma.material_Type.findFirst({
      where: { name: materialTypeName }
    });
    if (!materialType) throw new NotFoundException('Material Type', materialTypeName);

    const manufacturer = await prisma.manufacturer.findFirst({
      where: { name: manufacturerName }
    });
    if (!manufacturer) throw new NotFoundException('Manufacturer', manufacturerName);

    const unit = await prisma.unit.findFirst({
      where: { name: unitName }
    });
    if (!unit) throw new NotFoundException('Unit', unitName);

    const perms = isLeadership(creator.role) || isUserPartOfTeams(project.teams, creator);

    if (!perms) throw new AccessDeniedException('create materials');

    const createdMaterial = await prisma.material.create({
      data: {
        userCreatedId: creator.userId,
        name,
        assemblyId,
        status,
        materialTypeName,
        manufacturerName,
        manufacturerPartNumber,
        pdmFileName,
        quantity,
        unitName,
        price,
        subtotal,
        linkUrl,
        notes,
        dateCreated: new Date(),
        wbsElementId: project.wbsElementId
      }
    });

    return createdMaterial;
  }

  /**
   * Create an assembly
   * @param name The name of the assembly to be created
   * @param userCreated The user creating the assembly
   * @param wbsElementId The
   * @param pdmFileName optional - The name of the file holding the assembly
   * @returns the project that the user has favorited/unfavorited
   * @throws if the project wbs doesn't exist or is not corresponding to a project
   */
  static async createAssembly(
    name: string,
    userCreated: User,
    wbsNumber: WbsNumber,
    pdmFileName?: string
  ): Promise<Assembly> {
    if (!isProject(wbsNumber)) throw new HttpException(400, `${wbsPipe(wbsNumber)} is not a valid project WBS #!`);
    const { carNumber, projectNumber, workPackageNumber } = wbsNumber;

    const project = await prisma.project.findFirst({
      where: {
        wbsElement: {
          carNumber,
          projectNumber,
          workPackageNumber
        }
      },
      ...projectQueryArgs
    });

    if (!project) throw new NotFoundException('Project', wbsPipe(wbsNumber));
    if (project.wbsElement.dateDeleted) throw new DeletedException('Project', project.projectId);

    const checkAssembly = await prisma.assembly.findUnique({ where: { name } });

    if (checkAssembly) throw new HttpException(400, `${name} already exists as an assembly!`);

    const { teams, wbsElementId } = project;

    if (!isAdmin(userCreated.role) && !isUserPartOfTeams(teams, userCreated))
      throw new AccessDeniedException('Users must be admin, or assigned to the team to create assemblies');

    const userCreatedId = userCreated.userId;

    const assembly = await prisma.assembly.create({
      data: {
        name,
        dateCreated: new Date(),
        userCreatedId,
        wbsElementId,
        pdmFileName
      }
    });

    return assembly;
  }

  /*
   * Creates a new Manufacturer
   * @param submitter the user who's creating the manufacturer
   * @param name the name of the manufacturer
   * @returns the newly created manufacturer
   * @throws if the submitter is a guest or the given manufacturer name already exists
   */
  static async createManufacturer(submitter: User, name: string) {
    if (isGuest(submitter.role)) throw new AccessDeniedGuestException('create manufacturers');

    const manufacturer = await prisma.manufacturer.findUnique({
      where: {
        name
      }
    });

    if (manufacturer) throw new HttpException(400, `${name} already exists as a manufacturer!`);

    const newManufacturer = await prisma.manufacturer.create({
      data: { name, dateCreated: new Date(), creatorId: submitter.userId }
    });

    return newManufacturer;
  }

  /**
   * Create a new material type
   * @param name the name of the new material type
   * @param submitter the user who is creating the material type
   * @throws if the submitter is not a leader or the material type with the given name already exists
   */
  static async createMaterialType(name: string, submitter: User): Promise<Material_Type> {
    if (!isLeadership(submitter.role))
      throw new AccessDeniedException('Only leadership or above can create a material type');

    const materialType = await prisma.material_Type.findUnique({
      where: {
        name
      }
    });

    if (!!materialType) throw new HttpException(400, `The following material type already exists: ${name}`);

    const newMaterialType = await prisma.material_Type.create({
      data: {
        name,
        dateCreated: new Date(),
        creatorId: submitter.userId
      }
    });

    return newMaterialType;
  }

  /**
   * Deletes a material type based on the given Id
   * @param submitter the user who is deleting the material type
   * @param materialTypeId the Id of the material type being deleted
   * @returns the deleted material type
   */
  static async deleteMaterialType(materialTypeId: string, submitter: User): Promise<Material_Type> {
    if (!isHead(submitter.role) && !isAdmin(submitter.role)) {
      throw new AccessDeniedException('Only an admin or head can delete a material type');
    }
    const materialType = await prisma.material_Type.findUnique({
      where: {
        name: materialTypeId
      }
    });

    if (!materialType) throw new HttpException(400, `This material type does not exist`);

    await prisma.material_Type.delete({
      where: {
        name: materialTypeId
      }
    });

    return materialType;
  }
}<|MERGE_RESOLUTION|>--- conflicted
+++ resolved
@@ -1,5 +1,3 @@
-<<<<<<< HEAD
-import { Material_Type, User, Assembly } from '@prisma/client';
 import {
   isAdmin,
   isGuest,
@@ -12,10 +10,8 @@
   WbsNumber,
   wbsPipe
 } from 'shared';
-=======
 import { Material_Type, User, Assembly, Material_Status, Material } from '@prisma/client';
-import { isAdmin, isGuest, isLeadership, isProject, LinkCreateArgs, LinkType, Project, WbsNumber, wbsPipe } from 'shared';
->>>>>>> 0cdc9770
+
 import projectQueryArgs from '../prisma-query-args/projects.query-args';
 import prisma from '../prisma/prisma';
 import projectTransformer from '../transformers/projects.transformer';
