--- conflicted
+++ resolved
@@ -1,5 +1,6 @@
-import { Role, Material_Type, User, Assembly, Material_Status, Material } from '@prisma/client';
+import { Role, Material_Type, User, Material_Status, Material } from '@prisma/client';
 import {
+  Assembly,
   isAdmin,
   isGuest,
   isHead,
@@ -35,10 +36,11 @@
 import { linkTypeTransformer } from '../transformers/links.transformer';
 import { isUserPartOfTeams } from '../utils/teams.utils';
 import { materialTypeTransformer } from '../transformers/material-type.transformer';
-import { materialPreviewTransformer } from '../transformers/material.transformer';
+import { assemblyTransformer, materialPreviewTransformer } from '../transformers/material.transformer';
 import manufacturerQueryArgs from '../prisma-query-args/manufacturers.query-args';
 import manufacturerTransformer from '../transformers/manufacturer.transformer';
 import { Decimal } from 'decimal.js';
+import { assemblyQueryArgs } from '../prisma-query-args/bom.query-args';
 export default class ProjectsService {
   /**
    * Get all the projects in the database.
@@ -665,10 +667,11 @@
         userCreatedId,
         wbsElementId,
         pdmFileName
-      }
-    });
-
-    return assembly;
+      },
+      ...assemblyQueryArgs
+    });
+
+    return assemblyTransformer(assembly);
   }
 
   /**
@@ -945,10 +948,11 @@
       data: {
         userDeletedId: submitter.userId,
         dateDeleted: new Date()
-      }
-    });
-
-    return deletedAssembly;
+      },
+      ...assemblyQueryArgs
+    });
+
+    return assemblyTransformer(deletedAssembly);
   }
 
   /**
@@ -1152,7 +1156,6 @@
   }
 
   /**
-<<<<<<< HEAD
    * Update an assembly
    * @param submitter the submitter of the request
    * @param assemblyId the assembly id of the edited material
@@ -1187,19 +1190,16 @@
       data: {
         name,
         pdmFileName
-      }
-    });
-
-    return updatedAssembly;
+      },
+      ...assemblyQueryArgs
+    });
+
+    return assemblyTransformer(updatedAssembly);
   }
 
   /**
    * Updates the linkType's name, iconName, or required.
-   * @param linkTypeId the current name/id of the linkType
-=======
-   * Updates the linkType's iconName, or required.
    * @param linkName the name of the linkType being editted
->>>>>>> 6eec178e
    * @param iconName the new iconName
    * @param required the new required status
    * @param submitter user requesting the edit
