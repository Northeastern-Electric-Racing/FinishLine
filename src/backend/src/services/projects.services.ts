--- conflicted
+++ resolved
@@ -1,21 +1,5 @@
-<<<<<<< HEAD
-import { Material_Type, User, Assembly } from '@prisma/client';
-import {
-  isAdmin,
-  isGuest,
-  isHead,
-  isLeadership,
-  isProject,
-  LinkCreateArgs,
-  LinkType,
-  Project,
-  WbsNumber,
-  wbsPipe
-} from 'shared';
-=======
 import { Manufacturer, Role, Material_Type, User, Assembly, Material_Status, Material } from '@prisma/client';
-import { isAdmin, isGuest, isLeadership, isProject, LinkCreateArgs, LinkType, Project, WbsNumber, wbsPipe } from 'shared';
->>>>>>> 9563a917
+import { isAdmin, isGuest, isHead, isLeadership, isProject, LinkCreateArgs, LinkType, Project, WbsNumber, wbsPipe } from 'shared';
 import projectQueryArgs from '../prisma-query-args/projects.query-args';
 import prisma from '../prisma/prisma';
 import projectTransformer from '../transformers/projects.transformer';
