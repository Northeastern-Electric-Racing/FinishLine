import { Design_Review_Status, Team_Type, User } from '@prisma/client';
import { DesignReview, WbsNumber, isAdmin, isLeadership, isNotLeadership } from 'shared';
import prisma from '../prisma/prisma';
import {
  NotFoundException,
  AccessDeniedMemberException,
  DeletedException,
  HttpException,
  AccessDeniedAdminOnlyException,
  AccessDeniedException,
  InvalidOrganizationException
} from '../utils/errors.utils';
<<<<<<< HEAD
import { getUsers, getPrismaQueryUserIds, userHasPermission } from '../utils/users.utils';
=======
import { getUsers, getPrismaQueryUserIds, areUsersinList } from '../utils/users.utils';
>>>>>>> 4d383ae5
import { isUserOnDesignReview, validateMeetingTimes } from '../utils/design-reviews.utils';
import { designReviewTransformer } from '../transformers/design-reviews.transformer';
<<<<<<< HEAD
import { sendSlackDesignReviewNotification } from '../utils/slack.utils';
import { getDesignReviewQueryArgs } from '../prisma-query-args/design-reviews.query-args';

=======
import {
  sendDRUserConfirmationToThread,
  sendDRScheduledSlackNotif,
  sendSlackDRNotifications,
  sendSlackDesignReviewConfirmNotification,
  sendDRConfirmationToThread
} from '../utils/slack.utils';
import workPackageQueryArgs from '../prisma-query-args/work-packages.query-args';
import { UserWithSettings } from '../utils/auth.utils';
>>>>>>> 4d383ae5
export default class DesignReviewsService {
  /**
   * Gets all design reviews in the database
   * @param organizationId the organization id of the current user
   * @returns All of the design reviews
   */
  static async getAllDesignReviews(organizationId: string): Promise<DesignReview[]> {
    const designReviews = await prisma.design_Review.findMany({
      where: { dateDeleted: null, wbsElement: { organizationId } },
      ...getDesignReviewQueryArgs(organizationId)
    });
    return designReviews.map(designReviewTransformer);
  }

  /**
   * Deletes a design review
   * @param submitter the user who deleted the design review
   * @param designReviewId the id of the design review to be deleted
   * @param organizationId the organization that the user is currently in
   */
  static async deleteDesignReview(submitter: User, designReviewId: string, organizationId: string): Promise<DesignReview> {
    const designReview = await prisma.design_Review.findUnique({
      where: { designReviewId },
      ...getDesignReviewQueryArgs(organizationId)
    });

    if (!designReview) throw new NotFoundException('Design Review', designReviewId);
    if (designReview.dateDeleted) throw new DeletedException('Design Review', designReviewId);
    if (designReview.wbsElement.organizationId !== organizationId) throw new InvalidOrganizationException('Design Review');

    if (
      !(
        (await userHasPermission(submitter.userId, organizationId, isAdmin)) ||
        submitter.userId === designReview.userCreatedId
      )
    )
      throw new AccessDeniedAdminOnlyException('delete design reviews');

    const deletedDesignReview = await prisma.design_Review.update({
      where: { designReviewId },
      data: { dateDeleted: new Date(), userDeleted: { connect: { userId: submitter.userId } } },
      ...getDesignReviewQueryArgs(organizationId)
    });

    return designReviewTransformer(deletedDesignReview);
  }

  /**
   * Create a design review
   * @param submitter User submitting the design review
   * @param dateScheduled when the design review is scheduled for
   * @param teamTypeId team type id
   * @param requiredMemberIds ids of members who are required to go
   * @param optionalMemberIds ids of members who do not have to go
   * @param wbsNum wbs num related to the design review
   * @param meetingTimes meeting times of the design review
   * @param organizationId the organization that the user is currently in
   * @returns a new design review
   */
  static async createDesignReview(
    submitter: User,
    dateScheduled: string,
    teamTypeId: string,
    requiredMemberIds: number[],
    optionalMemberIds: number[],
    wbsNum: WbsNumber,
    meetingTimes: number[],
    organizationId: string
  ): Promise<DesignReview> {
    if (!(await userHasPermission(submitter.userId, organizationId, isLeadership)))
      throw new AccessDeniedException('create design review');

    const teamType = await DesignReviewsService.getSingleTeamType(teamTypeId, organizationId);

    const wbsElement = await prisma.wBS_Element.findUnique({
      where: {
        wbsNumber: {
          carNumber: wbsNum.carNumber,
          projectNumber: wbsNum.projectNumber,
          workPackageNumber: wbsNum.workPackageNumber,
          organizationId
        }
      },
      include: {
        workPackage: { ...workPackageQueryArgs, include: { project: { include: { teams: true } } } }
      }
    });

    if (!wbsElement) throw new NotFoundException('WBS Element', wbsNum.carNumber);
    if (wbsElement.dateDeleted) throw new DeletedException('WBS Element', wbsNum.carNumber);
    if (wbsElement.organizationId !== organizationId) throw new InvalidOrganizationException('WBS Element');

    if (meetingTimes.length === 0) throw new HttpException(400, 'There must be at least one meeting time');

    // checks if the meeting times are valid times and are all continous (ie. [1, 2, 3, 4])
    for (let i = 0; i < meetingTimes.length; i++) {
      if (i === meetingTimes.length - 1) {
        if (meetingTimes[i] < 0 || meetingTimes[i] > 83) {
          throw new HttpException(400, 'Meeting times have to be in range 0-83');
        }
        continue;
      }
      if (meetingTimes[i + 1] - meetingTimes[i] !== 1 || meetingTimes[i] < 0 || meetingTimes[i] > 83) {
        throw new HttpException(400, 'Meeting times have to be continous and in range 0-83');
      }
    }

    const date = new Date(dateScheduled);
    if (new Date(date.toDateString()) < new Date(new Date().toDateString())) {
      throw new HttpException(400, 'Design review cannot be scheduled for a past day');
    }

    const designReview = await prisma.design_Review.create({
      data: {
        dateScheduled: date,
        dateCreated: new Date(),
        status: Design_Review_Status.UNCONFIRMED,
        isOnline: false,
        isInPerson: false,
        userCreated: { connect: { userId: submitter.userId } },
        teamType: { connect: { teamTypeId: teamType.teamTypeId } },
        requiredMembers: { connect: requiredMemberIds.map((memberId) => ({ userId: memberId })) },
        optionalMembers: { connect: optionalMemberIds.map((memberId) => ({ userId: memberId })) },
        meetingTimes,
        wbsElement: { connect: { wbsElementId: wbsElement.wbsElementId } }
      },
      ...getDesignReviewQueryArgs(organizationId)
    });

    const members = await prisma.user.findMany({
      where: { userId: { in: optionalMemberIds.concat(requiredMemberIds) } }
    });

    if (!members) {
      throw new NotFoundException('User', 'Cannot find members who are invited to the design review');
    }

    // get the user settings for all the members invited, who are leaderingship
    const memberUserSettings = await prisma.user_Settings.findMany({
      where: { userId: { in: members.map((member) => member.userId) } }
    });

    if (!memberUserSettings) {
      throw new NotFoundException('User Settings', 'Cannot find settings of members');
    }

    // send a slack message to all leadership invited to the design review
    for (const memberUserSetting of memberUserSettings) {
      if (memberUserSetting.slackId) {
        try {
          await sendSlackDesignReviewConfirmNotification(
            memberUserSetting.slackId,
            designReview.designReviewId,
            designReview.wbsElement.name
          );
        } catch (err: unknown) {
          if (err instanceof Error) {
            throw new HttpException(500, `Failed to send slack notification: ${err.message}`);
          }
        }
      }
    }

    const project = wbsElement.workPackage?.project;
    const teams = project?.teams;
    if (teams && teams.length > 0) {
      await sendSlackDRNotifications(teams, designReview, submitter, wbsElement.name);
    }

    return designReviewTransformer(designReview);
  }

  /**
   * Retrieves a single design review
   *
   * @param submitter the user who is trying to retrieve the design review
   * @param designReviewId the id of the design review to retrieve
   * @param organizationId the organization that the user is currently in
   * @returns the design review
   */
  static async getSingleDesignReview(
    _submitter: User,
    designReviewId: string,
    organizationId: string
  ): Promise<DesignReview> {
    const designReview = await prisma.design_Review.findUnique({
      where: { designReviewId },
      ...getDesignReviewQueryArgs(organizationId)
    });

    if (!designReview) throw new NotFoundException('Design Review', designReviewId);

    if (designReview.dateDeleted) throw new DeletedException('Design Review', designReviewId);
    if (designReview.wbsElement.organizationId !== organizationId) throw new InvalidOrganizationException('Design Review');

    return designReviewTransformer(designReview);
  }

  /**
   * Edits a Design_Review in the database
   * @param user the user editing the design review (must be leadership)
   * @param designReviewId the id of the design review to edit
   * @param dateScheduled the date of the design review
   * @param teamTypeId the team that the design_review is for (software, electrical, etc.)
   * @param requiredMembersIds required members Ids for the design review
   * @param optionalMembersIds optional members Ids for the design review
   * @param isOnline is the design review online (IF TRUE: zoom link should be requried)
   * @param isInPerson is the design review in person (IF TRUE: location should be required)
   * @param zoomLink the zoom link for the design review meeting
   * @param location the location for the design review meeting
   * @param docTemplateLink the document template link for the design review
   * @param status see Design_Review_Status enum
   * @param attendees the attendees for the design review
   * @param meetingTimes meeting time must be between 0-83 (representing 1hr increments from 10am 10pm, Monday-Sunday)
   * @param organizationId the organization that the user is currently in
   */

  static async editDesignReview(
    user: User,
    designReviewId: string,
    dateScheduled: Date,
    teamTypeId: string,
    requiredMembersIds: number[],
    optionalMembersIds: number[],
    isOnline: boolean,
    isInPerson: boolean,
    zoomLink: string | null,
    location: string | null,
    docTemplateLink: string | null,
    status: Design_Review_Status,
    attendees: number[],
    meetingTimes: number[],
    organizationId: string
  ): Promise<DesignReview> {
    // verify user is allowed to edit work package
    if (await userHasPermission(user.userId, organizationId, isNotLeadership))
      throw new AccessDeniedMemberException('edit design reviews');

    // make sure the requiredMembersIds are not in the optionalMembers
    if (requiredMembersIds.length > 0 && requiredMembersIds.some((rMemberId) => optionalMembersIds.includes(rMemberId))) {
      throw new HttpException(400, 'required members cannot be in optional members');
    }

    // make sure there is a zoom link if the design review is online
    if (isOnline && zoomLink === null) {
      throw new HttpException(400, 'zoom link is required for online design reviews');
    }
    // make sure there is a location if the design review is in person
    if (isInPerson && location === null) {
      throw new HttpException(400, 'location is required for in person design reviews');
    }

    // throws if meeting times are not: consecutive and between 0-83
    meetingTimes = validateMeetingTimes(meetingTimes);

    // docTemplateLink is required if the status is scheduled or done
    if (status === Design_Review_Status.SCHEDULED || status === Design_Review_Status.DONE) {
      if (docTemplateLink == null) {
        throw new HttpException(400, 'doc template link is required for scheduled and done design reviews');
      }
    }
    // validate the design review exists and is not deleted
    const originaldesignReview = await prisma.design_Review.findUnique({
      where: { designReviewId },
      ...getDesignReviewQueryArgs(organizationId)
    });
    if (!originaldesignReview) throw new NotFoundException('Design Review', designReviewId);
    if (originaldesignReview.dateDeleted) throw new DeletedException('Design Review', designReviewId);
    if (originaldesignReview.wbsElement.organizationId !== organizationId)
      throw new InvalidOrganizationException('Design Review');

    // validate the teamTypeId exists
    const teamType = await DesignReviewsService.getSingleTeamType(teamTypeId, organizationId);

    // throw if a user isn't found, then build prisma queries for connecting userIds
    const updatedRequiredMembers = getPrismaQueryUserIds(await getUsers(requiredMembersIds));
    const updatedOptionalMembers = getPrismaQueryUserIds(await getUsers(optionalMembersIds));
    const updatedAttendees = getPrismaQueryUserIds(await getUsers(attendees));

    // actually try to update the design review
    const updatedDesignReview = await prisma.design_Review.update({
      where: { designReviewId },
      ...getDesignReviewQueryArgs(organizationId),
      data: {
        designReviewId,
        dateScheduled,
        meetingTimes,
        status,
        teamTypeId: teamType.teamTypeId,
        requiredMembers: {
          set: updatedRequiredMembers
        },
        optionalMembers: {
          set: updatedOptionalMembers
        },
        location,
        isOnline,
        isInPerson,
        zoomLink,
        docTemplateLink,
        attendees: {
          set: updatedAttendees
        }
      }
    });

    if (status === Design_Review_Status.SCHEDULED) {
      const relevantThreads = await prisma.message_Info.findMany({ where: { designReviewId } });
      await sendDRScheduledSlackNotif(relevantThreads, updatedDesignReview);
    }

    return designReviewTransformer(updatedDesignReview);
  }

  /**
   * Edits a design review by confirming a given user's availability and also updating their schedule settings with the given availability
   * @param submitter the member that is being confirmed
   * @param designReviewId the id of the design review
   * @param availability the given member's availabilities
   * @param organizationId the organization that the user is currently in
   * @returns the modified design review with its updated confirmedMembers
   */
  static async markUserConfirmed(
    designReviewId: string,
    availability: number[],
<<<<<<< HEAD
    submitter: User,
    organizationId: string
=======
    submitter: UserWithSettings
>>>>>>> 4d383ae5
  ): Promise<DesignReview> {
    const designReview = await prisma.design_Review.findUnique({
      where: { designReviewId },
      ...getDesignReviewQueryArgs(organizationId)
    });

    if (!designReview) throw new NotFoundException('Design Review', designReviewId);
    if (designReview.dateDeleted) throw new DeletedException('Design Review', designReviewId);
    if (designReview.wbsElement.organizationId !== organizationId) throw new InvalidOrganizationException('Design Review');

    if (!isUserOnDesignReview(submitter, designReviewTransformer(designReview)))
      throw new HttpException(400, 'Current user is not in the list of this design reviews members');

    availability.forEach((time) => {
      if (time < 0 || time > 83) {
        throw new HttpException(400, 'Availability times have to be in range 0-83');
      }
    });

    await prisma.schedule_Settings.upsert({
      where: { userId: submitter.userId },
      update: {
        availability
      },
      create: {
        userId: submitter.userId,
        personalGmail: '',
        personalZoomLink: '',
        availability
      }
    });

    // set submitter as confirmed if they're not already
    if (!designReview.confirmedMembers.map((user) => user.userId).includes(submitter.userId)) {
      const updatedDesignReview = await prisma.design_Review.update({
        where: { designReviewId },
        ...getDesignReviewQueryArgs(organizationId),
        data: {
          confirmedMembers: {
            connect: {
              userId: submitter.userId
            }
          }
        }
      });

      const relevantThreads = await prisma.message_Info.findMany({ where: { designReviewId: designReview.designReviewId } });
      await sendDRUserConfirmationToThread(relevantThreads, submitter);

      // If all required attendees have confirmed their schedule, mark design review as confirmed
      if (areUsersinList(designReview.requiredMembers, updatedDesignReview.confirmedMembers)) {
        await prisma.design_Review.update({
          where: { designReviewId },
          ...getDesignReviewQueryArgs(organizationId),
          data: {
            status: Design_Review_Status.CONFIRMED
          }
        });

        await sendDRConfirmationToThread(relevantThreads, updatedDesignReview.userCreated);
      }

      return designReviewTransformer(updatedDesignReview);
    }
    return designReviewTransformer(designReview);
  }

  /**
   * Gets a single team type and validates that it exists and is in the organization
   * @param teamTypeId The id of the team type to get
   * @param organizationId The organization that the user is currently in
   * @returns The retrieved Team Type
   */
  static async getSingleTeamType(teamTypeId: string, organizationId: string): Promise<Team_Type> {
    const teamType = await prisma.team_Type.findUnique({
      where: { teamTypeId }
    });

    if (!teamType) throw new NotFoundException('Team Type', teamTypeId);
    if (teamType.organizationId !== organizationId) throw new InvalidOrganizationException('Team Type');

    return teamType;
  }
}<|MERGE_RESOLUTION|>--- conflicted
+++ resolved
@@ -10,28 +10,20 @@
   AccessDeniedException,
   InvalidOrganizationException
 } from '../utils/errors.utils';
-<<<<<<< HEAD
-import { getUsers, getPrismaQueryUserIds, userHasPermission } from '../utils/users.utils';
-=======
-import { getUsers, getPrismaQueryUserIds, areUsersinList } from '../utils/users.utils';
->>>>>>> 4d383ae5
+import { getUsers, getPrismaQueryUserIds, userHasPermission, areUsersinList } from '../utils/users.utils';
 import { isUserOnDesignReview, validateMeetingTimes } from '../utils/design-reviews.utils';
 import { designReviewTransformer } from '../transformers/design-reviews.transformer';
-<<<<<<< HEAD
-import { sendSlackDesignReviewNotification } from '../utils/slack.utils';
+import {
+  sendDRConfirmationToThread,
+  sendDRScheduledSlackNotif,
+  sendDRUserConfirmationToThread,
+  sendSlackDRNotifications,
+  sendSlackDesignReviewConfirmNotification
+} from '../utils/slack.utils';
 import { getDesignReviewQueryArgs } from '../prisma-query-args/design-reviews.query-args';
-
-=======
-import {
-  sendDRUserConfirmationToThread,
-  sendDRScheduledSlackNotif,
-  sendSlackDRNotifications,
-  sendSlackDesignReviewConfirmNotification,
-  sendDRConfirmationToThread
-} from '../utils/slack.utils';
-import workPackageQueryArgs from '../prisma-query-args/work-packages.query-args';
+import { getWorkPackageQueryArgs } from '../prisma-query-args/work-packages.query-args';
 import { UserWithSettings } from '../utils/auth.utils';
->>>>>>> 4d383ae5
+
 export default class DesignReviewsService {
   /**
    * Gets all design reviews in the database
@@ -116,7 +108,7 @@
         }
       },
       include: {
-        workPackage: { ...workPackageQueryArgs, include: { project: { include: { teams: true } } } }
+        workPackage: getWorkPackageQueryArgs(organizationId)
       }
     });
 
@@ -339,7 +331,7 @@
     });
 
     if (status === Design_Review_Status.SCHEDULED) {
-      const relevantThreads = await prisma.message_Info.findMany({ where: { designReviewId } });
+      const relevantThreads = await prisma.message_Info.findMany({ where: {} });
       await sendDRScheduledSlackNotif(relevantThreads, updatedDesignReview);
     }
 
@@ -357,12 +349,8 @@
   static async markUserConfirmed(
     designReviewId: string,
     availability: number[],
-<<<<<<< HEAD
-    submitter: User,
+    submitter: UserWithSettings,
     organizationId: string
-=======
-    submitter: UserWithSettings
->>>>>>> 4d383ae5
   ): Promise<DesignReview> {
     const designReview = await prisma.design_Review.findUnique({
       where: { designReviewId },
