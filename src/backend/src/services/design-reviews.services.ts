--- conflicted
+++ resolved
@@ -125,12 +125,7 @@
     if (!(await userHasPermission(submitter.userId, organization.organizationId, isLeadership)))
       throw new AccessDeniedException('create design review');
 
-<<<<<<< HEAD
-    const teamType = await DesignReviewsService.getSingleTeamType(teamTypeId, organizationId);
-=======
     const teamType = await DesignReviewsService.getSingleTeamType(teamTypeId, organization);
-
->>>>>>> d567843f
     const wbsElement = await prisma.wBS_Element.findUnique({
       where: {
         wbsNumber: {
