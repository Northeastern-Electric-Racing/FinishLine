import { Design_Review_Status, Team_Type, User } from '@prisma/client';
import { DesignReview, WbsNumber, isAdmin, isLeadership, isNotLeadership, DesignReviewStatus } from 'shared';
import prisma from '../prisma/prisma';
import {
  NotFoundException,
  AccessDeniedMemberException,
  DeletedException,
  HttpException,
  AccessDeniedAdminOnlyException,
  AccessDeniedException,
  InvalidOrganizationException
} from '../utils/errors.utils';
import {
  getUsers,
  getPrismaQueryUserIds,
  userHasPermission,
  areUsersinList,
  updateUserAvailability
} from '../utils/users.utils';
import { isUserOnDesignReview, validateMeetingTimes } from '../utils/design-reviews.utils';
import { designReviewTransformer } from '../transformers/design-reviews.transformer';
import {
  sendDRConfirmationToThread,
  sendDRScheduledSlackNotif,
  sendDRUserConfirmationToThread,
  sendSlackDRNotifications,
  sendSlackDesignReviewConfirmNotification
} from '../utils/slack.utils';
import { getDesignReviewQueryArgs } from '../prisma-query-args/design-reviews.query-args';
import { getWorkPackageQueryArgs } from '../prisma-query-args/work-packages.query-args';
import { UserWithSettings } from '../utils/auth.utils';
<<<<<<< HEAD
import { createCalendarEvent } from '../utils/google-integration.utils';
=======
import { getUserScheduleSettingsQueryArgs } from '../prisma-query-args/user.query-args';
>>>>>>> b62fceca

export default class DesignReviewsService {
  /**
   * Gets all design reviews in the database
   * @param organizationId the organization id of the current user
   * @returns All of the design reviews
   */
  static async getAllDesignReviews(organizationId: string): Promise<DesignReview[]> {
    const designReviews = await prisma.design_Review.findMany({
      where: { dateDeleted: null, wbsElement: { organizationId } },
      ...getDesignReviewQueryArgs(organizationId)
    });
    return designReviews.map(designReviewTransformer);
  }

  /**
   * Deletes a design review
   * @param submitter the user who deleted the design review
   * @param designReviewId the id of the design review to be deleted
   * @param organizationId the organization that the user is currently in
   */
  static async deleteDesignReview(submitter: User, designReviewId: string, organizationId: string): Promise<DesignReview> {
    const designReview = await prisma.design_Review.findUnique({
      where: { designReviewId },
      ...getDesignReviewQueryArgs(organizationId)
    });

    if (!designReview) throw new NotFoundException('Design Review', designReviewId);
    if (designReview.dateDeleted) throw new DeletedException('Design Review', designReviewId);
    if (designReview.wbsElement.organizationId !== organizationId) throw new InvalidOrganizationException('Design Review');

    if (
      !(
        (await userHasPermission(submitter.userId, organizationId, isAdmin)) ||
        submitter.userId === designReview.userCreatedId
      )
    )
      throw new AccessDeniedAdminOnlyException('delete design reviews');

    const deletedDesignReview = await prisma.design_Review.update({
      where: { designReviewId },
      data: { dateDeleted: new Date(), userDeleted: { connect: { userId: submitter.userId } } },
      ...getDesignReviewQueryArgs(organizationId)
    });

    return designReviewTransformer(deletedDesignReview);
  }

  /**
   * Create a design review
   * @param submitter User submitting the design review
   * @param dateScheduled when the design review is scheduled for
   * @param teamTypeId team type id
   * @param requiredMemberIds ids of members who are required to go
   * @param optionalMemberIds ids of members who do not have to go
   * @param wbsNum wbs num related to the design review
   * @param meetingTimes meeting times of the design review
   * @param organizationId the organization that the user is currently in
   * @returns a new design review
   */
  static async createDesignReview(
    submitter: User,
    dateScheduled: string,
    teamTypeId: string,
    requiredMemberIds: string[],
    optionalMemberIds: string[],
    wbsNum: WbsNumber,
    meetingTimes: number[],
    organizationId: string
  ): Promise<DesignReview> {
    console.log('SERVICE 1');
    if (!(await userHasPermission(submitter.userId, organizationId, isLeadership)))
      throw new AccessDeniedException('create design review');

    const teamType = await DesignReviewsService.getSingleTeamType(teamTypeId, organizationId);
    const wbsElement = await prisma.wBS_Element.findUnique({
      where: {
        wbsNumber: {
          carNumber: wbsNum.carNumber,
          projectNumber: wbsNum.projectNumber,
          workPackageNumber: wbsNum.workPackageNumber,
          organizationId
        }
      },
      include: {
        workPackage: getWorkPackageQueryArgs(organizationId)
      }
    });

    console.log('SERVICE 2');

    if (!wbsElement) throw new NotFoundException('WBS Element', wbsNum.carNumber);
    if (wbsElement.dateDeleted) throw new DeletedException('WBS Element', wbsNum.carNumber);
    if (wbsElement.organizationId !== organizationId) throw new InvalidOrganizationException('WBS Element');

    if (meetingTimes.length === 0) throw new HttpException(400, 'There must be at least one meeting time');

    // checks if the meeting times are valid times and are all continous (ie. [1, 2, 3, 4])
    for (let i = 0; i < meetingTimes.length; i++) {
      if (i === meetingTimes.length - 1) {
        if (meetingTimes[i] < 0 || meetingTimes[i] > 83) {
          throw new HttpException(400, 'Meeting times have to be in range 0-83');
        }
        continue;
      }
      if (meetingTimes[i + 1] - meetingTimes[i] !== 1 || meetingTimes[i] < 0 || meetingTimes[i] > 83) {
        throw new HttpException(400, 'Meeting times have to be continous and in range 0-83');
      }
    }

    console.log('SERVICE 3');
    const date = new Date(dateScheduled);
    if (new Date(date.toDateString()) < new Date(new Date().toDateString())) {
      throw new HttpException(400, 'Design review cannot be scheduled for a past day');
    }

    const designReview = await prisma.design_Review.create({
      data: {
        dateScheduled: date,
        dateCreated: new Date(),
        status: Design_Review_Status.UNCONFIRMED,
        isOnline: false,
        isInPerson: false,
        userCreated: { connect: { userId: submitter.userId } },
        teamType: { connect: { teamTypeId: teamType.teamTypeId } },
        requiredMembers: { connect: requiredMemberIds.map((memberId) => ({ userId: memberId })) },
        optionalMembers: { connect: optionalMemberIds.map((memberId) => ({ userId: memberId })) },
        meetingTimes,
        wbsElement: { connect: { wbsElementId: wbsElement.wbsElementId } }
      },
      ...getDesignReviewQueryArgs(organizationId)
    });

    const members = await prisma.user.findMany({
      where: { userId: { in: optionalMemberIds.concat(requiredMemberIds) } }
    });

    if (!members) {
      throw new NotFoundException('User', 'Cannot find members who are invited to the design review');
    }

    // get the user settings for all the members invited, who are leaderingship
    const memberUserSettings = await prisma.user_Settings.findMany({
      where: { userId: { in: members.map((member) => member.userId) } }
    });

    if (!memberUserSettings) {
      throw new NotFoundException('User Settings', 'Cannot find settings of members');
    }

    // send a slack message to all leadership invited to the design review
    for (const memberUserSetting of memberUserSettings) {
      if (memberUserSetting.slackId) {
        try {
          await sendSlackDesignReviewConfirmNotification(
            memberUserSetting.slackId,
            designReview.designReviewId,
            designReview.wbsElement.name
          );
        } catch (err: unknown) {
          if (err instanceof Error) {
            throw new HttpException(500, `Failed to send slack notification: ${err.message}`);
          }
        }
      }
    }

    const project = wbsElement.workPackage?.project;
    const teams = project?.teams;
    if (teams && teams.length > 0) {
      await sendSlackDRNotifications(teams, designReview, submitter, wbsElement.name);
    }

    const transformedDesignReview = designReviewTransformer(designReview);
    const calendars = await createCalendarEvent(transformedDesignReview);
    console.log('MEETING TIME FORMAT:', transformedDesignReview.meetingTimes);
    console.log(calendars);

    return transformedDesignReview;
  }

  /**
   * Retrieves a single design review
   *
   * @param submitter the user who is trying to retrieve the design review
   * @param designReviewId the id of the design review to retrieve
   * @param organizationId the organization that the user is currently in
   * @returns the design review
   */
  static async getSingleDesignReview(
    _submitter: User,
    designReviewId: string,
    organizationId: string
  ): Promise<DesignReview> {
    const designReview = await prisma.design_Review.findUnique({
      where: { designReviewId },
      ...getDesignReviewQueryArgs(organizationId)
    });

    if (!designReview) throw new NotFoundException('Design Review', designReviewId);

    if (designReview.dateDeleted) throw new DeletedException('Design Review', designReviewId);
    if (designReview.wbsElement.organizationId !== organizationId) throw new InvalidOrganizationException('Design Review');

    return designReviewTransformer(designReview);
  }

  /**
   * Edits a Design_Review in the database
   * @param user the user editing the design review (must be leadership)
   * @param designReviewId the id of the design review to edit
   * @param dateScheduled the date of the design review
   * @param teamTypeId the team that the design_review is for (software, electrical, etc.)
   * @param requiredMembersIds required members Ids for the design review
   * @param optionalMembersIds optional members Ids for the design review
   * @param isOnline is the design review online (IF TRUE: zoom link should be requried)
   * @param isInPerson is the design review in person (IF TRUE: location should be required)
   * @param zoomLink the zoom link for the design review meeting
   * @param location the location for the design review meeting
   * @param docTemplateLink the document template link for the design review
   * @param status see Design_Review_Status enum
   * @param attendees the attendees for the design review
   * @param meetingTimes meeting time must be between 0-83 (representing 1hr increments from 10am 10pm, Monday-Sunday)
   * @param organizationId the organization that the user is currently in
   */

  static async editDesignReview(
    user: User,
    designReviewId: string,
    dateScheduled: Date,
    teamTypeId: string,
    requiredMembersIds: string[],
    optionalMembersIds: string[],
    isOnline: boolean,
    isInPerson: boolean,
    zoomLink: string | null,
    location: string | null,
    docTemplateLink: string | null,
    status: Design_Review_Status,
    attendees: string[],
    meetingTimes: number[],
    organizationId: string
  ): Promise<DesignReview> {
    // verify user is allowed to edit design review
    if (await userHasPermission(user.userId, organizationId, isNotLeadership))
      throw new AccessDeniedMemberException('edit design reviews');

    // make sure the requiredMembersIds are not in the optionalMembers
    if (requiredMembersIds.length > 0 && requiredMembersIds.some((rMemberId) => optionalMembersIds.includes(rMemberId))) {
      throw new HttpException(400, 'required members cannot be in optional members');
    }

    // make sure there is a zoom link if the design review is online
    if (isOnline && zoomLink === null) {
      throw new HttpException(400, 'zoom link is required for online design reviews');
    }
    // make sure there is a location if the design review is in person
    if (isInPerson && location === null) {
      throw new HttpException(400, 'location is required for in person design reviews');
    }

    // throws if meeting times are not: consecutive and between 0-83
    meetingTimes = validateMeetingTimes(meetingTimes);

    // docTemplateLink is required if the status is scheduled or done
    if (status === Design_Review_Status.SCHEDULED || status === Design_Review_Status.DONE) {
      if (docTemplateLink == null) {
        throw new HttpException(400, 'doc template link is required for scheduled and done design reviews');
      }
    }
    // validate the design review exists and is not deleted
    const originaldesignReview = await prisma.design_Review.findUnique({
      where: { designReviewId },
      ...getDesignReviewQueryArgs(organizationId)
    });
    if (!originaldesignReview) throw new NotFoundException('Design Review', designReviewId);
    if (originaldesignReview.dateDeleted) throw new DeletedException('Design Review', designReviewId);
    if (originaldesignReview.wbsElement.organizationId !== organizationId)
      throw new InvalidOrganizationException('Design Review');

    // validate the teamTypeId exists
    const teamType = await DesignReviewsService.getSingleTeamType(teamTypeId, organizationId);

    // throw if a user isn't found, then build prisma queries for connecting userIds
    const updatedRequiredMembers = getPrismaQueryUserIds(await getUsers(requiredMembersIds));
    const updatedOptionalMembers = getPrismaQueryUserIds(await getUsers(optionalMembersIds));
    const updatedAttendees = getPrismaQueryUserIds(await getUsers(attendees));

    // actually try to update the design review
    const updatedDesignReview = await prisma.design_Review.update({
      where: { designReviewId },
      data: {
        designReviewId,
        dateScheduled,
        meetingTimes,
        status,
        teamTypeId: teamType.teamTypeId,
        requiredMembers: {
          set: updatedRequiredMembers
        },
        optionalMembers: {
          set: updatedOptionalMembers
        },
        location,
        isOnline,
        isInPerson,
        zoomLink,
        docTemplateLink,
        attendees: {
          set: updatedAttendees
        }
      },
      ...getDesignReviewQueryArgs(organizationId)
    });

    if (status === Design_Review_Status.SCHEDULED) {
      await sendDRScheduledSlackNotif(updatedDesignReview.notificationSlackThreads, updatedDesignReview);
    }

    return designReviewTransformer(updatedDesignReview);
  }

  /**
   * Edits a design review by confirming a given user's availability and also updating their schedule settings with the given availability
   * @param submitter the member that is being confirmed
   * @param designReviewId the id of the design review
   * @param availability the given member's availabilities
   * @param organizationId the organization that the user is currently in
   * @returns the modified design review with its updated confirmedMembers
   */
  static async markUserConfirmed(
    designReviewId: string,
    availability: number[],
    submitter: UserWithSettings,
    organizationId: string
  ): Promise<DesignReview> {
    const designReview = await prisma.design_Review.findUnique({
      where: { designReviewId },
      ...getDesignReviewQueryArgs(organizationId)
    });

    if (!designReview) throw new NotFoundException('Design Review', designReviewId);
    if (designReview.dateDeleted) throw new DeletedException('Design Review', designReviewId);
    if (designReview.wbsElement.organizationId !== organizationId) throw new InvalidOrganizationException('Design Review');

    if (!isUserOnDesignReview(submitter, designReviewTransformer(designReview)))
      throw new HttpException(400, 'Current user is not in the list of this design reviews members');

    let userSettings = await prisma.schedule_Settings.findUnique({
      where: { userId: submitter.userId },
      ...getUserScheduleSettingsQueryArgs()
    });

    if (!userSettings) {
      userSettings = await prisma.schedule_Settings.create({
        data: {
          userId: submitter.userId,
          availabilities: {
            create: {
              availability
            }
          },
          personalGmail: '',
          personalZoomLink: ''
        },
        ...getUserScheduleSettingsQueryArgs()
      });
    }

    await updateUserAvailability(availability, userSettings, submitter, designReview.dateScheduled);

    // set submitter as confirmed if they're not already
    if (!designReview.confirmedMembers.map((user) => user.userId).includes(submitter.userId)) {
      const updatedDesignReview = await prisma.design_Review.update({
        where: { designReviewId },
        ...getDesignReviewQueryArgs(organizationId),
        data: {
          confirmedMembers: {
            connect: {
              userId: submitter.userId
            }
          }
        }
      });

      await sendDRUserConfirmationToThread(updatedDesignReview.notificationSlackThreads, submitter);

      // If all required attendees have confirmed their schedule, mark design review as confirmed
      if (areUsersinList(designReview.requiredMembers, updatedDesignReview.confirmedMembers)) {
        await prisma.design_Review.update({
          where: { designReviewId },
          ...getDesignReviewQueryArgs(organizationId),
          data: {
            status: Design_Review_Status.CONFIRMED
          }
        });

        await sendDRConfirmationToThread(updatedDesignReview.notificationSlackThreads, updatedDesignReview.userCreated);
      }

      return designReviewTransformer(updatedDesignReview);
    }
    return designReviewTransformer(designReview);
  }

  /**
   * Sets the status of a design review, only admin or the user who created the design review can set the status.
   * @param user the user trying to set the status
   * @param designReviewId the id of the design review
   * @param status the status to set the design review to
   * @param organizationId the organization that the user is currently in
   * @returns the modified design review
   */
  static async setStatus(
    user: User,
    designReviewId: string,
    status: DesignReviewStatus,
    organizationId: string
  ): Promise<DesignReview> {
    // validate the design review exists and is not deleted
    const originaldesignReview = await prisma.design_Review.findUnique({
      where: { designReviewId },
      include: { wbsElement: true }
    });
    if (!originaldesignReview) throw new NotFoundException('Design Review', designReviewId);
    if (originaldesignReview.dateDeleted) throw new DeletedException('Design Review', designReviewId);
    if (originaldesignReview.wbsElement.organizationId !== organizationId)
      throw new InvalidOrganizationException('Design Review');

    // verify user is allowed to set the status of the design review
    if (
      !(await userHasPermission(user.userId, organizationId, isAdmin)) &&
      user.userId !== originaldesignReview.userCreatedId
    ) {
      throw new AccessDeniedAdminOnlyException('set the status of a design review');
    }

    // actually try to update the design review
    const updatedDesignReview = await prisma.design_Review.update({
      where: { designReviewId },
      ...getDesignReviewQueryArgs(organizationId),
      data: {
        status
      }
    });

    return designReviewTransformer(updatedDesignReview);
  }

  /**
   * Gets a single team type and validates that it exists and is in the organization
   * @param teamTypeId The id of the team type to get
   * @param organizationId The organization that the user is currently in
   * @returns The retrieved Team Type
   */
  static async getSingleTeamType(teamTypeId: string, organizationId: string): Promise<Team_Type> {
    const teamType = await prisma.team_Type.findUnique({
      where: { teamTypeId }
    });

    if (!teamType) throw new NotFoundException('Team Type', teamTypeId);
    if (teamType.organizationId !== organizationId) throw new InvalidOrganizationException('Team Type');

    return teamType;
  }
}<|MERGE_RESOLUTION|>--- conflicted
+++ resolved
@@ -29,11 +29,8 @@
 import { getDesignReviewQueryArgs } from '../prisma-query-args/design-reviews.query-args';
 import { getWorkPackageQueryArgs } from '../prisma-query-args/work-packages.query-args';
 import { UserWithSettings } from '../utils/auth.utils';
-<<<<<<< HEAD
+import { getUserScheduleSettingsQueryArgs } from '../prisma-query-args/user.query-args';
 import { createCalendarEvent } from '../utils/google-integration.utils';
-=======
-import { getUserScheduleSettingsQueryArgs } from '../prisma-query-args/user.query-args';
->>>>>>> b62fceca
 
 export default class DesignReviewsService {
   /**
@@ -207,12 +204,7 @@
       await sendSlackDRNotifications(teams, designReview, submitter, wbsElement.name);
     }
 
-    const transformedDesignReview = designReviewTransformer(designReview);
-    const calendars = await createCalendarEvent(transformedDesignReview);
-    console.log('MEETING TIME FORMAT:', transformedDesignReview.meetingTimes);
-    console.log(calendars);
-
-    return transformedDesignReview;
+    return designReviewTransformer(designReview);
   }
 
   /**
@@ -295,7 +287,7 @@
       throw new HttpException(400, 'location is required for in person design reviews');
     }
 
-    // throws if meeting times are not: consecutive and between 0-83
+    // throws if meeting times are not: consecutive and between 0-83x
     meetingTimes = validateMeetingTimes(meetingTimes);
 
     // docTemplateLink is required if the status is scheduled or done
@@ -351,6 +343,11 @@
 
     if (status === Design_Review_Status.SCHEDULED) {
       await sendDRScheduledSlackNotif(updatedDesignReview.notificationSlackThreads, updatedDesignReview);
+      await createCalendarEvent(
+        [...updatedDesignReview.requiredMembers, ...updatedDesignReview.optionalMembers],
+        updatedDesignReview.teamType,
+        updatedDesignReview
+      );
     }
 
     return designReviewTransformer(updatedDesignReview);
