<<<<<<< HEAD
import { Design_Review_Status, User } from '@prisma/client';
import { DesignReview, DesignReviewStatus, WbsNumber, isAdmin, isLeadership, isNotLeadership } from 'shared';
=======
import { Design_Review_Status, Team_Type, User } from '@prisma/client';
import { DesignReview, WbsNumber, isAdmin, isLeadership, isNotLeadership } from 'shared';
>>>>>>> a0833fb5
import prisma from '../prisma/prisma';
import {
  NotFoundException,
  AccessDeniedMemberException,
  DeletedException,
  HttpException,
  AccessDeniedAdminOnlyException,
  AccessDeniedException,
  InvalidOrganizationException
} from '../utils/errors.utils';
import { getUsers, getPrismaQueryUserIds, userHasPermission, areUsersinList } from '../utils/users.utils';
import { isUserOnDesignReview, validateMeetingTimes } from '../utils/design-reviews.utils';
import { designReviewTransformer } from '../transformers/design-reviews.transformer';
import {
  sendDRConfirmationToThread,
  sendDRScheduledSlackNotif,
  sendDRUserConfirmationToThread,
  sendSlackDRNotifications,
  sendSlackDesignReviewConfirmNotification
} from '../utils/slack.utils';
import { getDesignReviewQueryArgs } from '../prisma-query-args/design-reviews.query-args';
import { getWorkPackageQueryArgs } from '../prisma-query-args/work-packages.query-args';
import { UserWithSettings } from '../utils/auth.utils';

export default class DesignReviewsService {
  /**
   * Gets all design reviews in the database
   * @param organizationId the organization id of the current user
   * @returns All of the design reviews
   */
  static async getAllDesignReviews(organizationId: string): Promise<DesignReview[]> {
    const designReviews = await prisma.design_Review.findMany({
      where: { dateDeleted: null, wbsElement: { organizationId } },
      ...getDesignReviewQueryArgs(organizationId)
    });
    return designReviews.map(designReviewTransformer);
  }

  /**
   * Deletes a design review
   * @param submitter the user who deleted the design review
   * @param designReviewId the id of the design review to be deleted
   * @param organizationId the organization that the user is currently in
   */
  static async deleteDesignReview(submitter: User, designReviewId: string, organizationId: string): Promise<DesignReview> {
    const designReview = await prisma.design_Review.findUnique({
      where: { designReviewId },
      ...getDesignReviewQueryArgs(organizationId)
    });

    if (!designReview) throw new NotFoundException('Design Review', designReviewId);
    if (designReview.dateDeleted) throw new DeletedException('Design Review', designReviewId);
    if (designReview.wbsElement.organizationId !== organizationId) throw new InvalidOrganizationException('Design Review');

    if (
      !(
        (await userHasPermission(submitter.userId, organizationId, isAdmin)) ||
        submitter.userId === designReview.userCreatedId
      )
    )
      throw new AccessDeniedAdminOnlyException('delete design reviews');

    const deletedDesignReview = await prisma.design_Review.update({
      where: { designReviewId },
      data: { dateDeleted: new Date(), userDeleted: { connect: { userId: submitter.userId } } },
      ...getDesignReviewQueryArgs(organizationId)
    });

    return designReviewTransformer(deletedDesignReview);
  }

  /**
   * Create a design review
   * @param submitter User submitting the design review
   * @param dateScheduled when the design review is scheduled for
   * @param teamTypeId team type id
   * @param requiredMemberIds ids of members who are required to go
   * @param optionalMemberIds ids of members who do not have to go
   * @param wbsNum wbs num related to the design review
   * @param meetingTimes meeting times of the design review
   * @param organizationId the organization that the user is currently in
   * @returns a new design review
   */
  static async createDesignReview(
    submitter: User,
    dateScheduled: string,
    teamTypeId: string,
    requiredMemberIds: number[],
    optionalMemberIds: number[],
    wbsNum: WbsNumber,
    meetingTimes: number[],
    organizationId: string
  ): Promise<DesignReview> {
    if (!(await userHasPermission(submitter.userId, organizationId, isLeadership)))
      throw new AccessDeniedException('create design review');

    const teamType = await DesignReviewsService.getSingleTeamType(teamTypeId, organizationId);

    const wbsElement = await prisma.wBS_Element.findUnique({
      where: {
        wbsNumber: {
          carNumber: wbsNum.carNumber,
          projectNumber: wbsNum.projectNumber,
          workPackageNumber: wbsNum.workPackageNumber,
          organizationId
        }
      },
      include: {
        workPackage: getWorkPackageQueryArgs(organizationId)
      }
    });

    if (!wbsElement) throw new NotFoundException('WBS Element', wbsNum.carNumber);
    if (wbsElement.dateDeleted) throw new DeletedException('WBS Element', wbsNum.carNumber);
    if (wbsElement.organizationId !== organizationId) throw new InvalidOrganizationException('WBS Element');

    if (meetingTimes.length === 0) throw new HttpException(400, 'There must be at least one meeting time');

    // checks if the meeting times are valid times and are all continous (ie. [1, 2, 3, 4])
    for (let i = 0; i < meetingTimes.length; i++) {
      if (i === meetingTimes.length - 1) {
        if (meetingTimes[i] < 0 || meetingTimes[i] > 83) {
          throw new HttpException(400, 'Meeting times have to be in range 0-83');
        }
        continue;
      }
      if (meetingTimes[i + 1] - meetingTimes[i] !== 1 || meetingTimes[i] < 0 || meetingTimes[i] > 83) {
        throw new HttpException(400, 'Meeting times have to be continous and in range 0-83');
      }
    }

    const date = new Date(dateScheduled);
    if (new Date(date.toDateString()) < new Date(new Date().toDateString())) {
      throw new HttpException(400, 'Design review cannot be scheduled for a past day');
    }

    const designReview = await prisma.design_Review.create({
      data: {
        dateScheduled: date,
        dateCreated: new Date(),
        status: Design_Review_Status.UNCONFIRMED,
        isOnline: false,
        isInPerson: false,
        userCreated: { connect: { userId: submitter.userId } },
        teamType: { connect: { teamTypeId: teamType.teamTypeId } },
        requiredMembers: { connect: requiredMemberIds.map((memberId) => ({ userId: memberId })) },
        optionalMembers: { connect: optionalMemberIds.map((memberId) => ({ userId: memberId })) },
        meetingTimes,
        wbsElement: { connect: { wbsElementId: wbsElement.wbsElementId } }
      },
      ...getDesignReviewQueryArgs(organizationId)
    });

    const members = await prisma.user.findMany({
      where: { userId: { in: optionalMemberIds.concat(requiredMemberIds) } }
    });

    if (!members) {
      throw new NotFoundException('User', 'Cannot find members who are invited to the design review');
    }

    // get the user settings for all the members invited, who are leaderingship
    const memberUserSettings = await prisma.user_Settings.findMany({
      where: { userId: { in: members.map((member) => member.userId) } }
    });

    if (!memberUserSettings) {
      throw new NotFoundException('User Settings', 'Cannot find settings of members');
    }

    // send a slack message to all leadership invited to the design review
    for (const memberUserSetting of memberUserSettings) {
      if (memberUserSetting.slackId) {
        try {
          await sendSlackDesignReviewConfirmNotification(
            memberUserSetting.slackId,
            designReview.designReviewId,
            designReview.wbsElement.name
          );
        } catch (err: unknown) {
          if (err instanceof Error) {
            throw new HttpException(500, `Failed to send slack notification: ${err.message}`);
          }
        }
      }
    }

    const project = wbsElement.workPackage?.project;
    const teams = project?.teams;
    if (teams && teams.length > 0) {
      await sendSlackDRNotifications(teams, designReview, submitter, wbsElement.name);
    }

    return designReviewTransformer(designReview);
  }

  /**
   * Retrieves a single design review
   *
   * @param submitter the user who is trying to retrieve the design review
   * @param designReviewId the id of the design review to retrieve
   * @param organizationId the organization that the user is currently in
   * @returns the design review
   */
  static async getSingleDesignReview(
    _submitter: User,
    designReviewId: string,
    organizationId: string
  ): Promise<DesignReview> {
    const designReview = await prisma.design_Review.findUnique({
      where: { designReviewId },
      ...getDesignReviewQueryArgs(organizationId)
    });

    if (!designReview) throw new NotFoundException('Design Review', designReviewId);

    if (designReview.dateDeleted) throw new DeletedException('Design Review', designReviewId);
    if (designReview.wbsElement.organizationId !== organizationId) throw new InvalidOrganizationException('Design Review');

    return designReviewTransformer(designReview);
  }

  /**
   * Edits a Design_Review in the database
   * @param user the user editing the design review (must be leadership)
   * @param designReviewId the id of the design review to edit
   * @param dateScheduled the date of the design review
   * @param teamTypeId the team that the design_review is for (software, electrical, etc.)
   * @param requiredMembersIds required members Ids for the design review
   * @param optionalMembersIds optional members Ids for the design review
   * @param isOnline is the design review online (IF TRUE: zoom link should be requried)
   * @param isInPerson is the design review in person (IF TRUE: location should be required)
   * @param zoomLink the zoom link for the design review meeting
   * @param location the location for the design review meeting
   * @param docTemplateLink the document template link for the design review
   * @param status see Design_Review_Status enum
   * @param attendees the attendees for the design review
   * @param meetingTimes meeting time must be between 0-83 (representing 1hr increments from 10am 10pm, Monday-Sunday)
   * @param organizationId the organization that the user is currently in
   */

  static async editDesignReview(
    user: User,
    designReviewId: string,
    dateScheduled: Date,
    teamTypeId: string,
    requiredMembersIds: number[],
    optionalMembersIds: number[],
    isOnline: boolean,
    isInPerson: boolean,
    zoomLink: string | null,
    location: string | null,
    docTemplateLink: string | null,
    status: Design_Review_Status,
    attendees: number[],
    meetingTimes: number[],
    organizationId: string
  ): Promise<DesignReview> {
<<<<<<< HEAD
    // verify user is allowed to edit the design review
    if (isNotLeadership(user.role)) throw new AccessDeniedMemberException('edit design reviews');
=======
    // verify user is allowed to edit work package
    if (await userHasPermission(user.userId, organizationId, isNotLeadership))
      throw new AccessDeniedMemberException('edit design reviews');
>>>>>>> a0833fb5

    // make sure the requiredMembersIds are not in the optionalMembers
    if (requiredMembersIds.length > 0 && requiredMembersIds.some((rMemberId) => optionalMembersIds.includes(rMemberId))) {
      throw new HttpException(400, 'required members cannot be in optional members');
    }

    // make sure there is a zoom link if the design review is online
    if (isOnline && zoomLink === null) {
      throw new HttpException(400, 'zoom link is required for online design reviews');
    }
    // make sure there is a location if the design review is in person
    if (isInPerson && location === null) {
      throw new HttpException(400, 'location is required for in person design reviews');
    }

    // throws if meeting times are not: consecutive and between 0-83
    meetingTimes = validateMeetingTimes(meetingTimes);

    // docTemplateLink is required if the status is scheduled or done
    if (status === Design_Review_Status.SCHEDULED || status === Design_Review_Status.DONE) {
      if (docTemplateLink == null) {
        throw new HttpException(400, 'doc template link is required for scheduled and done design reviews');
      }
    }
    // validate the design review exists and is not deleted
    const originaldesignReview = await prisma.design_Review.findUnique({
      where: { designReviewId },
      ...getDesignReviewQueryArgs(organizationId)
    });
    if (!originaldesignReview) throw new NotFoundException('Design Review', designReviewId);
    if (originaldesignReview.dateDeleted) throw new DeletedException('Design Review', designReviewId);
    if (originaldesignReview.wbsElement.organizationId !== organizationId)
      throw new InvalidOrganizationException('Design Review');

    // validate the teamTypeId exists
    const teamType = await DesignReviewsService.getSingleTeamType(teamTypeId, organizationId);

    // throw if a user isn't found, then build prisma queries for connecting userIds
    const updatedRequiredMembers = getPrismaQueryUserIds(await getUsers(requiredMembersIds));
    const updatedOptionalMembers = getPrismaQueryUserIds(await getUsers(optionalMembersIds));
    const updatedAttendees = getPrismaQueryUserIds(await getUsers(attendees));

    // actually try to update the design review
    const updatedDesignReview = await prisma.design_Review.update({
      where: { designReviewId },
      ...getDesignReviewQueryArgs(organizationId),
      data: {
        designReviewId,
        dateScheduled,
        meetingTimes,
        status,
        teamTypeId: teamType.teamTypeId,
        requiredMembers: {
          set: updatedRequiredMembers
        },
        optionalMembers: {
          set: updatedOptionalMembers
        },
        location,
        isOnline,
        isInPerson,
        zoomLink,
        docTemplateLink,
        attendees: {
          set: updatedAttendees
        }
      }
    });

    if (status === Design_Review_Status.SCHEDULED) {
      const relevantThreads = await prisma.message_Info.findMany({ where: {} });
      await sendDRScheduledSlackNotif(relevantThreads, updatedDesignReview);
    }

    return designReviewTransformer(updatedDesignReview);
  }

  /**
   * Edits a design review by confirming a given user's availability and also updating their schedule settings with the given availability
   * @param submitter the member that is being confirmed
   * @param designReviewId the id of the design review
   * @param availability the given member's availabilities
   * @param organizationId the organization that the user is currently in
   * @returns the modified design review with its updated confirmedMembers
   */
  static async markUserConfirmed(
    designReviewId: string,
    availability: number[],
    submitter: UserWithSettings,
    organizationId: string
  ): Promise<DesignReview> {
    const designReview = await prisma.design_Review.findUnique({
      where: { designReviewId },
      ...getDesignReviewQueryArgs(organizationId)
    });

    if (!designReview) throw new NotFoundException('Design Review', designReviewId);
    if (designReview.dateDeleted) throw new DeletedException('Design Review', designReviewId);
    if (designReview.wbsElement.organizationId !== organizationId) throw new InvalidOrganizationException('Design Review');

    if (!isUserOnDesignReview(submitter, designReviewTransformer(designReview)))
      throw new HttpException(400, 'Current user is not in the list of this design reviews members');

    availability.forEach((time) => {
      if (time < 0 || time > 83) {
        throw new HttpException(400, 'Availability times have to be in range 0-83');
      }
    });

    await prisma.schedule_Settings.upsert({
      where: { userId: submitter.userId },
      update: {
        availability
      },
      create: {
        userId: submitter.userId,
        personalGmail: '',
        personalZoomLink: '',
        availability
      }
    });

    // set submitter as confirmed if they're not already
    if (!designReview.confirmedMembers.map((user) => user.userId).includes(submitter.userId)) {
      const updatedDesignReview = await prisma.design_Review.update({
        where: { designReviewId },
        ...getDesignReviewQueryArgs(organizationId),
        data: {
          confirmedMembers: {
            connect: {
              userId: submitter.userId
            }
          }
        }
      });

      const relevantThreads = await prisma.message_Info.findMany({ where: { designReviewId: designReview.designReviewId } });
      await sendDRUserConfirmationToThread(relevantThreads, submitter);

      // If all required attendees have confirmed their schedule, mark design review as confirmed
      if (areUsersinList(designReview.requiredMembers, updatedDesignReview.confirmedMembers)) {
        await prisma.design_Review.update({
          where: { designReviewId },
          ...getDesignReviewQueryArgs(organizationId),
          data: {
            status: Design_Review_Status.CONFIRMED
          }
        });

        await sendDRConfirmationToThread(relevantThreads, updatedDesignReview.userCreated);
      }

      return designReviewTransformer(updatedDesignReview);
    }
    return designReviewTransformer(designReview);
  }

  /**
<<<<<<< HEAD
   * Sets the status of a design review, only admin or the user who created the design review can set the status.
   * @param user the user trying to set the status
   * @param designReviewId the id of the design review
   * @param status the status to set the design review to
   * @returns the modified design review
   */
  static async setStatus(user: User, designReviewId: string, status: DesignReviewStatus): Promise<DesignReview> {
    // validate the design review exists and is not deleted
    const originaldesignReview = await prisma.design_Review.findUnique({
      where: { designReviewId }
    });
    if (!originaldesignReview) throw new NotFoundException('Design Review', designReviewId);
    if (originaldesignReview.dateDeleted) throw new DeletedException('Design Review', designReviewId);

    // verify user is allowed to set the status of the design review
    if (!isAdmin(user.role) && user.userId !== originaldesignReview.userCreatedId) {
      throw new AccessDeniedMemberException('set the status of a design review');
    }

    // actually try to update the design review
    const updatedDesignReview = await prisma.design_Review.update({
      where: { designReviewId },
      ...designReviewQueryArgs,
      data: {
        status
      }
    });

    return designReviewTransformer(updatedDesignReview);
=======
   * Gets a single team type and validates that it exists and is in the organization
   * @param teamTypeId The id of the team type to get
   * @param organizationId The organization that the user is currently in
   * @returns The retrieved Team Type
   */
  static async getSingleTeamType(teamTypeId: string, organizationId: string): Promise<Team_Type> {
    const teamType = await prisma.team_Type.findUnique({
      where: { teamTypeId }
    });

    if (!teamType) throw new NotFoundException('Team Type', teamTypeId);
    if (teamType.organizationId !== organizationId) throw new InvalidOrganizationException('Team Type');

    return teamType;
>>>>>>> a0833fb5
  }
}<|MERGE_RESOLUTION|>--- conflicted
+++ resolved
@@ -1,10 +1,5 @@
-<<<<<<< HEAD
-import { Design_Review_Status, User } from '@prisma/client';
-import { DesignReview, DesignReviewStatus, WbsNumber, isAdmin, isLeadership, isNotLeadership } from 'shared';
-=======
 import { Design_Review_Status, Team_Type, User } from '@prisma/client';
-import { DesignReview, WbsNumber, isAdmin, isLeadership, isNotLeadership } from 'shared';
->>>>>>> a0833fb5
+import { DesignReview, WbsNumber, isAdmin, isLeadership, isNotLeadership, DesignReviewStatus } from 'shared';
 import prisma from '../prisma/prisma';
 import {
   NotFoundException,
@@ -263,14 +258,9 @@
     meetingTimes: number[],
     organizationId: string
   ): Promise<DesignReview> {
-<<<<<<< HEAD
-    // verify user is allowed to edit the design review
-    if (isNotLeadership(user.role)) throw new AccessDeniedMemberException('edit design reviews');
-=======
-    // verify user is allowed to edit work package
+    // verify user is allowed to edit design review
     if (await userHasPermission(user.userId, organizationId, isNotLeadership))
       throw new AccessDeniedMemberException('edit design reviews');
->>>>>>> a0833fb5
 
     // make sure the requiredMembersIds are not in the optionalMembers
     if (requiredMembersIds.length > 0 && requiredMembersIds.some((rMemberId) => optionalMembersIds.includes(rMemberId))) {
@@ -429,37 +419,50 @@
   }
 
   /**
-<<<<<<< HEAD
    * Sets the status of a design review, only admin or the user who created the design review can set the status.
    * @param user the user trying to set the status
    * @param designReviewId the id of the design review
    * @param status the status to set the design review to
+   * @param organizationId the organization that the user is currently in
    * @returns the modified design review
    */
-  static async setStatus(user: User, designReviewId: string, status: DesignReviewStatus): Promise<DesignReview> {
+  static async setStatus(
+    user: User,
+    designReviewId: string,
+    status: DesignReviewStatus,
+    organizationId: string
+  ): Promise<DesignReview> {
     // validate the design review exists and is not deleted
     const originaldesignReview = await prisma.design_Review.findUnique({
-      where: { designReviewId }
+      where: { designReviewId },
+      include: { wbsElement: true }
     });
     if (!originaldesignReview) throw new NotFoundException('Design Review', designReviewId);
     if (originaldesignReview.dateDeleted) throw new DeletedException('Design Review', designReviewId);
+    if (originaldesignReview.wbsElement.organizationId !== organizationId)
+      throw new InvalidOrganizationException('Design Review');
 
     // verify user is allowed to set the status of the design review
-    if (!isAdmin(user.role) && user.userId !== originaldesignReview.userCreatedId) {
+    if (
+      !(await userHasPermission(user.userId, organizationId, isAdmin)) &&
+      user.userId !== originaldesignReview.userCreatedId
+    ) {
       throw new AccessDeniedMemberException('set the status of a design review');
     }
 
     // actually try to update the design review
     const updatedDesignReview = await prisma.design_Review.update({
       where: { designReviewId },
-      ...designReviewQueryArgs,
+      ...getDesignReviewQueryArgs(organizationId),
       data: {
         status
       }
     });
 
     return designReviewTransformer(updatedDesignReview);
-=======
+  }
+
+  /**
    * Gets a single team type and validates that it exists and is in the organization
    * @param teamTypeId The id of the team type to get
    * @param organizationId The organization that the user is currently in
@@ -474,6 +477,5 @@
     if (teamType.organizationId !== organizationId) throw new InvalidOrganizationException('Team Type');
 
     return teamType;
->>>>>>> a0833fb5
   }
 }