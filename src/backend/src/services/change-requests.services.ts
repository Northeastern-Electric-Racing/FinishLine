--- conflicted
+++ resolved
@@ -42,17 +42,10 @@
   sendSlackCRStatusToThread,
   sendSlackRequestedReviewNotification
 } from '../utils/slack.utils';
-<<<<<<< HEAD
-import { changeRequestQueryArgs } from '../prisma-query-args/change-requests.query-args';
-import { validateBlockedBys } from '../utils/projects.utils';
-import scopeChangeRequestQueryArgs from '../prisma-query-args/scope-change-requests.query-args';
-import projectQueryArgs from '../prisma-query-args/projects.query-args';
-=======
 import { ChangeRequestQueryArgs, getChangeRequestQueryArgs } from '../prisma-query-args/change-requests.query-args';
 import { validateBlockedBys } from '../utils/work-packages.utils';
 import proposedSolutionTransformer from '../transformers/proposed-solutions.transformer';
 import { getProposedSolutionQueryArgs } from '../prisma-query-args/proposed-solutions.query-args';
->>>>>>> e40c30b0
 
 export default class ChangeRequestsService {
   /**
@@ -115,17 +108,7 @@
     // ensure existence of change request
     const foundCR = await prisma.change_Request.findUnique({
       where: { crId },
-<<<<<<< HEAD
-      include: {
-        activationChangeRequest: true,
-        scopeChangeRequest: scopeChangeRequestQueryArgs,
-        wbsElement: {
-          include: { workPackage: workPackageQueryArgs, project: projectQueryArgs, links: true }
-        }
-      }
-=======
       include: getChangeRequestQueryArgs(organizationId).include
->>>>>>> e40c30b0
     });
 
     if (!foundCR) throw new NotFoundException('Change Request', crId);
