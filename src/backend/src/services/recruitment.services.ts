import { User } from '@prisma/client';
import { isAdmin } from 'shared';
import prisma from '../prisma/prisma';
<<<<<<< HEAD
import { AccessDeniedAdminOnlyException, DeletedException, HttpException, NotFoundException } from '../utils/errors.utils';
=======
import { AccessDeniedAdminOnlyException, HttpException, NotFoundException } from '../utils/errors.utils';
>>>>>>> 3bef087f
import { userHasPermission } from '../utils/users.utils';

export default class RecruitmentServices {
  /**
   * Creates a new milestone in the given organization Id
   * @param submitter a user who is making this request
   * @param name the name of the user
   * @param description description of the milestone
   * @param dateOfEvent date of the event of the milestone
   * @param organizationId the organization Id of the milestone
   * @returns A newly created milestone
   */
  static async createMilestone(
    submitter: User,
    name: string,
    description: string,
    dateOfEvent: Date,
    organizationId: string
  ) {
    const organization = await prisma.organization.findUnique({
      where: { organizationId }
    });

    if (!organization) {
      throw new NotFoundException('Organization', organizationId);
    }

    if (!(await userHasPermission(submitter.userId, organizationId, isAdmin)))
      throw new AccessDeniedAdminOnlyException('create a milestone');

    const milestone = await prisma.milestone.create({
      data: {
        name,
        description,
        dateOfEvent,
        organizationId,
        userCreatedId: submitter.userId
      }
    });

    return milestone;
  }

  static async editMilestone(
    submitter: User,
    name: string,
    description: string,
    dateOfEvent: Date,
    milestoneId: string,
    organizationId: string
  ) {
    const organization = await prisma.organization.findUnique({
      where: { organizationId }
    });

    if (!organization) {
      throw new NotFoundException('Organization', organizationId);
    }

    if (!(await userHasPermission(submitter.userId, organizationId, isAdmin)))
      throw new AccessDeniedAdminOnlyException('create a milestone');

    const currentMilestone = await prisma.milestone.findUnique({
      where: {
        milestoneId
      }
    });

    if (!currentMilestone) {
      throw new NotFoundException('Milestone', milestoneId);
    }

    if (currentMilestone.dateDeleted) {
      throw new DeletedException('Milestone', milestoneId);
    }

    const updatedMilestone = await prisma.milestone.update({
      where: {
        milestoneId
      },
      data: {
        name,
        description,
        dateOfEvent,
        organizationId
      }
    });

    return updatedMilestone;
  }

  /**
   * Gets all Milestons for the given organization Id
   * @param organizationId organization Id of the milestone
   * @returns all the milestones from the given organization
   */
  static async getAllMilestones(organizationId: string) {
    const allMilestones = await prisma.milestone.findMany({
      where: { organizationId }
    });

    if (!organizationId) {
      throw new HttpException(400, `Organization with id ${organizationId} doesn't exist`);
    }

    return allMilestones;
  }

  /**
   * Creates a new FAQ in the given organization Id
   * @param submitter a user who is making this request
   * @param question question to be displayed by the FAQ
   * @param answer answer to the question of the FAQ
   * @param organizationId the organization Id of the FAQ
   * @returns A newly created FAQ
   */
  static async createFaq(submitter: User, question: string, answer: string, organizationId: string) {
    const organization = await prisma.organization.findUnique({
      where: { organizationId }
    });

    if (!organization) {
      throw new NotFoundException('Organization', organizationId);
    }

    if (!(await userHasPermission(submitter.userId, organizationId, isAdmin)))
      throw new AccessDeniedAdminOnlyException('create an faq');

    const faq = await prisma.frequentlyAskedQuestion.create({
      data: {
        question,
        answer,
        organizationId,
        userCreatedId: submitter.userId
      }
    });

    return faq;
  }
}<|MERGE_RESOLUTION|>--- conflicted
+++ resolved
@@ -1,11 +1,7 @@
 import { User } from '@prisma/client';
 import { isAdmin } from 'shared';
 import prisma from '../prisma/prisma';
-<<<<<<< HEAD
 import { AccessDeniedAdminOnlyException, DeletedException, HttpException, NotFoundException } from '../utils/errors.utils';
-=======
-import { AccessDeniedAdminOnlyException, HttpException, NotFoundException } from '../utils/errors.utils';
->>>>>>> 3bef087f
 import { userHasPermission } from '../utils/users.utils';
 
 export default class RecruitmentServices {
