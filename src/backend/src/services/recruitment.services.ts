import { User } from '@prisma/client';
import { isAdmin } from 'shared';
import prisma from '../prisma/prisma';
import { AccessDeniedAdminOnlyException, DeletedException, HttpException, NotFoundException } from '../utils/errors.utils';
import { userHasPermission } from '../utils/users.utils';

export default class RecruitmentServices {
  /**
   * Creates a new milestone in the given organization Id
   * @param submitter a user who is making this request
   * @param name the name of the user
   * @param description description of the milestone
   * @param dateOfEvent date of the event of the milestone
   * @param organizationId the organization Id of the milestone
   * @returns A newly created milestone
   */
  static async createMilestone(
    submitter: User,
    name: string,
    description: string,
    dateOfEvent: Date,
    organizationId: string
  ) {
    const organization = await prisma.organization.findUnique({
      where: { organizationId }
    });

    if (!organization) {
<<<<<<< HEAD
      throw new HttpException(401, `Organization with id ${organizationId} doesn't exist`);
=======
      throw new NotFoundException('Organization', organizationId);
>>>>>>> 7087e878
    }

    if (!(await userHasPermission(submitter.userId, organizationId, isAdmin)))
      throw new AccessDeniedAdminOnlyException('create a milestone');

    const milestone = await prisma.milestone.create({
      data: {
        name,
        description,
        dateOfEvent,
        organizationId,
        userCreatedId: submitter.userId
      }
    });

    return milestone;
  }

  static async editMilestone(
    submitter: User,
    name: string,
    description: string,
    dateOfEvent: Date,
    milestoneId: string,
    organizationId: string
  ) {
    const organization = await prisma.organization.findUnique({
      where: { organizationId }
    });

    if (!organization) {
      throw new NotFoundException('Organization', organizationId);
    }

    if (!(await userHasPermission(submitter.userId, organizationId, isAdmin)))
      throw new AccessDeniedAdminOnlyException('create a milestone');

    const currentMilestone = await prisma.milestone.findUnique({
      where: {
        milestoneId
      }
    });

    if (!currentMilestone) {
      throw new NotFoundException('Milestone', milestoneId);
    }

    if (currentMilestone.dateDeleted) {
      throw new DeletedException('Milestone', milestoneId);
    }

    const updatedMilestone = await prisma.milestone.update({
      where: {
        milestoneId
      },
      data: {
        name,
        description,
        dateOfEvent,
        organizationId
      }
    });

    return updatedMilestone;
  }

  /**
   * Gets all Milestons for the given organization Id
   * @param organizationId organization Id of the milestone
   * @returns all the milestones from the given organization
   */
  static async getAllMilestones(organizationId: string) {
    const allMilestones = await prisma.milestone.findMany({
      where: { organizationId }
    });

    if (!organizationId) {
      throw new HttpException(400, `Organization with id ${organizationId} doesn't exist`);
    }

    return allMilestones;
  }

  /**
   * Edits the FAQ
   * @param question the updated question value
   * @param answer the updated answer value
   * @param faqId the requested FAQ to be edited
   * @param submitter the user editing the FAQ
   * @param organizationId the organization the user is currently in
   * @returns the updated FAQ
   */
  static async editFAQ(
    question: string,
    answer: string,
    submitter: User,
    organizationId: string,
    frequentlyAskedQuestionId: string
  ) {
    const organization = await prisma.organization.findUnique({
      where: { organizationId }
    });

    if (!organization) {
      throw new NotFoundException('Organization', organizationId);
    }

    if (!(await userHasPermission(submitter.userId, organizationId, isAdmin)))
      throw new AccessDeniedAdminOnlyException('edit frequently asked questions');

    const oldFAQ = await prisma.frequentlyAskedQuestion.findUnique({
      where: { frequentlyAskedQuestionId }
    });

    if (!oldFAQ) {
      throw new NotFoundException('Faq', frequentlyAskedQuestionId);
    }

    const updatedFAQ = await prisma.frequentlyAskedQuestion.update({
      where: { frequentlyAskedQuestionId },
      data: { question, answer }
    });

    return updatedFAQ;
  }

  /*
   * Creates a new FAQ in the given organization Id
   * @param submitter a user who is making this request
   * @param question question to be displayed by the FAQ
   * @param answer answer to the question of the FAQ
   * @param organizationId the organization Id of the FAQ
   * @returns A newly created FAQ
   */
  static async createFaq(submitter: User, question: string, answer: string, organizationId: string) {
    const organization = await prisma.organization.findUnique({
      where: { organizationId }
    });

    if (!organization) {
      throw new NotFoundException('Organization', organizationId);
    }

    if (!(await userHasPermission(submitter.userId, organizationId, isAdmin)))
      throw new AccessDeniedAdminOnlyException('create an faq');

    const faq = await prisma.frequentlyAskedQuestion.create({
      data: {
        question,
        answer,
        organizationId,
        userCreatedId: submitter.userId
      }
    });

    return faq;
  }
}<|MERGE_RESOLUTION|>--- conflicted
+++ resolved
@@ -26,11 +26,7 @@
     });
 
     if (!organization) {
-<<<<<<< HEAD
-      throw new HttpException(401, `Organization with id ${organizationId} doesn't exist`);
-=======
       throw new NotFoundException('Organization', organizationId);
->>>>>>> 7087e878
     }
 
     if (!(await userHasPermission(submitter.userId, organizationId, isAdmin)))
