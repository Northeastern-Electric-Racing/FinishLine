--- conflicted
+++ resolved
@@ -111,7 +111,6 @@
   }
 
   /**
-<<<<<<< HEAD
    * Gets all FAQs for the given organization Id
    * @param organizationId organization Id of the faq
    * @returns all the faqs from the given organization
@@ -132,7 +131,6 @@
   }
 
   /*
-=======
    * Deletes the milestone for the given milestoneId and organizationId
    * @param deleter the user deleting the milestone
    * @param milestoneId milestone id for the specific milestone
@@ -162,7 +160,6 @@
   }
 
   /**
->>>>>>> 78f1522f
    * Edits the FAQ
    * @param question the updated question value
    * @param answer the updated answer value
