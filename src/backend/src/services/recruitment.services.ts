import { User } from '@prisma/client';
import { isAdmin } from 'shared';
import prisma from '../prisma/prisma';
import { AccessDeniedAdminOnlyException, HttpException, NotFoundException } from '../utils/errors.utils';
import { userHasPermission } from '../utils/users.utils';

export default class RecruitmentServices {
  /**
   * Creates a new milestone in the given organization Id
   * @param submitter a user who is making this request
   * @param name the name of the user
   * @param description description of the milestone
   * @param dateOfEvent date of the event of the milestone
   * @param organizationId the organization Id of the milestone
   * @returns A newly created milestone
   */
  static async createMilestone(
    submitter: User,
    name: string,
    description: string,
    dateOfEvent: Date,
    organizationId: string
  ) {
    const organization = await prisma.organization.findUnique({
      where: { organizationId }
    });

    if (!organization) {
      throw new HttpException(400, `Organization with id ${organizationId} doesn't exist`);
    }

    if (!(await userHasPermission(submitter.userId, organizationId, isAdmin)))
      throw new AccessDeniedAdminOnlyException('create a milestone');

    const milestone = await prisma.milestone.create({
      data: {
        name,
        description,
        dateOfEvent,
        organizationId,
        userCreatedId: submitter.userId
      }
    });

    return milestone;
  }

<<<<<<< HEAD
  static async editMilestone(
    submitter: User,
    name: string,
    description: string,
    dateOfEvent: Date,
    milestoneId: string,
    organizationId: string
  ) {
    const organization = await prisma.organization.findUnique({
      where: { organizationId }
    });

    if (!organization) {
      throw new HttpException(400, `Organization with id ${organizationId} doesn't exist`);
    }

    if (!(await userHasPermission(submitter.userId, organizationId, isAdmin)))
      throw new AccessDeniedAdminOnlyException('create a milestone');

    const currentMilestone = await prisma.milestone.findUnique({
      where: {
        milestoneId
      }
    });

    if (!currentMilestone) {
      throw new NotFoundException('Milestone', milestoneId);
    }

    const updatedMilestone = await prisma.milestone.update({
      where: {
        milestoneId
      },
      data: {
        name,
        description,
        dateOfEvent,
        organizationId,
        userCreatedId: submitter.userId
      }
    });

    return updatedMilestone;
=======
  /**
   * Gets all Milestons for the given organization Id
   * @param organizationId organization Id of the milestone
   * @returns all the milestones from the given organization
   */
  static async getAllMilestones(organizationId: string) {
    const allMilestones = await prisma.milestone.findMany({
      where: { organizationId }
    });

    if (!organizationId) {
      throw new HttpException(400, `Organization with id ${organizationId} doesn't exist`);
    }

    return allMilestones;
>>>>>>> 42eae9ea
  }
}<|MERGE_RESOLUTION|>--- conflicted
+++ resolved
@@ -45,7 +45,6 @@
     return milestone;
   }
 
-<<<<<<< HEAD
   static async editMilestone(
     submitter: User,
     name: string,
@@ -89,7 +88,8 @@
     });
 
     return updatedMilestone;
-=======
+  }
+  
   /**
    * Gets all Milestons for the given organization Id
    * @param organizationId organization Id of the milestone
@@ -105,6 +105,5 @@
     }
 
     return allMilestones;
->>>>>>> 42eae9ea
   }
 }