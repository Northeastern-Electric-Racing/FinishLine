--- conflicted
+++ resolved
@@ -63,7 +63,6 @@
   }
 
   /**
-<<<<<<< HEAD
    * Edits the FAQ
    * @param question the updated question value
    * @param answer the updated answer value
@@ -91,7 +90,7 @@
     });
 
     if (!oldFAQ) {
-      throw new NotFoundException('FAQ', frequentlyAskedQuestionId);
+      throw new NotFoundException('Faq', frequentlyAskedQuestionId);
     }
 
     const updatedFAQ = await prisma.frequentlyAskedQuestion.update({
@@ -100,7 +99,7 @@
     });
 
     return updatedFAQ;
-=======
+      
    * Creates a new FAQ in the given organization Id
    * @param submitter a user who is making this request
    * @param question question to be displayed by the FAQ
@@ -130,6 +129,5 @@
     });
 
     return faq;
->>>>>>> 3bef087f
   }
 }