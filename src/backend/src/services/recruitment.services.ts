import { User, Organization } from '@prisma/client';
import { isAdmin } from 'shared';
import prisma from '../prisma/prisma';
import { AccessDeniedAdminOnlyException, DeletedException, NotFoundException } from '../utils/errors.utils';
import { userHasPermission } from '../utils/users.utils';

export default class RecruitmentServices {
  /**
   * Gets all Milestons for the given organization Id
   * @param organizationId organization Id of the milestone
   * @returns all the milestones from the given organization
   */
  static async getAllMilestones(organizationId: string) {
    const allMilestones = await prisma.milestone.findMany({
      where: { organizationId }
    });

    if (!organizationId) {
      throw new HttpException(400, `Organization with id ${organizationId} doesn't exist`);
    }

    return allMilestones;
  }

  /**
   * Creates a new milestone in the given organization
   * @param submitter a user who is making this request
   * @param name the name of the user
   * @param description description of the milestone
   * @param dateOfEvent date of the event of the milestone
   * @param organizationId the organization Id of the milestone
   * @returns A newly created milestone
   */
  static async createMilestone(
    submitter: User,
    name: string,
    description: string,
    dateOfEvent: Date,
    organization: Organization
  ) {
    if (!(await userHasPermission(submitter.userId, organization.organizationId, isAdmin)))
      throw new AccessDeniedAdminOnlyException('create a milestone');

    const milestone = await prisma.milestone.create({
      data: {
        name,
        description,
        dateOfEvent,
        organizationId: organization.organizationId,
        userCreatedId: submitter.userId
      }
    });

    return milestone;
  }

  /**
   * Edits a new milestone with the given id
   * @param submitter a user who is making this request
   * @param name the name of the user
   * @param description description of the milestone
   * @param dateOfEvent date of the event of the milestone
   * @param organizationId the organization Id of the milestone
   * @returns the edited milestone
   */
  static async editMilestone(
    submitter: User,
    name: string,
    description: string,
    dateOfEvent: Date,
    milestoneId: string,
    organization: Organization
  ) {
    if (!(await userHasPermission(submitter.userId, organization.organizationId, isAdmin)))
      throw new AccessDeniedAdminOnlyException('create a milestone');

    const currentMilestone = await prisma.milestone.findUnique({
      where: {
        milestoneId
      }
    });

    if (!currentMilestone) {
      throw new NotFoundException('Milestone', milestoneId);
    }

    if (currentMilestone.dateDeleted) {
      throw new DeletedException('Milestone', milestoneId);
    }

    const updatedMilestone = await prisma.milestone.update({
      where: {
        milestoneId
      },
      data: {
        name,
        description,
        dateOfEvent,
        organizationId: organization.organizationId
      }
    });

    return updatedMilestone;
  }

  /*
   * Deletes the milestone for the given milestoneId and organizationId
   * @param deleter the user deleting the milestone
   * @param milestoneId milestone id for the specific milestone
   * @param organizationId organization Id of the milestone
   */
<<<<<<< HEAD
  static async getAllMilestones(organization: Organization) {
    const allMilestones = await prisma.milestone.findMany({
      where: { organizationId: organization.organizationId, dateDeleted: null }
    });

    return allMilestones;
=======
  static async deleteMilestone(deleter: User, milestoneId: string, organizationId: string): Promise<void> {
    const organization = await prisma.organization.findUnique({
      where: { organizationId }
    });
    if (!organization) {
      throw new NotFoundException('Organization', organizationId);
    }

    if (!(await userHasPermission(deleter.userId, organizationId, isAdmin)))
      throw new AccessDeniedAdminOnlyException('delete milestone');

    const milestone = await prisma.milestone.findUnique({ where: { milestoneId } });

    if (!milestone) throw new NotFoundException('Milestone', milestoneId);

    if (milestone.dateDeleted) throw new DeletedException('Milestone', milestoneId);

    await prisma.milestone.update({
      where: { milestoneId },
      data: { dateDeleted: new Date(), userDeletedId: deleter.userId }
    });
>>>>>>> efb615ab
  }

  /**
   * Gets all FAQs for the given organization Id
   * @param organizationId organization Id of the faq
   * @returns all the faqs from the given organization
   */
  static async getAllFaqs(organization: Organization) {
    const allFaqs = await prisma.frequentlyAskedQuestion.findMany({
      where: { organizationId: organization.organizationId }
    });

    return allFaqs;
  }

  /**
   * Creates a new FAQ in the given organization Id
   * @param submitter a user who is making this request
   * @param question question to be displayed by the FAQ
   * @param answer answer to the question of the FAQ
   * @param organizationId the organization Id of the FAQ
   * @returns A newly created FAQ
   */
<<<<<<< HEAD
  static async deleteMilestone(deleter: User, milestoneId: string, organization: Organization): Promise<void> {

    if (!(await userHasPermission(deleter.userId, organization.organizationId, isAdmin)))
      throw new AccessDeniedAdminOnlyException('delete milestone');

    const milestone = await prisma.milestone.findUnique({ where: { milestoneId } });

    if (!milestone) throw new NotFoundException('Milestone', milestoneId);

    if (milestone.dateDeleted) throw new DeletedException('Milestone', milestoneId);
=======
  static async createFaq(submitter: User, question: string, answer: string, organizationId: string) {
    const organization = await prisma.organization.findUnique({
      where: { organizationId }
    });

    if (!organization) {
      throw new NotFoundException('Organization', organizationId);
    }

    if (!(await userHasPermission(submitter.userId, organizationId, isAdmin)))
      throw new AccessDeniedAdminOnlyException('create an faq');
>>>>>>> efb615ab

    const faq = await prisma.frequentlyAskedQuestion.create({
      data: {
        question,
        answer,
        organizationId,
        userCreatedId: submitter.userId
      }
    });

    return faq;
  }

  /**
   * Edits the FAQ
   * @param question the updated question value
   * @param answer the updated answer value
   * @param faqId the requested FAQ to be edited
   * @param submitter the user editing the FAQ
   * @param organizationId the organization the user is currently in
   * @returns the updated FAQ
   */
<<<<<<< HEAD
  static async editFAQ(
    question: string,
    answer: string,
    submitter: User,
    organization: Organization,
    frequentlyAskedQuestionId: string
  ) {
    if (!(await userHasPermission(submitter.userId, organization.organizationId, isAdmin)))
=======
  static async editFAQ(question: string, answer: string, submitter: User, organizationId: string, faqId: string) {
    const organization = await prisma.organization.findUnique({
      where: { organizationId }
    });

    if (!organization) {
      throw new NotFoundException('Organization', organizationId);
    }

    if (!(await userHasPermission(submitter.userId, organizationId, isAdmin)))
>>>>>>> efb615ab
      throw new AccessDeniedAdminOnlyException('edit frequently asked questions');

    const oldFAQ = await prisma.frequentlyAskedQuestion.findUnique({
      where: { faqId }
    });

    if (!oldFAQ) {
      throw new NotFoundException('Faq', faqId);
    }

    const updatedFAQ = await prisma.frequentlyAskedQuestion.update({
      where: { faqId },
      data: { question, answer }
    });

    return updatedFAQ;
  }

  /**
   * Deletes an FAQ with the given organization Id and FAQ Id
   * @param deleter a user who is making this request
   * @param organizationId the organization Id of the FAQ
   */
<<<<<<< HEAD
  static async createFaq(submitter: User, question: string, answer: string, organization: Organization) {
    if (!(await userHasPermission(submitter.userId, organization.organizationId, isAdmin)))
      throw new AccessDeniedAdminOnlyException('create an faq');

    const faq = await prisma.frequentlyAskedQuestion.create({
      data: {
        question,
        answer,
        organizationId: organization.organizationId,
        userCreatedId: submitter.userId
      }
=======
  static async deleteFaq(deleter: User, faqId: string, organizationId: string) {
    if (!(await userHasPermission(deleter.userId, organizationId, isAdmin)))
      throw new AccessDeniedAdminOnlyException('delete an faq');

    const faq = await prisma.frequentlyAskedQuestion.findUnique({ where: { faqId } });

    if (!faq) throw new NotFoundException('Faq', faqId);

    if (faq.dateDeleted) throw new DeletedException('Faq', faqId);

    await prisma.frequentlyAskedQuestion.update({
      where: { faqId },
      data: { dateDeleted: new Date(), userDeletedId: deleter.userId }
>>>>>>> efb615ab
    });

    return faq;
  }
}<|MERGE_RESOLUTION|>--- conflicted
+++ resolved
@@ -10,14 +10,10 @@
    * @param organizationId organization Id of the milestone
    * @returns all the milestones from the given organization
    */
-  static async getAllMilestones(organizationId: string) {
+  static async getAllMilestones(organization: Organization) {
     const allMilestones = await prisma.milestone.findMany({
-      where: { organizationId }
-    });
-
-    if (!organizationId) {
-      throw new HttpException(400, `Organization with id ${organizationId} doesn't exist`);
-    }
+      where: { organizationId: organization.organizationId, dateDeleted: null }
+    });
 
     return allMilestones;
   }
@@ -103,29 +99,27 @@
     return updatedMilestone;
   }
 
+  /**
+   * Gets all FAQs for the given organization Id
+   * @param organizationId organization Id of the faq
+   * @returns all the faqs from the given organization
+   */
+  static async getAllFaqs(organization: Organization) {
+    const allFaqs = await prisma.frequentlyAskedQuestion.findMany({
+      where: { organizationId: organization.organizationId }
+    });
+
+    return allFaqs;
+  }
+
   /*
    * Deletes the milestone for the given milestoneId and organizationId
    * @param deleter the user deleting the milestone
    * @param milestoneId milestone id for the specific milestone
    * @param organizationId organization Id of the milestone
    */
-<<<<<<< HEAD
-  static async getAllMilestones(organization: Organization) {
-    const allMilestones = await prisma.milestone.findMany({
-      where: { organizationId: organization.organizationId, dateDeleted: null }
-    });
-
-    return allMilestones;
-=======
-  static async deleteMilestone(deleter: User, milestoneId: string, organizationId: string): Promise<void> {
-    const organization = await prisma.organization.findUnique({
-      where: { organizationId }
-    });
-    if (!organization) {
-      throw new NotFoundException('Organization', organizationId);
-    }
-
-    if (!(await userHasPermission(deleter.userId, organizationId, isAdmin)))
+  static async deleteMilestone(deleter: User, milestoneId: string, organization: Organization): Promise<void> {
+    if (!(await userHasPermission(deleter.userId, organization.organizationId, isAdmin)))
       throw new AccessDeniedAdminOnlyException('delete milestone');
 
     const milestone = await prisma.milestone.findUnique({ where: { milestoneId } });
@@ -138,20 +132,6 @@
       where: { milestoneId },
       data: { dateDeleted: new Date(), userDeletedId: deleter.userId }
     });
->>>>>>> efb615ab
-  }
-
-  /**
-   * Gets all FAQs for the given organization Id
-   * @param organizationId organization Id of the faq
-   * @returns all the faqs from the given organization
-   */
-  static async getAllFaqs(organization: Organization) {
-    const allFaqs = await prisma.frequentlyAskedQuestion.findMany({
-      where: { organizationId: organization.organizationId }
-    });
-
-    return allFaqs;
   }
 
   /**
@@ -162,36 +142,15 @@
    * @param organizationId the organization Id of the FAQ
    * @returns A newly created FAQ
    */
-<<<<<<< HEAD
-  static async deleteMilestone(deleter: User, milestoneId: string, organization: Organization): Promise<void> {
-
-    if (!(await userHasPermission(deleter.userId, organization.organizationId, isAdmin)))
-      throw new AccessDeniedAdminOnlyException('delete milestone');
-
-    const milestone = await prisma.milestone.findUnique({ where: { milestoneId } });
-
-    if (!milestone) throw new NotFoundException('Milestone', milestoneId);
-
-    if (milestone.dateDeleted) throw new DeletedException('Milestone', milestoneId);
-=======
-  static async createFaq(submitter: User, question: string, answer: string, organizationId: string) {
-    const organization = await prisma.organization.findUnique({
-      where: { organizationId }
-    });
-
-    if (!organization) {
-      throw new NotFoundException('Organization', organizationId);
-    }
-
-    if (!(await userHasPermission(submitter.userId, organizationId, isAdmin)))
+  static async createFaq(submitter: User, question: string, answer: string, organization: Organization) {
+    if (!(await userHasPermission(submitter.userId, organization.organizationId, isAdmin)))
       throw new AccessDeniedAdminOnlyException('create an faq');
->>>>>>> efb615ab
 
     const faq = await prisma.frequentlyAskedQuestion.create({
       data: {
         question,
         answer,
-        organizationId,
+        organizationId: organization.organizationId,
         userCreatedId: submitter.userId
       }
     });
@@ -208,27 +167,8 @@
    * @param organizationId the organization the user is currently in
    * @returns the updated FAQ
    */
-<<<<<<< HEAD
-  static async editFAQ(
-    question: string,
-    answer: string,
-    submitter: User,
-    organization: Organization,
-    frequentlyAskedQuestionId: string
-  ) {
-    if (!(await userHasPermission(submitter.userId, organization.organizationId, isAdmin)))
-=======
-  static async editFAQ(question: string, answer: string, submitter: User, organizationId: string, faqId: string) {
-    const organization = await prisma.organization.findUnique({
-      where: { organizationId }
-    });
-
-    if (!organization) {
-      throw new NotFoundException('Organization', organizationId);
-    }
-
-    if (!(await userHasPermission(submitter.userId, organizationId, isAdmin)))
->>>>>>> efb615ab
+  static async editFAQ(question: string, answer: string, submitter: User, organization: Organization, faqId: string) {
+    if (!(await userHasPermission(submitter.userId, organization.organizationId, isAdmin)))
       throw new AccessDeniedAdminOnlyException('edit frequently asked questions');
 
     const oldFAQ = await prisma.frequentlyAskedQuestion.findUnique({
@@ -252,21 +192,8 @@
    * @param deleter a user who is making this request
    * @param organizationId the organization Id of the FAQ
    */
-<<<<<<< HEAD
-  static async createFaq(submitter: User, question: string, answer: string, organization: Organization) {
-    if (!(await userHasPermission(submitter.userId, organization.organizationId, isAdmin)))
-      throw new AccessDeniedAdminOnlyException('create an faq');
-
-    const faq = await prisma.frequentlyAskedQuestion.create({
-      data: {
-        question,
-        answer,
-        organizationId: organization.organizationId,
-        userCreatedId: submitter.userId
-      }
-=======
-  static async deleteFaq(deleter: User, faqId: string, organizationId: string) {
-    if (!(await userHasPermission(deleter.userId, organizationId, isAdmin)))
+  static async deleteFaq(deleter: User, faqId: string, organization: Organization) {
+    if (!(await userHasPermission(deleter.userId, organization.organizationId, isAdmin)))
       throw new AccessDeniedAdminOnlyException('delete an faq');
 
     const faq = await prisma.frequentlyAskedQuestion.findUnique({ where: { faqId } });
@@ -278,7 +205,6 @@
     await prisma.frequentlyAskedQuestion.update({
       where: { faqId },
       data: { dateDeleted: new Date(), userDeletedId: deleter.userId }
->>>>>>> efb615ab
     });
 
     return faq;
