import { isAdmin, isHead, Team, TeamType } from 'shared';
import { Organization, User, WBS_Element_Status } from '@prisma/client';
import prisma from '../prisma/prisma';
import teamTransformer from '../transformers/teams.transformer';
import {
  NotFoundException,
  AccessDeniedException,
  HttpException,
  AccessDeniedAdminOnlyException,
  InvalidOrganizationException
} from '../utils/errors.utils';
import { getPrismaQueryUserIds, getUsers, userHasPermission } from '../utils/users.utils';
import { isUnderWordCount } from 'shared';
import { removeUsersFromList } from '../utils/teams.utils';
import { getTeamQueryArgs } from '../prisma-query-args/teams.query-args';
import { uploadFile } from '../utils/google-integration.utils';
import { createCalendar } from '../utils/google-integration.utils';

export default class TeamsService {
  /**
   * Gets all teams
   * @param organizationId The organization the user is currently in
   * @returns a list of teams
   */
  static async getAllTeams(organization: Organization): Promise<Team[]> {
    const teams = await prisma.team.findMany({
      where: { dateArchived: null, organizationId: organization.organizationId },
      ...getTeamQueryArgs(organization.organizationId)
    });
    return teams.map(teamTransformer);
  }

  /**
   * Gets a team with the given id
   * @param teamId - id of team to retrieve
   * @param organizationId The organization the user is currently in
   * @returns a team
   * @throws if the team is not found in the db
   */
  static async getSingleTeam(teamId: string, organization: Organization): Promise<Team> {
    const team = await prisma.team.findUnique({
      where: { teamId },
      ...getTeamQueryArgs(organization.organizationId)
    });

    if (!team) {
      throw new NotFoundException('Team', teamId);
    }
    if (team.organizationId !== organization.organizationId) throw new InvalidOrganizationException('Team');

    return teamTransformer(team);
  }

  /**
   * Update the given teamId's team's members
   * @param submitter a user who's making this request
   * @param teamId a id of team to be updated
   * @param userIds a array of user Ids that replaces team's old members
   * @param organizationId The organization the user is currently in
   * @returns a updated team
   * @throws if the team is not found, the submitter has no priviledge, the team is archived, or any user from the given userIds does not exist
   */
  static async setTeamMembers(
    submitter: User,
    teamId: string,
    userIds: string[],
    organization: Organization
  ): Promise<Team> {
    // find and verify the given teamId exist
    const team = await TeamsService.getSingleTeam(teamId, organization);
    if (team.dateArchived) throw new HttpException(400, 'Cannot edit the members of an archived team');

    const isTeamLead = team.leads.some((lead) => lead.userId === submitter.userId);

    if (
      !(await userHasPermission(submitter.userId, organization.organizationId, isAdmin)) &&
      submitter.userId !== team.head.userId &&
      !isTeamLead
    )
      throw new AccessDeniedException('you must be an admin, the team head, or a team lead to update the members!');

    // this throws if any of the users aren't found
    const users = await getUsers(userIds);

    if (users.map((user) => user.userId).includes(team.head.userId))
      throw new HttpException(400, 'team head cannot be a member!');

    // if the new members array includes a current lead on that team, that member will be deleted as a lead of that team
    const newTeamLeads = removeUsersFromList(team.leads, users);

    const updateTeam = await prisma.team.update({
      where: {
        teamId
      },
      data: {
        members: {
          set: getPrismaQueryUserIds(users)
        },
        leads: {
          set: getPrismaQueryUserIds(newTeamLeads)
        }
      },
      ...getTeamQueryArgs(organization.organizationId)
    });

    return teamTransformer(updateTeam);
  }

  /**
   * Changes the description of the given team to be the new description
   * @param user The user who is editing the description
   * @param teamId The id for the team that is being edited
   * @param newDescription the new description for the team
   * @param organizationId The organization the user is currently in
   * @returns The team with the new description
   */
  static async editDescription(
    user: User,
    teamId: string,
    newDescription: string,
    organization: Organization
  ): Promise<Team> {
    if (!isUnderWordCount(newDescription, 300)) throw new HttpException(400, 'Description must be less than 300 words');

    const team = await TeamsService.getSingleTeam(teamId, organization);
    if (team.dateArchived) throw new HttpException(400, 'Cannot edit the description of an archived team');

    if (!((await userHasPermission(user.userId, organization.organizationId, isAdmin)) || user.userId === team.head.userId))
      throw new AccessDeniedException('you must be an admin or the team head to update the members!');

    const updateTeam = await prisma.team.update({
      where: { teamId },
      data: {
        description: newDescription
      },
      ...getTeamQueryArgs(organization.organizationId)
    });

    return teamTransformer(updateTeam);
  }

  /**
   * Update the team's head of the given team to the given user
   * @param submitter The submitter of this request
   * @param teamId The id for the team that is being edited
   * @param userId The user to be the new team's head
   * @param organizationId The organization the user is currently in
   * @returns The team with the new head
   * @throws if the team is not found, the submitter has no privilege, the team is archived, or any user from the given userIds does not exist
   */
  static async setTeamHead(submitter: User, teamId: string, userId: string, organization: Organization): Promise<Team> {
    const team = await TeamsService.getSingleTeam(teamId, organization);
    if (team.dateArchived) throw new HttpException(400, 'Cannot edit the head of an archived team');

    if (
      !(await userHasPermission(submitter.userId, organization.organizationId, isAdmin)) &&
      submitter.userId !== team.head.userId
    )
      throw new AccessDeniedException('You must be an admin or the head to update the head!');

    const newHead = await prisma.user.findUnique({
      where: { userId }
    });

    if (!newHead) throw new NotFoundException('User', userId);

    // If the new head is a current member on the team, remove them as a member
    const newTeamMembers = removeUsersFromList(team.members, [newHead]);

    // If the new head is a current lead on the team, remove them as a lead
    const newTeamLeads = removeUsersFromList(team.leads, [newHead]);

    if (!newHead) throw new NotFoundException('User', userId);
    if (!(await userHasPermission(newHead.userId, organization.organizationId, isHead)))
      throw new AccessDeniedException('The team head must be at least a head');

    // checking to see if any other teams have the new head as their current head or lead
    const newHeadTeam = await prisma.team.findFirst({
      where: {
        AND: [
          { OR: [{ headId: userId }, { leads: { some: { userId } } }] },
          { NOT: { teamId: team.teamId } },
          { organizationId: organization.organizationId }
        ]
      }
    });

    if (newHeadTeam)
      throw new AccessDeniedException(
        'The new team head must not be a head or lead of another team in the same organization!'
      );

    const updateTeam = await prisma.team.update({
      where: { teamId },
      data: {
        head: {
          connect: { userId }
        },
        members: {
          set: getPrismaQueryUserIds(newTeamMembers)
        },
        leads: {
          set: getPrismaQueryUserIds(newTeamLeads)
        }
      },
      ...getTeamQueryArgs(organization.organizationId)
    });
    return teamTransformer(updateTeam);
  }

  /**
   * Hard deletes the team with the given teamId
   * @param deleter the user submitting this request
   * @param teamId the id of the team to be deleted
   * @param organizationId The organization the user is currently in
   */
  static async deleteTeam(deleter: User, teamId: string, organization: Organization): Promise<void> {
    if (!(await userHasPermission(deleter.userId, organization.organizationId, isAdmin)))
      throw new AccessDeniedAdminOnlyException('delete teams');

    const team = await prisma.team.findUnique({ where: { teamId }, ...getTeamQueryArgs(organization.organizationId) });

    if (!team) throw new NotFoundException('Team', teamId);

    await prisma.team.delete({ where: { teamId } });
  }

  /**
   * Creates a new team in the database
   * @param submitter The submitter who is trying to create a new team
   * @param teamName the name of the new team
   * @param headId the id of the user who will be the head on the new team
   * @param slackId the slack id for the slack channel for the team
   * @param description a short description of the team (must be less than 300 words)
   * @param isFinanceTeam whether the team is the finance team
   * @param organizationId The organization the user is currently in
   * @returns The newly created team
   */
  static async createTeam(
    submitter: User,
    teamName: string,
    headId: string,
    slackId: string,
    description: string,
    isFinanceTeam: boolean,
    organization: Organization
  ): Promise<Team> {
    if (!(await userHasPermission(submitter.userId, organization.organizationId, isAdmin))) {
      throw new AccessDeniedException('You must be an admin or higher to create a new team!');
    }

    if (!isUnderWordCount(description, 300)) throw new HttpException(400, 'Description must be less than 300 words');

    const newHead = await prisma.user.findUnique({
      where: { userId: headId }
    });

    if (!newHead) throw new NotFoundException('User', headId);
    if (!(await userHasPermission(newHead.userId, organization.organizationId, isHead)))
      throw new HttpException(400, 'The team head must be at least a head');

    // checking to see if any other teams have the new head as their current head
    const newHeadTeam = await prisma.team.findFirst({
      where: { headId, organizationId: organization.organizationId }
    });

    if (newHeadTeam)
      throw new HttpException(400, 'The new team head must not be a head of another team in the same organization.');

    const duplicateName = await prisma.team.findFirst({
      where: { teamName, organizationId: organization.organizationId }
    });

    if (duplicateName) throw new HttpException(400, 'The new team name must not be the name of another team');

    const financeTeam = await prisma.team.findFirst({
      where: { financeTeam: true, organizationId: organization.organizationId }
    });

    if (isFinanceTeam && financeTeam) throw new HttpException(400, 'There can only be one finance team in an organization');

    const createdTeam = await prisma.team.create({
      data: {
        teamName,
        slackId,
        description,
        head: { connect: { userId: headId } },
        organization: { connect: { organizationId: organization.organizationId } },
        financeTeam: isFinanceTeam
      },
      ...getTeamQueryArgs(organization.organizationId)
    });

    return teamTransformer(createdTeam);
  }

  /**
   * Update the given teamId's team's leads
   * @param submitter a user who's making this request
   * @param teamId a id of team to be updated
   * @param userIds a array of user Ids that replaces team's old leads
   * @param organizationId The organization the user is currently in
   * @returns an updated team
   * @throws if the team is not found, the submitter has no privilege, the team is archived, or any user from the given userIds does not exist
   */
  static async setTeamLeads(submitter: User, teamId: string, userIds: string[], organization: Organization): Promise<Team> {
    const team = await TeamsService.getSingleTeam(teamId, organization);
    if (team.dateArchived) throw new HttpException(400, 'Cannot edit the leads of an archived team');

    if (
      !(await userHasPermission(submitter.userId, organization.organizationId, isAdmin)) &&
      submitter.userId !== team.head.userId
    ) {
      throw new AccessDeniedException('You must be an admin or the head to update the lead!');
    }

    const newLeads = await getUsers(userIds);

    if (newLeads.map((lead) => lead.userId).includes(team.head.userId)) {
      throw new HttpException(400, 'A lead cannot be the head of the team!');
    }

    // removes the new leads as current members of the given team (if they are current members of that team)
    const newTeamMembers = removeUsersFromList(team.members, newLeads);

    const updateTeam = await prisma.team.update({
      where: { teamId },
      data: {
        leads: {
          set: getPrismaQueryUserIds(newLeads)
        },
        members: {
          set: getPrismaQueryUserIds(newTeamMembers)
        }
      },
      ...getTeamQueryArgs(organization.organizationId)
    });

    return teamTransformer(updateTeam);
  }

  /**
   * Archives/unarchives a given team
   * @param submitter a user who's archiving the team
   * @param teamId a id of team to be updated
   * @param organizationId The organization the user is currently in
   * @returns the archived team
   * @throws if the team is not found, the submitter has no privilege, the team has any projects that are not complete
   */
  static async archiveTeam(submitter: User, teamId: string, organization: Organization): Promise<Team> {
    const team = await prisma.team.findUnique({
      where: { teamId },
      ...getTeamQueryArgs(organization.organizationId)
    });

    if (!team) throw new NotFoundException('Team', teamId);
    if (team.organizationId !== organization.organizationId) throw new InvalidOrganizationException('Team');

    if (!(await userHasPermission(submitter.userId, organization.organizationId, isAdmin)))
      throw new AccessDeniedException('You must be an admin or above to archive a team');

    if (team.projects.some((project) => project.wbsElement.status !== WBS_Element_Status.COMPLETE))
      throw new HttpException(400, 'A team is not archivable if it has any active projects, or incomplete projects');

    const updateData = {
      dateArchived: team.dateArchived === null ? new Date() : null,
      userArchived: team.userArchivedId === null ? { connect: { userId: submitter.userId } } : { disconnect: true }
    };

    const updatedTeam = await prisma.team.update({
      where: { teamId },
      data: updateData,
      ...getTeamQueryArgs(organization.organizationId)
    });

    return teamTransformer(updatedTeam);
  }

  /**
   * Creates a team type
   * @param submitter the user who is creating the team type
   * @param name the name of the team type
   * @param iconName the name of the icon
   * @param organizationId The organization the user is currently in
   * @returns the created team
   */
  static async createTeamType(
    submitter: User,
    name: string,
    iconName: string,
<<<<<<< HEAD
    description: string,
    organization: Organization,
    calendarId?: string
=======
    organization: Organization
>>>>>>> b2b1fcc7
  ): Promise<TeamType> {
    if (!(await userHasPermission(submitter.userId, organization.organizationId, isAdmin))) {
      throw new AccessDeniedAdminOnlyException('create a team type');
    }

    const duplicateName = await prisma.team_Type.findUnique({
      where: { uniqueTeamType: { name, organizationId: organization.organizationId } }
    });

    if (duplicateName) {
      throw new HttpException(400, 'Cannot create a teamType with a name that already exists');
    }

    const teamTypeCalendarId = await createCalendar(name);
    const teamType = await prisma.team_Type.create({
      data: {
        name,
        iconName,
        description,
        organizationId: organization.organizationId,
        calendarId: teamTypeCalendarId
      }
    });

    return teamType;
  }

  /**
   * Gets a team with the given id
   * @param teamTypeId - id of teamType to retrieve
   * @param organizationId The organization the user is currently in
   * @returns a teamType
   * @throws if the team is not found in the db
   */
  static async getSingleTeamType(teamTypeId: string, organization: Organization): Promise<TeamType> {
    const teamType = await prisma.team_Type.findUnique({
      where: { teamTypeId }
    });

    if (!teamType) throw new NotFoundException('Team Type', teamTypeId);
    if (teamType.organizationId !== organization.organizationId) throw new InvalidOrganizationException('Team Type');

    return teamType;
  }

  /**
   * Gets all the team types for the given organization
   * @param organizationId The organization the user is currently in
   * @returns all the team types for the given organization
   */
  static async getAllTeamTypes(organization: Organization): Promise<TeamType[]> {
    const teamTypes = await prisma.team_Type.findMany({ where: { organizationId: organization.organizationId } });
    return teamTypes;
  }

  /**
   * Changes the description of the given teamType to be the new description
   * @param user The user who is editing the description
   * @param teamTypeId The id for the teamType that is being edited
   * @param name the new name for the team
   * @param iconName the new icon name for the team
   * @param description the new description for the team
   * @param imageFileId the new image for the team
   * @param organizationId The organization the user is currently in
   * @returns The team with the new description
   */
  static async editTeamType(
    user: User,
    teamTypeId: string,
    name: string,
    iconName: string,
    description: string,
    organization: Organization
  ): Promise<TeamType> {
    if (!isUnderWordCount(description, 300)) throw new HttpException(400, 'Description must be less than 300 words');

    if (!(await userHasPermission(user.userId, organization.organizationId, isAdmin)))
      throw new AccessDeniedException('you must be an admin to edit the team types description');

    const currentTeamType = await prisma.team_Type.findUnique({
      where: { teamTypeId }
    });

    if (!currentTeamType) {
      throw new NotFoundException('Team Type', teamTypeId);
    }

    const updatedTeamType = await prisma.team_Type.update({
      where: { teamTypeId },
      data: {
        name,
        iconName,
        description
      }
    });

    return updatedTeamType;
  }

  /**
   * Sets the teamType for a team
   * @param submitter the user who is setting the team type
   * @param teamId id of the team
   * @param teamTypeId id of the teamType
   * @param organizationId The organization the user is currently in
   * @returns the updated team with teamType
   */
  static async setTeamType(submitter: User, teamId: string, teamTypeId: string, organization: Organization): Promise<Team> {
    if (!(await userHasPermission(submitter.userId, organization.organizationId, isAdmin))) {
      throw new AccessDeniedAdminOnlyException('set a team type');
    }

    const teamType = await prisma.team_Type.findFirst({
      where: { teamTypeId }
    });

    if (!teamType) throw new NotFoundException('Team Type', teamTypeId);
    if (teamType.organizationId !== organization.organizationId) throw new InvalidOrganizationException('Team Type');

    const team = await prisma.team.findUnique({
      where: { teamId },
      ...getTeamQueryArgs(organization.organizationId)
    });

    if (!team) throw new NotFoundException('Team', teamId);
    if (team.organizationId !== organization.organizationId) throw new InvalidOrganizationException('Team');

    const updatedTeam = await prisma.team.update({
      where: { teamId },
      data: {
        teamType: {
          connect: { teamTypeId }
        }
      },
      ...getTeamQueryArgs(organization.organizationId)
    });

    return teamTransformer(updatedTeam);
  }

  static async setTeamTypeImage(
    submitter: User,
    teamTypeId: string,
    image: Express.Multer.File,
    organization: Organization
  ) {
    if (!(await userHasPermission(submitter.userId, organization.organizationId, isAdmin))) {
      throw new AccessDeniedAdminOnlyException('set a team types image');
    }

    const teamType = await prisma.team_Type.findUnique({
      where: {
        teamTypeId
      }
    });

    if (!teamType) throw new NotFoundException('Team Type', teamTypeId);

    const imageData = await uploadFile(image);

    const updatedTeamType = await prisma.team_Type.update({
      where: {
        teamTypeId
      },
      data: {
        imageFileId: imageData.id
      }
    });

    return updatedTeamType;
  }
}<|MERGE_RESOLUTION|>--- conflicted
+++ resolved
@@ -388,13 +388,9 @@
     submitter: User,
     name: string,
     iconName: string,
-<<<<<<< HEAD
     description: string,
     organization: Organization,
     calendarId?: string
-=======
-    organization: Organization
->>>>>>> b2b1fcc7
   ): Promise<TeamType> {
     if (!(await userHasPermission(submitter.userId, organization.organizationId, isAdmin))) {
       throw new AccessDeniedAdminOnlyException('create a team type');
