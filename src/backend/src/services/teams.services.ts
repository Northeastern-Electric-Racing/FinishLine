import { isAdmin, isHead, Team } from 'shared';
import { User } from '@prisma/client';
import teamQueryArgs from '../prisma-query-args/teams.query-args';
import prisma from '../prisma/prisma';
import teamTransformer from '../transformers/teams.transformer';
import {
  NotFoundException,
  AccessDeniedException,
  HttpException,
  AccessDeniedAdminOnlyException
} from '../utils/errors.utils';
import { getUsers } from '../utils/users.utils';
import { isUnderWordCount } from 'shared';

export default class TeamsService {
  /**
   * Gets all teams
   * @returns a list of teams
   */
  static async getAllTeams(): Promise<Team[]> {
    const teams = await prisma.team.findMany(teamQueryArgs);
    return teams.map(teamTransformer);
  }

  /**
   * Gets a team with the given id
   * @param teamId - id of team to retrieve
   * @returns a team
   * @throws if the team is not found in the db
   */
  static async getSingleTeam(teamId: string): Promise<Team> {
    const team = await prisma.team.findUnique({
      where: { teamId },
      ...teamQueryArgs
    });

    if (!team) {
      throw new NotFoundException('Team', teamId);
    }

    return teamTransformer(team);
  }

  /**
   * Update the given teamId's team's members
   * @param submitter a user who's making this request
   * @param teamId a id of team to be updated
   * @param userIds a array of user Ids that replaces team's old members
   * @returns a updated team
   * @throws if the team is not found, the submitter has no priviledge, or any user from the given userIds does not exist
   */
  static async setTeamMembers(submitter: User, teamId: string, userIds: number[]): Promise<Team> {
    // find and verify the given teamId exist
    const team = await prisma.team.findUnique({
      where: { teamId },
      ...teamQueryArgs
    });

    if (!team) throw new NotFoundException('Team', teamId);
    if (!isAdmin(submitter.role) && submitter.userId !== team.headId)
      throw new AccessDeniedException('you must be an admin or the team head to update the members!');

    // this throws if any of the users aren't found
    const users = await getUsers(userIds);

    if (users.map((user) => user.userId).includes(team.headId))
      throw new HttpException(400, 'team head cannot be a member!');

    if (team.leads.map((lead) => lead.userId).some((leadId) => userIds.includes(leadId)))
      throw new HttpException(400, 'team leads cannot be members!');

    // retrieve userId for every given users to update team's members in the database
    const transformedUsers = users.map((user) => {
      return {
        userId: user.userId
      };
    });

    const updateTeam = await prisma.team.update({
      where: {
        teamId
      },
      data: {
        members: {
          set: transformedUsers
        }
      },
      ...teamQueryArgs
    });

    return teamTransformer(updateTeam);
  }

  /**
   * Changes the description of the given team to be the new description
   * @param user The user who is editing the description
   * @param teamId The id for the team that is being edited
   * @param newDescription the new description for the team
   * @returns The team with the new description
   */
  static async editDescription(user: User, teamId: string, newDescription: string): Promise<Team> {
    if (!isUnderWordCount(newDescription, 300)) throw new HttpException(400, 'Description must be less than 300 words');

    const team = await prisma.team.findUnique({
      where: { teamId },
      ...teamQueryArgs
    });

    if (!team) throw new NotFoundException('Team', teamId);
    if (!(isAdmin(user.role) || user.userId === team.headId))
      throw new AccessDeniedException('you must be an admin or the team head to update the members!');

    const updateTeam = await prisma.team.update({
      where: { teamId },
      data: {
        description: newDescription
      },
      ...teamQueryArgs
    });

    return teamTransformer(updateTeam);
  }

  /**
   * Update the team's head of the given team to the given user
   * @param submitter The submitter of this request
   * @param teamId The id for the team that is being edited
   * @param userId The user to be the new team's head
   * @returns The team with the new head
   */
  static async setTeamHead(submitter: User, teamId: string, userId: number): Promise<Team> {
    const team = await prisma.team.findUnique({
      where: { teamId },
      ...teamQueryArgs
    });

    if (!team) throw new NotFoundException('Team', teamId);
    if (!isAdmin(submitter.role) && submitter.userId !== team.headId)
      throw new AccessDeniedException('You must be an admin or the head to update the head!');

    const newHead = await prisma.user.findUnique({
      where: { userId }
    });

    if (newHead && team.members.map((user) => user.userId).includes(newHead?.userId))
      throw new HttpException(400, 'Error: Team head cannot be a member');

    if (!newHead) throw new NotFoundException('User', userId);
    if (!isHead(newHead.role)) throw new AccessDeniedException('The team head must be at least a head');

    // checking to see if any other teams have the new head as their current head or lead
    const newHeadTeam = await prisma.team.findFirst({
      where: { AND: [{ OR: [{ headId: userId }, { leads: { some: { userId } } }] }, { NOT: { teamId: team.teamId } }] }
    });

    if (newHeadTeam) throw new AccessDeniedException('The new team head must not be a head or lead of another team');

    const updateTeam = await prisma.team.update({
      where: { teamId },
      data: {
        head: {
          connect: { userId }
        }
      },
      ...teamQueryArgs
    });
    return teamTransformer(updateTeam);
  }

  /**
<<<<<<< HEAD
   * Hard deletes the team with the given teamId
   * @param deleter the user submitting this request
   * @param teamId the id of the team to be deleted
   */
  static async deleteTeam(deleter: User, teamId: string): Promise<void> {
    const team = await prisma.team.findUnique({ where: { teamId }, ...teamQueryArgs });

    if (!team) throw new NotFoundException('Team', teamId);
    if (!isAdmin(deleter.role)) throw new AccessDeniedAdminOnlyException('delete teams');

    await prisma.team.delete({ where: { teamId }, ...teamQueryArgs });
  }

  /**
=======
   * Creates a new team in the database
   * @param submitter The submitter who is trying to create a new team
   * @param teamName the name of the new team
   * @param headId the id of the user who will be the head on the new team
   * @param slackId the slack id for the slack channel for the team
   * @param description a short description of the team (must be less than 300 words)
   * @returns The newly created team
   */
  static async createTeam(
    submitter: User,
    teamName: string,
    headId: number,
    slackId: string,
    description: string
  ): Promise<Team> {
    if (!isAdmin(submitter.role)) {
      throw new AccessDeniedException('You must be an admin or higher to create a new team!');
    }

    if (!isUnderWordCount(description, 300)) throw new HttpException(400, 'Description must be less than 300 words');

    const newHead = await prisma.user.findUnique({
      where: { userId: headId }
    });

    if (!newHead) throw new NotFoundException('User', headId);
    if (!isHead(newHead.role)) throw new HttpException(400, 'The team head must be at least a head');

    // checking to see if any other teams have the new head as their current head
    const newHeadTeam = await prisma.team.findFirst({
      where: { headId }
    });

    if (newHeadTeam) throw new HttpException(400, 'The new team head must not be a head of another team');

    const duplicateName = await prisma.team.findFirst({
      where: { teamName }
    });

    if (duplicateName) throw new HttpException(400, 'The new team name must not be the name of another team');

    const createdTeam = await prisma.team.create({
      data: {
        teamName,
        slackId,
        description,
        head: { connect: { userId: headId } }
      },
      ...teamQueryArgs
    });

    return teamTransformer(createdTeam);
  }

  /*
>>>>>>> 94f182fd
   * Update the given teamId's team's leads
   * @param submitter a user who's making this request
   * @param teamId a id of team to be updated
   * @param userIds a array of user Ids that replaces team's old leads
   * @returns an updated team
   * @throws if the team is not found, the submitter has no privilege, or any user from the given userIds does not exist
   */
  static async setTeamLeads(submitter: User, teamId: string, userIds: number[]): Promise<Team> {
    const team = await prisma.team.findUnique({
      where: { teamId },
      ...teamQueryArgs
    });

    const newLeads = await getUsers(userIds);

    if (!team) throw new NotFoundException('Team', teamId);

    if (!isAdmin(submitter.role) && submitter.userId !== team.headId) {
      throw new AccessDeniedException('You must be an admin or the head to update the lead!');
    }

    if (newLeads.map((lead) => lead.userId).includes(team.headId)) {
      throw new HttpException(400, 'A lead cannot be the head of the team!');
    }

    if (team.members.map((member) => member.userId).some((memberId) => userIds.includes(memberId))) {
      throw new HttpException(400, 'A lead cannot be a member of the team!');
    }

    const transformedLeads = newLeads.map((lead) => {
      return {
        userId: lead.userId
      };
    });

    const updateTeam = await prisma.team.update({
      where: { teamId },
      data: {
        leads: {
          set: transformedLeads
        }
      },
      ...teamQueryArgs
    });

    return teamTransformer(updateTeam);
  }
}<|MERGE_RESOLUTION|>--- conflicted
+++ resolved
@@ -168,7 +168,6 @@
   }
 
   /**
-<<<<<<< HEAD
    * Hard deletes the team with the given teamId
    * @param deleter the user submitting this request
    * @param teamId the id of the team to be deleted
@@ -183,7 +182,6 @@
   }
 
   /**
-=======
    * Creates a new team in the database
    * @param submitter The submitter who is trying to create a new team
    * @param teamName the name of the new team
@@ -239,7 +237,6 @@
   }
 
   /*
->>>>>>> 94f182fd
    * Update the given teamId's team's leads
    * @param submitter a user who's making this request
    * @param teamId a id of team to be updated
