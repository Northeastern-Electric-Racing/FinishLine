import { isAdmin, isHead, Team, TeamType } from 'shared';
import { Organization, User, WBS_Element_Status } from '@prisma/client';
import prisma from '../prisma/prisma';
import teamTransformer from '../transformers/teams.transformer';
import {
  NotFoundException,
  AccessDeniedException,
  HttpException,
  AccessDeniedAdminOnlyException,
  InvalidOrganizationException
} from '../utils/errors.utils';
import { getPrismaQueryUserIds, getUsers, userHasPermission } from '../utils/users.utils';
import { isUnderWordCount } from 'shared';
import { removeUsersFromList } from '../utils/teams.utils';
import { getTeamQueryArgs } from '../prisma-query-args/teams.query-args';
import { createCalendar } from '../utils/google-integration.utils';

export default class TeamsService {
  /**
   * Gets all teams
   * @param organizationId The organization the user is currently in
   * @returns a list of teams
   */
  static async getAllTeams(organization: Organization): Promise<Team[]> {
    const teams = await prisma.team.findMany({
      where: { dateArchived: null, organizationId: organization.organizationId },
      ...getTeamQueryArgs(organization.organizationId)
    });
    return teams.map(teamTransformer);
  }

  /**
   * Gets a team with the given id
   * @param teamId - id of team to retrieve
   * @param organizationId The organization the user is currently in
   * @returns a team
   * @throws if the team is not found in the db
   */
  static async getSingleTeam(teamId: string, organization: Organization): Promise<Team> {
    const team = await prisma.team.findUnique({
      where: { teamId },
      ...getTeamQueryArgs(organization.organizationId)
    });

    if (!team) {
      throw new NotFoundException('Team', teamId);
    }
    if (team.organizationId !== organization.organizationId) throw new InvalidOrganizationException('Team');

    return teamTransformer(team);
  }

  /**
   * Update the given teamId's team's members
   * @param submitter a user who's making this request
   * @param teamId a id of team to be updated
   * @param userIds a array of user Ids that replaces team's old members
   * @param organizationId The organization the user is currently in
   * @returns a updated team
   * @throws if the team is not found, the submitter has no priviledge, the team is archived, or any user from the given userIds does not exist
   */
  static async setTeamMembers(
    submitter: User,
    teamId: string,
    userIds: string[],
    organization: Organization
  ): Promise<Team> {
    // find and verify the given teamId exist
    const team = await TeamsService.getSingleTeam(teamId, organization);
    if (team.dateArchived) throw new HttpException(400, 'Cannot edit the members of an archived team');

    const isTeamLead = team.leads.some((lead) => lead.userId === submitter.userId);

    if (
      !(await userHasPermission(submitter.userId, organization.organizationId, isAdmin)) &&
      submitter.userId !== team.head.userId &&
      !isTeamLead
    )
      throw new AccessDeniedException('you must be an admin, the team head, or a team lead to update the members!');

    // this throws if any of the users aren't found
    const users = await getUsers(userIds);

    if (users.map((user) => user.userId).includes(team.head.userId))
      throw new HttpException(400, 'team head cannot be a member!');

    // if the new members array includes a current lead on that team, that member will be deleted as a lead of that team
    const newTeamLeads = removeUsersFromList(team.leads, users);

    const updateTeam = await prisma.team.update({
      where: {
        teamId
      },
      data: {
        members: {
          set: getPrismaQueryUserIds(users)
        },
        leads: {
          set: getPrismaQueryUserIds(newTeamLeads)
        }
      },
      ...getTeamQueryArgs(organization.organizationId)
    });

    return teamTransformer(updateTeam);
  }

  /**
   * Changes the description of the given team to be the new description
   * @param user The user who is editing the description
   * @param teamId The id for the team that is being edited
   * @param newDescription the new description for the team
   * @param organizationId The organization the user is currently in
   * @returns The team with the new description
   */
  static async editDescription(
    user: User,
    teamId: string,
    newDescription: string,
    organization: Organization
  ): Promise<Team> {
    if (!isUnderWordCount(newDescription, 300)) throw new HttpException(400, 'Description must be less than 300 words');

    const team = await TeamsService.getSingleTeam(teamId, organization);
    if (team.dateArchived) throw new HttpException(400, 'Cannot edit the description of an archived team');

    if (!((await userHasPermission(user.userId, organization.organizationId, isAdmin)) || user.userId === team.head.userId))
      throw new AccessDeniedException('you must be an admin or the team head to update the members!');

    const updateTeam = await prisma.team.update({
      where: { teamId },
      data: {
        description: newDescription
      },
      ...getTeamQueryArgs(organization.organizationId)
    });

    return teamTransformer(updateTeam);
  }

  /**
   * Update the team's head of the given team to the given user
   * @param submitter The submitter of this request
   * @param teamId The id for the team that is being edited
   * @param userId The user to be the new team's head
   * @param organizationId The organization the user is currently in
   * @returns The team with the new head
   * @throws if the team is not found, the submitter has no privilege, the team is archived, or any user from the given userIds does not exist
   */
  static async setTeamHead(submitter: User, teamId: string, userId: string, organization: Organization): Promise<Team> {
    const team = await TeamsService.getSingleTeam(teamId, organization);
    if (team.dateArchived) throw new HttpException(400, 'Cannot edit the head of an archived team');

    if (
      !(await userHasPermission(submitter.userId, organization.organizationId, isAdmin)) &&
      submitter.userId !== team.head.userId
    )
      throw new AccessDeniedException('You must be an admin or the head to update the head!');

    const newHead = await prisma.user.findUnique({
      where: { userId }
    });

    if (!newHead) throw new NotFoundException('User', userId);

    // If the new head is a current member on the team, remove them as a member
    const newTeamMembers = removeUsersFromList(team.members, [newHead]);

    // If the new head is a current lead on the team, remove them as a lead
    const newTeamLeads = removeUsersFromList(team.leads, [newHead]);

    if (!newHead) throw new NotFoundException('User', userId);
    if (!(await userHasPermission(newHead.userId, organization.organizationId, isHead)))
      throw new AccessDeniedException('The team head must be at least a head');

    // checking to see if any other teams have the new head as their current head or lead
    const newHeadTeam = await prisma.team.findFirst({
      where: {
        AND: [
          { OR: [{ headId: userId }, { leads: { some: { userId } } }] },
          { NOT: { teamId: team.teamId } },
          { organizationId: organization.organizationId }
        ]
      }
    });

    if (newHeadTeam)
      throw new AccessDeniedException(
        'The new team head must not be a head or lead of another team in the same organization!'
      );

    const updateTeam = await prisma.team.update({
      where: { teamId },
      data: {
        head: {
          connect: { userId }
        },
        members: {
          set: getPrismaQueryUserIds(newTeamMembers)
        },
        leads: {
          set: getPrismaQueryUserIds(newTeamLeads)
        }
      },
      ...getTeamQueryArgs(organization.organizationId)
    });
    return teamTransformer(updateTeam);
  }

  /**
   * Hard deletes the team with the given teamId
   * @param deleter the user submitting this request
   * @param teamId the id of the team to be deleted
   * @param organizationId The organization the user is currently in
   */
  static async deleteTeam(deleter: User, teamId: string, organization: Organization): Promise<void> {
    if (!(await userHasPermission(deleter.userId, organization.organizationId, isAdmin)))
      throw new AccessDeniedAdminOnlyException('delete teams');

    const team = await prisma.team.findUnique({ where: { teamId }, ...getTeamQueryArgs(organization.organizationId) });

    if (!team) throw new NotFoundException('Team', teamId);

    await prisma.team.delete({ where: { teamId } });
  }

  /**
   * Creates a new team in the database
   * @param submitter The submitter who is trying to create a new team
   * @param teamName the name of the new team
   * @param headId the id of the user who will be the head on the new team
   * @param slackId the slack id for the slack channel for the team
   * @param description a short description of the team (must be less than 300 words)
   * @param isFinanceTeam whether the team is the finance team
   * @param organizationId The organization the user is currently in
   * @returns The newly created team
   */
  static async createTeam(
    submitter: User,
    teamName: string,
    headId: string,
    slackId: string,
    description: string,
    isFinanceTeam: boolean,
    organization: Organization
  ): Promise<Team> {
    if (!(await userHasPermission(submitter.userId, organization.organizationId, isAdmin))) {
      throw new AccessDeniedException('You must be an admin or higher to create a new team!');
    }

    if (!isUnderWordCount(description, 300)) throw new HttpException(400, 'Description must be less than 300 words');

    const newHead = await prisma.user.findUnique({
      where: { userId: headId }
    });

    if (!newHead) throw new NotFoundException('User', headId);
    if (!(await userHasPermission(newHead.userId, organization.organizationId, isHead)))
      throw new HttpException(400, 'The team head must be at least a head');

    // checking to see if any other teams have the new head as their current head
    const newHeadTeam = await prisma.team.findFirst({
      where: { headId, organizationId: organization.organizationId }
    });

    if (newHeadTeam)
      throw new HttpException(400, 'The new team head must not be a head of another team in the same organization.');

    const duplicateName = await prisma.team.findFirst({
      where: { teamName, organizationId: organization.organizationId }
    });

    if (duplicateName) throw new HttpException(400, 'The new team name must not be the name of another team');

    const financeTeam = await prisma.team.findFirst({
      where: { financeTeam: true, organizationId: organization.organizationId }
    });

    if (isFinanceTeam && financeTeam) throw new HttpException(400, 'There can only be one finance team in an organization');

    const createdTeam = await prisma.team.create({
      data: {
        teamName,
        slackId,
        description,
        head: { connect: { userId: headId } },
        organization: { connect: { organizationId: organization.organizationId } },
        financeTeam: isFinanceTeam
      },
      ...getTeamQueryArgs(organization.organizationId)
    });

    return teamTransformer(createdTeam);
  }

  /**
   * Update the given teamId's team's leads
   * @param submitter a user who's making this request
   * @param teamId a id of team to be updated
   * @param userIds a array of user Ids that replaces team's old leads
   * @param organizationId The organization the user is currently in
   * @returns an updated team
   * @throws if the team is not found, the submitter has no privilege, the team is archived, or any user from the given userIds does not exist
   */
  static async setTeamLeads(submitter: User, teamId: string, userIds: string[], organization: Organization): Promise<Team> {
    const team = await TeamsService.getSingleTeam(teamId, organization);
    if (team.dateArchived) throw new HttpException(400, 'Cannot edit the leads of an archived team');

    if (
      !(await userHasPermission(submitter.userId, organization.organizationId, isAdmin)) &&
      submitter.userId !== team.head.userId
    ) {
      throw new AccessDeniedException('You must be an admin or the head to update the lead!');
    }

    const newLeads = await getUsers(userIds);

    if (newLeads.map((lead) => lead.userId).includes(team.head.userId)) {
      throw new HttpException(400, 'A lead cannot be the head of the team!');
    }

    // removes the new leads as current members of the given team (if they are current members of that team)
    const newTeamMembers = removeUsersFromList(team.members, newLeads);

    const updateTeam = await prisma.team.update({
      where: { teamId },
      data: {
        leads: {
          set: getPrismaQueryUserIds(newLeads)
        },
        members: {
          set: getPrismaQueryUserIds(newTeamMembers)
        }
      },
      ...getTeamQueryArgs(organization.organizationId)
    });

    return teamTransformer(updateTeam);
  }

  /**
   * Archives/unarchives a given team
   * @param submitter a user who's archiving the team
   * @param teamId a id of team to be updated
   * @param organizationId The organization the user is currently in
   * @returns the archived team
   * @throws if the team is not found, the submitter has no privilege, the team has any projects that are not complete
   */
  static async archiveTeam(submitter: User, teamId: string, organization: Organization): Promise<Team> {
    const team = await prisma.team.findUnique({
      where: { teamId },
      ...getTeamQueryArgs(organization.organizationId)
    });

    if (!team) throw new NotFoundException('Team', teamId);
    if (team.organizationId !== organization.organizationId) throw new InvalidOrganizationException('Team');

    if (!(await userHasPermission(submitter.userId, organization.organizationId, isAdmin)))
      throw new AccessDeniedException('You must be an admin or above to archive a team');

    if (team.projects.some((project) => project.wbsElement.status !== WBS_Element_Status.COMPLETE))
      throw new HttpException(400, 'A team is not archivable if it has any active projects, or incomplete projects');

    const updateData = {
      dateArchived: team.dateArchived === null ? new Date() : null,
      userArchived: team.userArchivedId === null ? { connect: { userId: submitter.userId } } : { disconnect: true }
    };

    const updatedTeam = await prisma.team.update({
      where: { teamId },
      data: updateData,
      ...getTeamQueryArgs(organization.organizationId)
    });

    return teamTransformer(updatedTeam);
  }

  /**
   * Creates a team type
   * @param submitter the user who is creating the team type
   * @param name the name of the team type
   * @param iconName the name of the icon
   * @param organizationId The organization the user is currently in
   * @param calendarId The id of the google calendar associated with the Team Type
   * @returns the created team
   */
  static async createTeamType(
    submitter: User,
    name: string,
    iconName: string,
<<<<<<< HEAD
    organizationId: string,
    calendarId?: string
  ): Promise<TeamType> {
    if (!(await userHasPermission(submitter.userId, organizationId, isAdmin))) {
=======
    organization: Organization
  ): Promise<TeamType> {
    if (!(await userHasPermission(submitter.userId, organization.organizationId, isAdmin))) {
>>>>>>> d567843f
      throw new AccessDeniedAdminOnlyException('create a team type');
    }

    const duplicateName = await prisma.team_Type.findUnique({
      where: { uniqueTeamType: { name, organizationId: organization.organizationId } }
    });

    if (duplicateName) {
      throw new HttpException(400, 'Cannot create a teamType with a name that already exists');
    }

    const teamTypeCalendarId = calendarId ?? (await createCalendar(name));
    const teamType = await prisma.team_Type.create({
      data: {
        name,
        iconName,
<<<<<<< HEAD
        organizationId,
        calendarId: teamTypeCalendarId
=======
        organizationId: organization.organizationId
>>>>>>> d567843f
      }
    });

    return teamType;
  }

  /**
   * Gets a team with the given id
   * @param teamTypeId - id of teamType to retrieve
   * @param organizationId The organization the user is currently in
   * @returns a teamType
   * @throws if the team is not found in the db
   */
  static async getSingleTeamType(teamTypeId: string, organization: Organization): Promise<TeamType> {
    const teamType = await prisma.team_Type.findUnique({
      where: { teamTypeId }
    });

    if (!teamType) throw new NotFoundException('Team Type', teamTypeId);
    if (teamType.organizationId !== organization.organizationId) throw new InvalidOrganizationException('Team Type');

    return teamType;
  }

  /**
   * Gets all the team types for the given organization
   * @param organizationId The organization the user is currently in
   * @returns all the team types for the given organization
   */
  static async getAllTeamTypes(organization: Organization): Promise<TeamType[]> {
    const teamTypes = await prisma.team_Type.findMany({ where: { organizationId: organization.organizationId } });
    return teamTypes;
  }

  /**
   * Sets the teamType for a team
   * @param submitter the user who is setting the team type
   * @param teamId id of the team
   * @param teamTypeId id of the teamType
   * @param organizationId The organization the user is currently in
   * @returns the updated team with teamType
   */
  static async setTeamType(submitter: User, teamId: string, teamTypeId: string, organization: Organization): Promise<Team> {
    if (!(await userHasPermission(submitter.userId, organization.organizationId, isAdmin))) {
      throw new AccessDeniedAdminOnlyException('set a team type');
    }

    const teamType = await prisma.team_Type.findFirst({
      where: { teamTypeId }
    });

    if (!teamType) throw new NotFoundException('Team Type', teamTypeId);
    if (teamType.organizationId !== organization.organizationId) throw new InvalidOrganizationException('Team Type');

    const team = await prisma.team.findUnique({
      where: { teamId },
      ...getTeamQueryArgs(organization.organizationId)
    });

    if (!team) throw new NotFoundException('Team', teamId);
    if (team.organizationId !== organization.organizationId) throw new InvalidOrganizationException('Team');

    const updatedTeam = await prisma.team.update({
      where: { teamId },
      data: {
        teamType: {
          connect: { teamTypeId }
        }
      },
      ...getTeamQueryArgs(organization.organizationId)
    });

    return teamTransformer(updatedTeam);
  }
}<|MERGE_RESOLUTION|>--- conflicted
+++ resolved
@@ -388,16 +388,10 @@
     submitter: User,
     name: string,
     iconName: string,
-<<<<<<< HEAD
-    organizationId: string,
+    organization: Organization,
     calendarId?: string
   ): Promise<TeamType> {
-    if (!(await userHasPermission(submitter.userId, organizationId, isAdmin))) {
-=======
-    organization: Organization
-  ): Promise<TeamType> {
     if (!(await userHasPermission(submitter.userId, organization.organizationId, isAdmin))) {
->>>>>>> d567843f
       throw new AccessDeniedAdminOnlyException('create a team type');
     }
 
@@ -414,12 +408,8 @@
       data: {
         name,
         iconName,
-<<<<<<< HEAD
-        organizationId,
+        organizationId: organization.organizationId,
         calendarId: teamTypeCalendarId
-=======
-        organizationId: organization.organizationId
->>>>>>> d567843f
       }
     });
 
