--- conflicted
+++ resolved
@@ -47,11 +47,7 @@
    * @param teamId a id of team to be updated
    * @param userIds a array of user Ids that replaces team's old members
    * @returns a updated team
-<<<<<<< HEAD
    * @throws if the team is not found, the submitter has no priviledge, the team is archived, or any user from the given userIds does not exist
-=======
-   * @throws if the team is not found, the submitter has no privilege, or any user from the given userIds does not exist
->>>>>>> 4a9dccc0
    */
   static async setTeamMembers(submitter: User, teamId: string, userIds: number[]): Promise<Team> {
     // find and verify the given teamId exist
