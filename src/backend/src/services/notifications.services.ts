--- conflicted
+++ resolved
@@ -7,13 +7,8 @@
   usersToSlackPings
 } from '../utils/notifications.utils';
 import { sendMessage } from '../integrations/slack';
-<<<<<<< HEAD
-import WorkPackagesService from './work-packages.services';
-import { addWeeksToDate, daysBetween } from 'shared';
-import { HttpException } from '../utils/errors.utils';
+import { daysBetween } from 'shared';
 import { buildDueString } from '../utils/slack.utils';
-=======
->>>>>>> 57313625
 
 export default class NotificationsService {
   /**
