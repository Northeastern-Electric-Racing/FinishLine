import { Organization, User } from '@prisma/client';
import { LinkCreateArgs, isAdmin } from 'shared';
import prisma from '../prisma/prisma';
import { AccessDeniedAdminOnlyException, DeletedException, NotFoundException } from '../utils/errors.utils';
import { userHasPermission } from '../utils/users.utils';
import { createUsefulLinks } from '../utils/organizations.utils';
import { linkTransformer } from '../transformers/links.transformer';
import { getLinkQueryArgs } from '../prisma-query-args/links.query-args';
import { uploadFile } from '../utils/google-integration.utils';

export default class OrganizationsService {
  /**
   * Gets the current organization
   * @param organizationId the organizationId to be fetched
   */
  static async getCurrentOrganization(organizationId: string) {
    const organization = await prisma.organization.findUnique({
      where: { organizationId }
    });

    if (!organization) {
      throw new NotFoundException('Organization', organizationId);
    }

    if (organization.dateDeleted) {
      throw new DeletedException('Organization', organizationId);
    }

    return organization;
  }

  /**
   * sets an organizations useful links
   * @param submitter the user who is setting the links
   * @param organizationId the organization which the links will be set up
   * @param links the links which are being set
   */
  static async setUsefulLinks(submitter: User, organizationId: string, links: LinkCreateArgs[]) {
    const organization = await prisma.organization.findUnique({
      where: { organizationId },
      include: { usefulLinks: true }
    });

    if (!organization) {
      throw new NotFoundException('Organization', organizationId);
    }

    if (!(await userHasPermission(submitter.userId, organizationId, isAdmin)))
      throw new AccessDeniedAdminOnlyException('update useful links');

    const currentLinkIds = organization.usefulLinks.map((link) => link.linkId);

    // deleting all current useful links so they are empty before repopulating
    await prisma.link.deleteMany({
      where: {
        linkId: { in: currentLinkIds }
      }
    });

    const newLinks = await createUsefulLinks(links, organization.organizationId, submitter);

    const newLinkIds = newLinks.map((link) => {
      return { linkId: link.linkId };
    });

    // setting the useful links to the newly created ones
    await prisma.organization.update({
      where: {
        organizationId: organization.organizationId
      },
      data: {
        usefulLinks: {
          connect: newLinkIds
        }
      }
    });

    return newLinks;
  }

  /**
   * sets an organizations images
   * @param submitter the user who is setting the images
   * @param organizationId the organization which the images will be set up
   * @param images the images which are being set
   */
  static async setImages(
    applyInterestImage: Express.Multer.File | null,
    exploreAsGuestImage: Express.Multer.File | null,
    submitter: User,
    organization: Organization
  ) {
<<<<<<< HEAD
    if (!(await userHasPermission(submitter.userId, organizationId, isAdmin))) {
=======
    if (!(await userHasPermission(submitter.userId, organization.organizationId, isAdmin)))
>>>>>>> d4dc72ac
      throw new AccessDeniedAdminOnlyException('update images');
    }

    let applyInterestImageId: string | undefined = undefined;
    let exploreAsGuestImageId: string | undefined = undefined;

    if (applyInterestImage) {
      const applyInterestImageData = await uploadFile(applyInterestImage);
      applyInterestImageId = applyInterestImageData.id;
    }

    if (exploreAsGuestImage) {
      const exploreAsGuestImageData = await uploadFile(exploreAsGuestImage);
      exploreAsGuestImageId = exploreAsGuestImageData.id;
    }

    const newImages = await prisma.organization.update({
      where: { organizationId: organization.organizationId },
      data: {
        ...(applyInterestImageId ? { applyInterestImageId } : {}),
        ...(exploreAsGuestImageId ? { exploreAsGuestImageId } : {})
      }
    });
    return newImages;
  }

  /**
    Gets all the useful links for an organization
    @param organizationId the organization to get the links for
    @returns the useful links for the organization
  */
  static async getAllUsefulLinks(organizationId: string) {
    const organization = await prisma.organization.findUnique({
      where: { organizationId },
      include: { usefulLinks: true }
    });

    if (!organization) {
      throw new NotFoundException('Organization', organizationId);
    }

    const links = await prisma.link.findMany({
      where: {
        linkId: { in: organization.usefulLinks.map((link) => link.linkId) }
      },
      ...getLinkQueryArgs(organization.organizationId)
    });
    return links.map(linkTransformer);
  }

  /**
   * Gets all organization Images for the given organization Id
   * @param organizationId organization Id of the milestone
   * @returns all the milestones from the given organization
   */

  static async getOrganizationImages(organizationId: string) {
    const organization = await prisma.organization.findUnique({
      where: { organizationId }
    });

    if (!organization) {
      throw new NotFoundException('Organization', organizationId);
    }

    return {
      applyInterestImage: organization.applyInterestImageId,
      exploreAsGuestImage: organization.exploreAsGuestImageId
    };
  }
}<|MERGE_RESOLUTION|>--- conflicted
+++ resolved
@@ -90,36 +90,26 @@
     submitter: User,
     organization: Organization
   ) {
-<<<<<<< HEAD
-    if (!(await userHasPermission(submitter.userId, organizationId, isAdmin))) {
-=======
-    if (!(await userHasPermission(submitter.userId, organization.organizationId, isAdmin)))
->>>>>>> d4dc72ac
+    if (!(await userHasPermission(submitter.userId, organization.organizationId, isAdmin))) {
       throw new AccessDeniedAdminOnlyException('update images');
     }
-
-    let applyInterestImageId: string | undefined = undefined;
-    let exploreAsGuestImageId: string | undefined = undefined;
-
-    if (applyInterestImage) {
-      const applyInterestImageData = await uploadFile(applyInterestImage);
-      applyInterestImageId = applyInterestImageData.id;
-    }
-
-    if (exploreAsGuestImage) {
-      const exploreAsGuestImageData = await uploadFile(exploreAsGuestImage);
-      exploreAsGuestImageId = exploreAsGuestImageData.id;
-    }
-
+  
+    const applyInterestImageData = applyInterestImage ? await uploadFile(applyInterestImage) : null;
+    const exploreAsGuestImageData = exploreAsGuestImage ? await uploadFile(exploreAsGuestImage) : null;
+  
+    const updateData = {
+      ...(applyInterestImageData && { applyInterestImageId: applyInterestImageData.id }),
+      ...(exploreAsGuestImageData && { exploreAsGuestImageId: exploreAsGuestImageData.id })
+    };
+  
     const newImages = await prisma.organization.update({
       where: { organizationId: organization.organizationId },
-      data: {
-        ...(applyInterestImageId ? { applyInterestImageId } : {}),
-        ...(exploreAsGuestImageId ? { exploreAsGuestImageId } : {})
-      }
+      data: updateData
     });
+  
     return newImages;
   }
+  
 
   /**
     Gets all the useful links for an organization
