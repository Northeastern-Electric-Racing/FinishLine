--- conflicted
+++ resolved
@@ -133,14 +133,33 @@
     };
   }
 
-<<<<<<< HEAD
+  /**
+   * Updates the featured projects of an organization
+   * @param projectIds project ids of featured projects
+   * @param organization user's organization
+   * @param submitter user submitting featured projects
+   * @returns updated organization with featured projects
+   */
   static async setFeaturedProjects(projectIds: string[], organization: Organization, submitter: User) {
     if (!(await userHasPermission(submitter.userId, organization.organizationId, isAdmin)))
       throw new AccessDeniedAdminOnlyException('update featured projects');
 
     //throws if all projects are not found
     const featuredProjects = await getProjects(projectIds, organization.organizationId);
-=======
+
+    const updatedOrg = await prisma.organization.update({
+      where: { organizationId: organization.organizationId },
+      data: {
+        featuredProjects: {
+          set: featuredProjects.map((project) => ({ projectId: project.projectId }))
+        }
+      },
+      include: { featuredProjects: true }
+    });
+
+    return updatedOrg;
+  }
+
   /**
    * Sets the logo for an organization, User must be admin
    * @param logoImage the image which will be uploaded and have its id stored in the org
@@ -159,21 +178,12 @@
     }
 
     const logoImageData = await uploadFile(logoImage);
->>>>>>> ec507009
 
     const updatedOrg = await prisma.organization.update({
       where: { organizationId: organization.organizationId },
       data: {
-<<<<<<< HEAD
-        featuredProjects: {
-          set: featuredProjects.map((project) => ({ projectId: project.projectId }))
-        }
-      },
-      include: { featuredProjects: true }
-=======
         logoImageId: logoImageData.id
       }
->>>>>>> ec507009
     });
 
     return updatedOrg;
