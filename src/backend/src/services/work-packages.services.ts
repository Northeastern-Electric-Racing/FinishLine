--- conflicted
+++ resolved
@@ -516,14 +516,9 @@
         wbsElement: {
           update: {
             name,
-<<<<<<< HEAD
             leadId: projectLeadId,
-            managerId: projectManagerId
-=======
-            projectLeadId,
-            projectManagerId,
-            status // set the status to active if it was not already
->>>>>>> 6ca0a798
+            managerId: projectManagerId,
+            status
           }
         },
         stage,
