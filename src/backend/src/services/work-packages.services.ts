<<<<<<< HEAD
import { Role, User, WBS_Element, WBS_Element_Status, Work_Package_Template } from '@prisma/client';
=======
import { Role, User, WBS_Element_Status } from '@prisma/client';
>>>>>>> 298dc1ed
import {
  getDay,
  DescriptionBullet,
  equalsWbsNumber,
  isAdmin,
  isGuest,
  isProject,
  TimelineStatus,
  WbsElementStatus,
  WbsNumber,
  wbsPipe,
  WorkPackage,
  WorkPackageStage,
  WorkPackageTemplate,
  BlockedByInfo
} from 'shared';
import prisma from '../prisma/prisma';
import {
  NotFoundException,
  HttpException,
  AccessDeniedGuestException,
  AccessDeniedAdminOnlyException,
  DeletedException
} from '../utils/errors.utils';
import { addDescriptionBullets, editDescriptionBullets, validateBlockedBys } from '../utils/projects.utils';
import { wbsNumOf } from '../utils/utils';
import { getUserFullName } from '../utils/users.utils';
import workPackageQueryArgs from '../prisma-query-args/work-packages.query-args';
import workPackageTransformer from '../transformers/work-packages.transformer';
import { validateChangeRequestAccepted } from '../utils/change-requests.utils';
import { sendSlackUpcomingDeadlineNotification } from '../utils/slack.utils';
import { createChange, createListChanges } from '../utils/changes.utils';
import {
  DescriptionBulletPreview,
  descriptionBulletToChangeListValue,
  descriptionBulletsToChangeListValues
} from '../utils/description-bullets.utils';
import { getBlockingWorkPackages } from '../utils/work-packages.utils';
import { workPackageTemplateTransformer } from '../transformers/work-package-template.transformer';
import { workPackageTemplateQueryArgs } from '../prisma-query-args/work-package-template.query-args';

/** Service layer containing logic for work package controller functions. */
export default class WorkPackagesService {
  /**
   * Retrieve all work packages, optionally filtered by query parameters.
   *
   * @param query the filters on the query
   * @returns a list of work packages
   */
  static async getAllWorkPackages(query: {
    status?: WbsElementStatus;
    timelineStatus?: TimelineStatus;
    daysUntilDeadline?: string;
  }): Promise<WorkPackage[]> {
    const workPackages = await prisma.work_Package.findMany({
      where: { wbsElement: { dateDeleted: null } },
      ...workPackageQueryArgs
    });

    const outputWorkPackages = workPackages.map(workPackageTransformer).filter((wp) => {
      let passes = true;
      if (query.status) passes &&= wp.status === query.status;
      if (query.timelineStatus) passes &&= wp.timelineStatus === query.timelineStatus;
      if (query.daysUntilDeadline) {
        const daysToDeadline = Math.round((wp.endDate.getTime() - new Date().getTime()) / 86400000);
        passes &&= daysToDeadline <= parseInt(query?.daysUntilDeadline as string);
      }
      return passes;
    });

    outputWorkPackages.sort((wpA, wpB) => wpA.endDate.getTime() - wpB.endDate.getTime());

    return outputWorkPackages;
  }

  /**
   * Retrieve the work package with the specified WBS number.
   *
   * @param query the filters on the query
   * @returns the desired work package
   * @throws if the work package with the desired WBS number is not found
   */
  static async getSingleWorkPackage(parsedWbs: WbsNumber): Promise<WorkPackage> {
    if (isProject(parsedWbs)) {
      throw new HttpException(
        404,
        'WBS Number ' +
          `${parsedWbs.carNumber}.${parsedWbs.projectNumber}.${parsedWbs.workPackageNumber}` +
          ' is a project WBS#, not a Work Package WBS#'
      );
    }

    const wp = await prisma.work_Package.findFirst({
      where: {
        wbsElement: {
          dateDeleted: null,
          carNumber: parsedWbs.carNumber,
          projectNumber: parsedWbs.projectNumber,
          workPackageNumber: parsedWbs.workPackageNumber
        }
      },
      ...workPackageQueryArgs
    });

    if (!wp)
      throw new NotFoundException(
        'Work Package',
        `${parsedWbs.carNumber}.${parsedWbs.projectNumber}.${parsedWbs.workPackageNumber}`
      );

    return workPackageTransformer(wp);
  }

  /**
   * Retrieve a subset of work packages.
   * @param wbsNums the WBS numbers of the work packages to retrieve
   * @returns the work packages with the given WBS numbers
   * @throws if any of the work packages are not found
   */
  static async getManyWorkPackages(wbsNums: WbsNumber[]): Promise<WorkPackage[]> {
    wbsNums.forEach((wbsNum) => {
      if (isProject(wbsNum)) {
        throw new HttpException(
          404,
          `WBS Number ${wbsNum.carNumber}.${wbsNum.projectNumber}.${wbsNum.workPackageNumber} is a project WBS#, not a Work Package WBS#`
        );
      }
    });

    const workPackagePromises = wbsNums.map(async (wbsNum) => {
      const workPackage = await prisma.work_Package.findFirst({
        where: {
          AND: [
            {
              wbsElement: {
                dateDeleted: null
              }
            },
            {
              wbsElement: {
                carNumber: wbsNum.carNumber,
                projectNumber: wbsNum.projectNumber,
                workPackageNumber: wbsNum.workPackageNumber
              }
            }
          ]
        },
        ...workPackageQueryArgs
      });

      if (!workPackage) {
        throw new NotFoundException('Work Package', wbsPipe(wbsNum));
      }
      return workPackageTransformer(workPackage);
    });

    const resolvedWorkPackages = await Promise.all(workPackagePromises);
    return resolvedWorkPackages;
  }

  /**
   * Creates a Work_Package in the database
   * @param user the user creating the work package
   * @param name the name of the new work package
   * @param crId the id of the change request creating this work package
   * @param stage the stage of the work package
   * @param startDate the date string representing the start date
   * @param duration the expected duration of this work package, in weeks
   * @param blockedBy the WBS elements that need to be completed before this WP
   * @param expectedActivities the expected activities descriptions for this WP
   * @param deliverables the expected deliverables descriptions for this WP
   * @returns the WBS number of the successfully created work package
   * @throws if the work package could not be created
   */
  static async createWorkPackage(
    user: User,
    name: string,
    crId: number,
    stage: WorkPackageStage | null,
    startDate: string,
    duration: number,
    blockedBy: WbsNumber[],
    expectedActivities: string[],
    deliverables: string[]
  ): Promise<string> {
    if (isGuest(user.role)) throw new AccessDeniedGuestException('create work packages');

    const changeRequest = await validateChangeRequestAccepted(crId);

    const wbsElem = await prisma.wBS_Element.findUnique({
      where: {
        wbsElementId: changeRequest.wbsElementId
      },
      include: {
        project: {
          include: {
            workPackages: { include: { wbsElement: true, blockedBy: true } }
          }
        }
      }
    });

    if (!wbsElem) throw new NotFoundException('WBS Element', changeRequest.wbsElementId);

    const blockedByIds: number[] = await validateBlockedBys(blockedBy);

    // get the corresponding project so we can find the next wbs number
    // and what number work package this should be
    const { carNumber, projectNumber, workPackageNumber } = wbsElem;

    const projectWbsNum: WbsNumber = {
      carNumber,
      projectNumber,
      workPackageNumber
    };

    if (wbsElem.dateDeleted)
      throw new DeletedException('WBS Element', wbsPipe({ carNumber, projectNumber, workPackageNumber }));

    if (workPackageNumber !== 0) {
      throw new HttpException(
        400,
        `Given WBS Number ${carNumber}.${projectNumber}.${workPackageNumber} is not for a project.`
      );
    }

    if (blockedBy.find((dep: WbsNumber) => equalsWbsNumber(dep, projectWbsNum))) {
      throw new HttpException(400, 'A Work Package cannot have its own project as a blocker');
    }

    const { project } = wbsElem;

    if (!project) throw new NotFoundException('Project', `${carNumber}.${projectNumber}.${workPackageNumber}`);

    const { projectId } = project;

    const newWorkPackageNumber: number =
      project.workPackages
        .map((element) => element.wbsElement.workPackageNumber)
        .reduce((prev, curr) => Math.max(prev, curr), 0) + 1;

    // make the date object but add 12 hours so that the time isn't 00:00 to avoid timezone problems
    const date = new Date(startDate.split('T')[0]);
    date.setTime(date.getTime() + 12 * 60 * 60 * 1000);

    // add to the database
    const created = await prisma.work_Package.create({
      data: {
        wbsElement: {
          create: {
            carNumber,
            projectNumber,
            workPackageNumber: newWorkPackageNumber,
            name,
            changes: {
              create: {
                changeRequestId: crId,
                implementerId: user.userId,
                detail: 'New Work Package Created'
              }
            }
          }
        },
        stage,
        project: { connect: { projectId } },
        startDate: date,
        duration,
        orderInProject: project.workPackages.length + 1,
        blockedBy: { connect: blockedByIds.map((ele) => ({ wbsElementId: ele })) },
        expectedActivities: { create: expectedActivities.map((ele: string) => ({ detail: ele })) },
        deliverables: { create: deliverables.map((ele: string) => ({ detail: ele })) }
      },
      include: {
        wbsElement: true
      }
    });

    return `${created.wbsElement.carNumber}.${created.wbsElement.projectNumber}.${created.wbsElement.workPackageNumber}`;
  }

  /**
   * Edits a Work_Package in the database
   * @param user the user editing the work package
   * @param workPackageId the id of the work package
   * @param name the new name of the work package
   * @param crId the id of the change request implementing this edit
   * @param startDate the date string representing the new start date
   * @param duration the new duration of this work package, in weeks
   * @param blockedBy the new WBS elements to be completed before this WP
   * @param expectedActivities the new expected activities descriptions for this WP
   * @param deliverables the new expected deliverables descriptions for this WP
   * @param projectLeadId the new lead for this work package
   * @param projectManagerId the new manager for this work package
   */
  static async editWorkPackage(
    user: User,
    workPackageId: number,
    name: string,
    crId: number,
    stage: WorkPackageStage | null,
    startDate: string,
    duration: number,
    blockedBy: WbsNumber[],
    expectedActivities: DescriptionBullet[],
    deliverables: DescriptionBullet[],
    projectLeadId: number,
    projectManagerId: number
  ): Promise<void> {
    // verify user is allowed to edit work packages
    if (isGuest(user.role)) throw new AccessDeniedGuestException('edit work packages');

    blockedBy.forEach((dep: WbsNumber) => {
      if (dep.workPackageNumber === 0) {
        throw new HttpException(400, 'A Project cannot be a Blocker');
      }
    });

    const { userId } = user;

    // get the original work package so we can compare things
    const originalWorkPackage = await prisma.work_Package.findUnique({
      where: { workPackageId },
      include: {
        wbsElement: true,
        blockedBy: true,
        expectedActivities: true,
        deliverables: true
      }
    });

    if (!originalWorkPackage) throw new NotFoundException('Work Package', workPackageId);
    if (originalWorkPackage.wbsElement.dateDeleted) throw new DeletedException('Work Package', workPackageId);

    if (
      blockedBy.find((dep: WbsNumber) =>
        equalsWbsNumber(dep, {
          carNumber: originalWorkPackage.wbsElement.carNumber,
          projectNumber: originalWorkPackage.wbsElement.projectNumber,
          workPackageNumber: 0
        })
      ) != null
    ) {
      throw new HttpException(400, 'A Work Package cannot have own project as a blocker');
    }

    if (
      blockedBy.find((dep: WbsNumber) =>
        equalsWbsNumber(dep, {
          carNumber: originalWorkPackage.wbsElement.carNumber,
          projectNumber: originalWorkPackage.wbsElement.projectNumber,
          workPackageNumber: originalWorkPackage.wbsElement.workPackageNumber
        })
      ) != null
    ) {
      throw new HttpException(400, 'A Work Package cannot have own project as a blocker');
    }

    // the crId must match a valid approved change request
    await validateChangeRequestAccepted(crId);

    const updatedBlockedBys = await Promise.all(
      blockedBy.map(async (wbsNum: WbsNumber) => {
        const { carNumber, projectNumber, workPackageNumber } = wbsNum;
        const wbsElem = await prisma.wBS_Element.findUnique({
          where: {
            wbsNumber: { carNumber, projectNumber, workPackageNumber }
          }
        });

        if (!wbsElem) throw new NotFoundException('WBS Element', wbsPipe(wbsNum));
        if (wbsElem.dateDeleted) throw new DeletedException('WBS Element', wbsPipe(wbsNum));

        return wbsElem;
      })
    );

    const { wbsElementId } = originalWorkPackage;
    let changes = [];
    // get the changes or undefined for each of the fields
    const nameChangeJson = createChange('name', originalWorkPackage.wbsElement.name, name, crId, userId, wbsElementId!);
    const stageChangeJson = createChange('stage', originalWorkPackage.stage, stage, crId, userId, wbsElementId!);
    const startDateChangeJson = createChange(
      'start date',
      originalWorkPackage.startDate.toDateString(),
      new Date(startDate).toDateString(),
      crId,
      userId,
      wbsElementId!
    );
    const durationChangeJson = createChange('duration', originalWorkPackage.duration, duration, crId, userId, wbsElementId!);
    const blockedByChangeJson = createListChanges(
      'blocked by',
      originalWorkPackage.blockedBy.map((element) => {
        return {
          element,
          comparator: `${element.wbsElementId}`,
          displayValue: wbsPipe(wbsNumOf(element))
        };
      }),
      updatedBlockedBys.map((element) => {
        return {
          element,
          comparator: `${element.wbsElementId}`,
          displayValue: wbsPipe(wbsNumOf(element))
        };
      }),
      crId,
      userId,
      wbsElementId!
    );
    const expectedActivitiesChangeJson = createListChanges(
      'expected activity',
      descriptionBulletsToChangeListValues(originalWorkPackage.expectedActivities.filter((ele) => !ele.dateDeleted)),
      expectedActivities.map(descriptionBulletToChangeListValue),
      crId,
      userId,
      wbsElementId!
    );
    const deliverablesChangeJson = createListChanges(
      'deliverable',

      descriptionBulletsToChangeListValues(originalWorkPackage.deliverables.filter((ele) => !ele.dateDeleted)),
      deliverables.map(descriptionBulletToChangeListValue),
      crId,
      userId,
      wbsElementId!
    );

    // add to changes if not undefined
    if (nameChangeJson !== undefined) changes.push(nameChangeJson);
    if (startDateChangeJson !== undefined) changes.push(startDateChangeJson);
    if (durationChangeJson !== undefined) changes.push(durationChangeJson);
    if (stageChangeJson !== undefined) changes.push(stageChangeJson);

    const projectManagerChangeJson = createChange(
      'project manager',
      await getUserFullName(originalWorkPackage.wbsElement.projectManagerId),
      await getUserFullName(projectManagerId),
      crId,
      userId,
      wbsElementId!
    );
    if (projectManagerChangeJson) {
      changes.push(projectManagerChangeJson);
    }

    const projectLeadChangeJson = createChange(
      'project lead',
      await getUserFullName(originalWorkPackage.wbsElement.projectLeadId),
      await getUserFullName(projectLeadId),
      crId,
      userId,
      wbsElementId!
    );
    if (projectLeadChangeJson) {
      changes.push(projectLeadChangeJson);
    }

    // add the changes for each of blockers, expected activities, and deliverables
    changes = changes
      .concat(blockedByChangeJson.changes)
      .concat(expectedActivitiesChangeJson.changes)
      .concat(deliverablesChangeJson.changes);

    // make the date object but add 12 hours so that the time isn't 00:00 to avoid timezone problems
    const date = new Date(startDate);
    date.setTime(date.getTime() + 12 * 60 * 60 * 1000);

    // set the status of the wbs element to active if an edit is made to a completed version
    const status =
      originalWorkPackage.wbsElement.status === WbsElementStatus.Complete
        ? WbsElementStatus.Active
        : originalWorkPackage.wbsElement.status;

    // update the work package with the input fields
    const updatedWorkPackage = await prisma.work_Package.update({
      where: { wbsElementId },
      data: {
        startDate: date,
        duration,
        wbsElement: {
          update: {
            name,
            projectLeadId,
            projectManagerId,
            status // set the status to active if it was not already
          }
        },
        stage,
        blockedBy: {
          set: [], // remove all the connections then add all the given ones
          connect: updatedBlockedBys.map((ele) => ({ wbsElementId: ele.wbsElementId }))
        }
      }
    });

    // Update any deleted description bullets to have their date deleted as right now
    const deletedElements: DescriptionBulletPreview[] = expectedActivitiesChangeJson.deletedElements.concat(
      deliverablesChangeJson.deletedElements
    );
    if (deletedElements.length > 0) {
      await prisma.description_Bullet.updateMany({
        where: { descriptionId: { in: deletedElements.map((descriptionBullet) => descriptionBullet.id) } },
        data: { dateDeleted: new Date() }
      });
    }

    // Add the expected activities to the workpackage
    await addDescriptionBullets(
      expectedActivitiesChangeJson.addedElements.map((descriptionBullet) => descriptionBullet.detail),
      updatedWorkPackage.workPackageId,
      'workPackageIdExpectedActivities'
    );

    // Add the deliverables to the workpackage
    await addDescriptionBullets(
      deliverablesChangeJson.addedElements.map((descriptionBullet) => descriptionBullet.detail),
      updatedWorkPackage.workPackageId,
      'workPackageIdDeliverables'
    );

    // edit the expected changes and deliverables
    await editDescriptionBullets(expectedActivitiesChangeJson.editedElements.concat(deliverablesChangeJson.editedElements));

    // create the changes in prisma
    await prisma.change.createMany({ data: changes });
  }

  /**
   * Deletes the Work Package
   * @param submitter The user who deleted the work package
   * @param wbsNum The work package number to be deleted
   */
  static async deleteWorkPackage(submitter: User, wbsNum: WbsNumber): Promise<void> {
    // Verify submitter is allowed to delete work packages
    if (!isAdmin(submitter.role)) throw new AccessDeniedAdminOnlyException('delete work packages');

    const { carNumber, projectNumber, workPackageNumber } = wbsNum;

    if (workPackageNumber === 0) throw new HttpException(400, `${wbsPipe(wbsNum)} is not a valid work package WBS!`);

    // Verify if the work package to be deleted exist and if it already has been deleted
    const workPackage = await prisma.work_Package.findFirst({
      where: {
        wbsElement: {
          carNumber,
          projectNumber,
          workPackageNumber
        }
      },
      ...workPackageQueryArgs
    });

    if (!workPackage) throw new NotFoundException('Work Package', wbsPipe(wbsNum));
    if (workPackage.wbsElement.dateDeleted) throw new DeletedException('Work Package', wbsPipe(wbsNum));

    const { wbsElementId, workPackageId } = workPackage;

    const dateDeleted = new Date();
    const deletedByUserId = submitter.userId;

    // Soft delete the work package by updating its related "deleted" fields
    await prisma.work_Package.update({
      where: {
        workPackageId
      },
      data: {
        // Soft delete the given wp's wbs by setting crs to denied and soft deleting tasks
        wbsElement: {
          update: {
            changeRequests: {
              updateMany: {
                where: {
                  wbsElementId
                },
                data: {
                  accepted: false,
                  dateReviewed: dateDeleted
                }
              }
            },
            tasks: {
              updateMany: {
                where: {
                  wbsElementId
                },
                data: {
                  dateDeleted,
                  deletedByUserId
                }
              }
            },
            dateDeleted,
            deletedByUserId
          }
        },
        // Soft delete wp's related dsecription_bullet fields
        deliverables: {
          updateMany: {
            where: {
              workPackageIdDeliverables: workPackageId
            },
            data: {
              dateDeleted
            }
          }
        },
        expectedActivities: {
          updateMany: {
            where: {
              workPackageIdExpectedActivities: workPackageId
            },
            data: {
              dateDeleted
            }
          }
        }
      }
    });
  }

  /**
   * Gets the work packages the given work package is blocking
   * @param wbsNum the wbs number of the work package to get the blocking work packages for
   * @returns the blocking work packages for the given work package
   */
  static async getBlockingWorkPackages(wbsNum: WbsNumber): Promise<WorkPackage[]> {
    const { carNumber, projectNumber, workPackageNumber } = wbsNum;

    // is a project so just return empty array until we implement blocking projects
    if (workPackageNumber === 0) return [];

    const workPackage = await prisma.work_Package.findFirst({
      where: {
        wbsElement: {
          carNumber,
          projectNumber,
          workPackageNumber
        }
      },
      ...workPackageQueryArgs
    });

    if (!workPackage) throw new NotFoundException('Work Package', wbsPipe(wbsNum));

    if (workPackage.wbsElement.dateDeleted) throw new DeletedException('Work Package', workPackage.wbsElementId);

    const blockingWorkPackages = await getBlockingWorkPackages(workPackage);

    return blockingWorkPackages.map(workPackageTransformer);
  }

  /**
   * Send a slack message to the project lead of each work package telling them when their work package is due.
   * Sends a message for every work package that is due before or on the given deadline (even before today)
   * @param user - the user doing the sending
   * @param deadline - the deadline
   * @returns
   */
  static async slackMessageUpcomingDeadlines(user: User, deadline: Date): Promise<void> {
    if (user.role !== Role.APP_ADMIN && user.role !== Role.ADMIN)
      throw new AccessDeniedAdminOnlyException('send the upcoming deadlines slack messages');

    const workPackages = await prisma.work_Package.findMany({
      where: { wbsElement: { dateDeleted: null, status: WBS_Element_Status.ACTIVE } },
      ...workPackageQueryArgs
    });

    const upcomingWorkPackages = workPackages
      .map(workPackageTransformer)
      .filter((wp) => getDay(wp.endDate) <= getDay(deadline))
      .sort((a, b) => a.endDate.getTime() - b.endDate.getTime());

    // have to do it like this so it goes sequentially and we can sleep between each because of rate limiting
    await upcomingWorkPackages.reduce(
      (previousCall, workPackage) =>
        previousCall.then(async () => {
          await sendSlackUpcomingDeadlineNotification(workPackage); // send the slack message for this work package
          await new Promise((callBack) => setTimeout(callBack, 2000)); // sleep for 2 seconds
        }),
      Promise.resolve()
    );

    return;
  }

  static async getSingleWorkPackageTemplate(submitter: User, workPackageTemplateId: string): Promise<WorkPackageTemplate> {
    if (isGuest(submitter.role)) {
      throw new AccessDeniedGuestException('get a work package template');
    }

    const workPackage = await prisma.work_Package_Template.findFirst({
      where: {
        dateDeleted: null,
        workPackageTemplateId
      },
      ...workPackageTemplateQueryArgs
    });

    if (!workPackage) throw new HttpException(400, `Work package template with id ${workPackageTemplateId} not found`);

    return workPackageTemplateTransformer(workPackage);
  }

  static async editWorkPackageTemplate(
    user: User,
    workPackageTemplateId: string,
    templateName: string,
    templateNotes: string,
    duration: number | undefined,
    stage: WorkPackageStage | undefined,
    blockedBy: BlockedByInfo[],
    expectedActivities: string[],
    deliverables: string[],
    workPackageName: string | undefined
  ): Promise<Work_Package_Template> {
    const originalWorkPackageTemplate = await prisma.work_Package_Template.findUnique({
      where: { workPackageTemplateId },
      include: { blockedBy: true }
    });

    if (!originalWorkPackageTemplate) throw new NotFoundException('Work Package Template', workPackageTemplateId);
    if (originalWorkPackageTemplate.dateDeleted) throw new DeletedException('Work Package Template', workPackageTemplateId);
    if (!isAdmin(user.role)) throw new AccessDeniedGuestException('edit work package templates');

    const blockedByIds = originalWorkPackageTemplate.blockedBy.map((item) => item.blockedByInfoId);

    if (blockedByIds.length > 0) {
      await prisma.blocked_By_Info.deleteMany({
        where: {
          blockedByInfoId: {
            in: blockedByIds
          }
        }
      });
    }

    const isNewBlockedBy = (blockedByItem: BlockedByInfo) => {
      return !originalWorkPackageTemplate.blockedBy.some(
        (oldItem) => oldItem.blockedByInfoId === blockedByItem.blockedByInfoId
      );
    };

    const blockedByToCreate = blockedBy.filter(isNewBlockedBy);

    for (const blockedByItem of blockedByToCreate) {
      await prisma.blocked_By_Info.create({
        data: {
          ...blockedByItem,
          workPackageTemplateId
        }
      });
    }

    const updatedWorkPackageTemplate = await prisma.work_Package_Template.update({
      where: {
        workPackageTemplateId
      },
      data: {
        templateName,
        templateNotes,
        duration,
        stage,
        expectedActivities,
        deliverables,
        workPackageName
      }
    });

    return updatedWorkPackageTemplate;
  }
}<|MERGE_RESOLUTION|>--- conflicted
+++ resolved
@@ -1,8 +1,4 @@
-<<<<<<< HEAD
 import { Role, User, WBS_Element, WBS_Element_Status, Work_Package_Template } from '@prisma/client';
-=======
-import { Role, User, WBS_Element_Status } from '@prisma/client';
->>>>>>> 298dc1ed
 import {
   getDay,
   DescriptionBullet,
