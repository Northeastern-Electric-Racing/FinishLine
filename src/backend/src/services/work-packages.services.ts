<<<<<<< HEAD
import { Role, User, WBS_Element, WBS_Element_Status, Work_Package_Template } from '@prisma/client';
=======
import { Blocked_By_Info, Role, User, WBS_Element_Status } from '@prisma/client';
>>>>>>> ff527599
import {
  getDay,
  DescriptionBullet,
  equalsWbsNumber,
  isAdmin,
  isGuest,
  isProject,
  TimelineStatus,
  WbsElementStatus,
  WbsNumber,
  wbsPipe,
  WorkPackage,
  WorkPackageStage,
<<<<<<< HEAD
  BlockedByInfo,
  WorkPackageTemplate
=======
  WorkPackageTemplate,
  BlockedByCreateArgs
>>>>>>> ff527599
} from 'shared';
import prisma from '../prisma/prisma';
import {
  NotFoundException,
  HttpException,
  AccessDeniedGuestException,
  AccessDeniedAdminOnlyException,
  DeletedException
} from '../utils/errors.utils';
import { addDescriptionBullets, editDescriptionBullets, validateBlockedBys } from '../utils/projects.utils';
import { wbsNumOf } from '../utils/utils';
import { getUserFullName } from '../utils/users.utils';
import workPackageQueryArgs from '../prisma-query-args/work-packages.query-args';
import workPackageTransformer from '../transformers/work-packages.transformer';
import { validateChangeRequestAccepted } from '../utils/change-requests.utils';
import { sendSlackUpcomingDeadlineNotification } from '../utils/slack.utils';
import { createChange, createListChanges } from '../utils/changes.utils';
import {
  DescriptionBulletPreview,
  descriptionBulletToChangeListValue,
  descriptionBulletsToChangeListValues
} from '../utils/description-bullets.utils';
import { getBlockingWorkPackages } from '../utils/work-packages.utils';
import { workPackageTemplateTransformer } from '../transformers/work-package-template.transformer';
import { workPackageTemplateQueryArgs } from '../prisma-query-args/work-package-template.query-args';

/** Service layer containing logic for work package controller functions. */
export default class WorkPackagesService {
  /**
   * Retrieve all work packages, optionally filtered by query parameters.
   *
   * @param query the filters on the query
   * @returns a list of work packages
   */
  static async getAllWorkPackages(query: {
    status?: WbsElementStatus;
    timelineStatus?: TimelineStatus;
    daysUntilDeadline?: string;
  }): Promise<WorkPackage[]> {
    const workPackages = await prisma.work_Package.findMany({
      where: { wbsElement: { dateDeleted: null } },
      ...workPackageQueryArgs
    });

    const outputWorkPackages = workPackages.map(workPackageTransformer).filter((wp) => {
      let passes = true;
      if (query.status) passes &&= wp.status === query.status;
      if (query.timelineStatus) passes &&= wp.timelineStatus === query.timelineStatus;
      if (query.daysUntilDeadline) {
        const daysToDeadline = Math.round((wp.endDate.getTime() - new Date().getTime()) / 86400000);
        passes &&= daysToDeadline <= parseInt(query?.daysUntilDeadline as string);
      }
      return passes;
    });

    outputWorkPackages.sort((wpA, wpB) => wpA.endDate.getTime() - wpB.endDate.getTime());

    return outputWorkPackages;
  }

  /**
   * Retrieve the work package with the specified WBS number.
   *
   * @param query the filters on the query
   * @returns the desired work package
   * @throws if the work package with the desired WBS number is not found
   */
  static async getSingleWorkPackage(parsedWbs: WbsNumber): Promise<WorkPackage> {
    if (isProject(parsedWbs)) {
      throw new HttpException(
        404,
        'WBS Number ' +
          `${parsedWbs.carNumber}.${parsedWbs.projectNumber}.${parsedWbs.workPackageNumber}` +
          ' is a project WBS#, not a Work Package WBS#'
      );
    }

    const wp = await prisma.work_Package.findFirst({
      where: {
        wbsElement: {
          dateDeleted: null,
          carNumber: parsedWbs.carNumber,
          projectNumber: parsedWbs.projectNumber,
          workPackageNumber: parsedWbs.workPackageNumber
        }
      },
      ...workPackageQueryArgs
    });

    if (!wp)
      throw new NotFoundException(
        'Work Package',
        `${parsedWbs.carNumber}.${parsedWbs.projectNumber}.${parsedWbs.workPackageNumber}`
      );

    return workPackageTransformer(wp);
  }

  /**
   * Retrieve a subset of work packages.
   * @param wbsNums the WBS numbers of the work packages to retrieve
   * @returns the work packages with the given WBS numbers
   * @throws if any of the work packages are not found
   */
  static async getManyWorkPackages(wbsNums: WbsNumber[]): Promise<WorkPackage[]> {
    wbsNums.forEach((wbsNum) => {
      if (isProject(wbsNum)) {
        throw new HttpException(
          404,
          `WBS Number ${wbsNum.carNumber}.${wbsNum.projectNumber}.${wbsNum.workPackageNumber} is a project WBS#, not a Work Package WBS#`
        );
      }
    });

    const workPackagePromises = wbsNums.map(async (wbsNum) => {
      const workPackage = await prisma.work_Package.findFirst({
        where: {
          AND: [
            {
              wbsElement: {
                dateDeleted: null
              }
            },
            {
              wbsElement: {
                carNumber: wbsNum.carNumber,
                projectNumber: wbsNum.projectNumber,
                workPackageNumber: wbsNum.workPackageNumber
              }
            }
          ]
        },
        ...workPackageQueryArgs
      });

      if (!workPackage) {
        throw new NotFoundException('Work Package', wbsPipe(wbsNum));
      }
      return workPackageTransformer(workPackage);
    });

    const resolvedWorkPackages = await Promise.all(workPackagePromises);
    return resolvedWorkPackages;
  }

  /**
   * Creates a Work_Package in the database
   * @param user the user creating the work package
   * @param name the name of the new work package
   * @param crId the id of the change request creating this work package
   * @param stage the stage of the work package
   * @param startDate the date string representing the start date
   * @param duration the expected duration of this work package, in weeks
   * @param blockedBy the WBS elements that need to be completed before this WP
   * @param expectedActivities the expected activities descriptions for this WP
   * @param deliverables the expected deliverables descriptions for this WP
   * @returns the WBS number of the successfully created work package
   * @throws if the work package could not be created
   */
  static async createWorkPackage(
    user: User,
    name: string,
    crId: number,
    stage: WorkPackageStage | null,
    startDate: string,
    duration: number,
    blockedBy: WbsNumber[],
    expectedActivities: string[],
    deliverables: string[]
  ): Promise<string> {
    if (isGuest(user.role)) throw new AccessDeniedGuestException('create work packages');

    const changeRequest = await validateChangeRequestAccepted(crId);

    const wbsElem = await prisma.wBS_Element.findUnique({
      where: {
        wbsElementId: changeRequest.wbsElementId
      },
      include: {
        project: {
          include: {
            workPackages: { include: { wbsElement: true, blockedBy: true } }
          }
        }
      }
    });

    if (!wbsElem) throw new NotFoundException('WBS Element', changeRequest.wbsElementId);

    const blockedByIds: number[] = await validateBlockedBys(blockedBy);

    // get the corresponding project so we can find the next wbs number
    // and what number work package this should be
    const { carNumber, projectNumber, workPackageNumber } = wbsElem;

    const projectWbsNum: WbsNumber = {
      carNumber,
      projectNumber,
      workPackageNumber
    };

    if (wbsElem.dateDeleted)
      throw new DeletedException('WBS Element', wbsPipe({ carNumber, projectNumber, workPackageNumber }));

    if (workPackageNumber !== 0) {
      throw new HttpException(
        400,
        `Given WBS Number ${carNumber}.${projectNumber}.${workPackageNumber} is not for a project.`
      );
    }

    if (blockedBy.find((dep: WbsNumber) => equalsWbsNumber(dep, projectWbsNum))) {
      throw new HttpException(400, 'A Work Package cannot have its own project as a blocker');
    }

    const { project } = wbsElem;

    if (!project) throw new NotFoundException('Project', `${carNumber}.${projectNumber}.${workPackageNumber}`);

    const { projectId } = project;

    const newWorkPackageNumber: number =
      project.workPackages
        .map((element) => element.wbsElement.workPackageNumber)
        .reduce((prev, curr) => Math.max(prev, curr), 0) + 1;

    // make the date object but add 12 hours so that the time isn't 00:00 to avoid timezone problems
    const date = new Date(startDate.split('T')[0]);
    date.setTime(date.getTime() + 12 * 60 * 60 * 1000);

    // add to the database
    const created = await prisma.work_Package.create({
      data: {
        wbsElement: {
          create: {
            carNumber,
            projectNumber,
            workPackageNumber: newWorkPackageNumber,
            name,
            changes: {
              create: {
                changeRequestId: crId,
                implementerId: user.userId,
                detail: 'New Work Package Created'
              }
            }
          }
        },
        stage,
        project: { connect: { projectId } },
        startDate: date,
        duration,
        orderInProject: project.workPackages.length + 1,
        blockedBy: { connect: blockedByIds.map((ele) => ({ wbsElementId: ele })) },
        expectedActivities: { create: expectedActivities.map((ele: string) => ({ detail: ele })) },
        deliverables: { create: deliverables.map((ele: string) => ({ detail: ele })) }
      },
      include: {
        wbsElement: true
      }
    });

    return `${created.wbsElement.carNumber}.${created.wbsElement.projectNumber}.${created.wbsElement.workPackageNumber}`;
  }

  /**
   * Creates a Work_Package_Template in the database
   *
   * @param user the user creating the work package template
   * @param templateName the template name
   * @param templateNotes the template notes
   * @param workPackageName the name of the work packge
   * @param stage the stage
   * @param duration the duration of the work package template in weeks
   * @param expectedActivities the expected activities descriptions for this WPT
   * @param deliverables the expected deliverables descriptions for this WPT
   * @param blockedBy the WBS elements that need to be completed before this WPT
   * @returns the WBS number of the successfully created work package template
   * @throws if the work package template could not be created
   */
  static async createWorkPackageTemplate(
    user: User,
    templateName: string,
    templateNotes: string,
    workPackageName: string | null,
    stage: WorkPackageStage | null,
    duration: number,
    expectedActivities: string[],
    deliverables: string[],
    blockedBy: BlockedByInfo[]
  ): Promise<Work_Package_Template> {
    if (!isAdmin(user.role)) throw new AccessDeniedAdminOnlyException('create work package templates');

    // get the corresponding IDs of all work package templates in BlockedBy,
    // and throw an errror if the template doesn't exist
    const blockedByIds: string[] = await Promise.all(
      blockedBy.map(async (elem) => {
        const template = await prisma.work_Package_Template.findFirst({
          where: {
            templateName: elem.name,
            stage: elem.stage
          }
        });

        if (!template) {
          throw new NotFoundException('Work Package', templateName);
        }
        return template.workPackageTemplateId;
      })
    );

    // add to the db
    const created = await prisma.work_Package_Template.create({
      data: {
        templateName,
        templateNotes,
        workPackageName,
        stage,
        duration,
        expectedActivities,
        deliverables,
        blockedBy: { connect: blockedByIds.map((ele) => ({ blockedByInfoId: ele })) },
        dateCreated: new Date(),
        userCreatedId: user.userId
      }
    });

    return created;
  }

  /**
   * Edits a Work_Package in the database
   * @param user the user editing the work package
   * @param workPackageId the id of the work package
   * @param name the new name of the work package
   * @param crId the id of the change request implementing this edit
   * @param startDate the date string representing the new start date
   * @param duration the new duration of this work package, in weeks
   * @param blockedBy the new WBS elements to be completed before this WP
   * @param expectedActivities the new expected activities descriptions for this WP
   * @param deliverables the new expected deliverables descriptions for this WP
   * @param projectLeadId the new lead for this work package
   * @param projectManagerId the new manager for this work package
   */
  static async editWorkPackage(
    user: User,
    workPackageId: number,
    name: string,
    crId: number,
    stage: WorkPackageStage | null,
    startDate: string,
    duration: number,
    blockedBy: WbsNumber[],
    expectedActivities: DescriptionBullet[],
    deliverables: DescriptionBullet[],
    projectLeadId: number,
    projectManagerId: number
  ): Promise<void> {
    // verify user is allowed to edit work packages
    if (isGuest(user.role)) throw new AccessDeniedGuestException('edit work packages');

    blockedBy.forEach((dep: WbsNumber) => {
      if (dep.workPackageNumber === 0) {
        throw new HttpException(400, 'A Project cannot be a Blocker');
      }
    });

    const { userId } = user;

    // get the original work package so we can compare things
    const originalWorkPackage = await prisma.work_Package.findUnique({
      where: { workPackageId },
      include: {
        wbsElement: true,
        blockedBy: true,
        expectedActivities: true,
        deliverables: true
      }
    });

    if (!originalWorkPackage) throw new NotFoundException('Work Package', workPackageId);
    if (originalWorkPackage.wbsElement.dateDeleted) throw new DeletedException('Work Package', workPackageId);

    if (
      blockedBy.find((dep: WbsNumber) =>
        equalsWbsNumber(dep, {
          carNumber: originalWorkPackage.wbsElement.carNumber,
          projectNumber: originalWorkPackage.wbsElement.projectNumber,
          workPackageNumber: 0
        })
      ) != null
    ) {
      throw new HttpException(400, 'A Work Package cannot have own project as a blocker');
    }

    if (
      blockedBy.find((dep: WbsNumber) =>
        equalsWbsNumber(dep, {
          carNumber: originalWorkPackage.wbsElement.carNumber,
          projectNumber: originalWorkPackage.wbsElement.projectNumber,
          workPackageNumber: originalWorkPackage.wbsElement.workPackageNumber
        })
      ) != null
    ) {
      throw new HttpException(400, 'A Work Package cannot have own project as a blocker');
    }

    // the crId must match a valid approved change request
    await validateChangeRequestAccepted(crId);

    const updatedBlockedBys = await Promise.all(
      blockedBy.map(async (wbsNum: WbsNumber) => {
        const { carNumber, projectNumber, workPackageNumber } = wbsNum;
        const wbsElem = await prisma.wBS_Element.findUnique({
          where: {
            wbsNumber: { carNumber, projectNumber, workPackageNumber }
          }
        });

        if (!wbsElem) throw new NotFoundException('WBS Element', wbsPipe(wbsNum));
        if (wbsElem.dateDeleted) throw new DeletedException('WBS Element', wbsPipe(wbsNum));

        return wbsElem;
      })
    );

    const { wbsElementId } = originalWorkPackage;
    let changes = [];
    // get the changes or undefined for each of the fields
    const nameChangeJson = createChange('name', originalWorkPackage.wbsElement.name, name, crId, userId, wbsElementId!);
    const stageChangeJson = createChange('stage', originalWorkPackage.stage, stage, crId, userId, wbsElementId!);
    const startDateChangeJson = createChange(
      'start date',
      originalWorkPackage.startDate.toDateString(),
      new Date(startDate).toDateString(),
      crId,
      userId,
      wbsElementId!
    );
    const durationChangeJson = createChange('duration', originalWorkPackage.duration, duration, crId, userId, wbsElementId!);
    const blockedByChangeJson = createListChanges(
      'blocked by',
      originalWorkPackage.blockedBy.map((element) => {
        return {
          element,
          comparator: `${element.wbsElementId}`,
          displayValue: wbsPipe(wbsNumOf(element))
        };
      }),
      updatedBlockedBys.map((element) => {
        return {
          element,
          comparator: `${element.wbsElementId}`,
          displayValue: wbsPipe(wbsNumOf(element))
        };
      }),
      crId,
      userId,
      wbsElementId!
    );
    const expectedActivitiesChangeJson = createListChanges(
      'expected activity',
      descriptionBulletsToChangeListValues(originalWorkPackage.expectedActivities.filter((ele) => !ele.dateDeleted)),
      expectedActivities.map(descriptionBulletToChangeListValue),
      crId,
      userId,
      wbsElementId!
    );
    const deliverablesChangeJson = createListChanges(
      'deliverable',

      descriptionBulletsToChangeListValues(originalWorkPackage.deliverables.filter((ele) => !ele.dateDeleted)),
      deliverables.map(descriptionBulletToChangeListValue),
      crId,
      userId,
      wbsElementId!
    );

    // add to changes if not undefined
    if (nameChangeJson !== undefined) changes.push(nameChangeJson);
    if (startDateChangeJson !== undefined) changes.push(startDateChangeJson);
    if (durationChangeJson !== undefined) changes.push(durationChangeJson);
    if (stageChangeJson !== undefined) changes.push(stageChangeJson);

    const projectManagerChangeJson = createChange(
      'project manager',
      await getUserFullName(originalWorkPackage.wbsElement.projectManagerId),
      await getUserFullName(projectManagerId),
      crId,
      userId,
      wbsElementId!
    );
    if (projectManagerChangeJson) {
      changes.push(projectManagerChangeJson);
    }

    const projectLeadChangeJson = createChange(
      'project lead',
      await getUserFullName(originalWorkPackage.wbsElement.projectLeadId),
      await getUserFullName(projectLeadId),
      crId,
      userId,
      wbsElementId!
    );
    if (projectLeadChangeJson) {
      changes.push(projectLeadChangeJson);
    }

    // add the changes for each of blockers, expected activities, and deliverables
    changes = changes
      .concat(blockedByChangeJson.changes)
      .concat(expectedActivitiesChangeJson.changes)
      .concat(deliverablesChangeJson.changes);

    // make the date object but add 12 hours so that the time isn't 00:00 to avoid timezone problems
    const date = new Date(startDate);
    date.setTime(date.getTime() + 12 * 60 * 60 * 1000);

    // set the status of the wbs element to active if an edit is made to a completed version
    const status =
      originalWorkPackage.wbsElement.status === WbsElementStatus.Complete
        ? WbsElementStatus.Active
        : originalWorkPackage.wbsElement.status;

    // update the work package with the input fields
    const updatedWorkPackage = await prisma.work_Package.update({
      where: { wbsElementId },
      data: {
        startDate: date,
        duration,
        wbsElement: {
          update: {
            name,
            projectLeadId,
            projectManagerId,
            status // set the status to active if it was not already
          }
        },
        stage,
        blockedBy: {
          set: [], // remove all the connections then add all the given ones
          connect: updatedBlockedBys.map((ele) => ({ wbsElementId: ele.wbsElementId }))
        }
      }
    });

    // Update any deleted description bullets to have their date deleted as right now
    const deletedElements: DescriptionBulletPreview[] = expectedActivitiesChangeJson.deletedElements.concat(
      deliverablesChangeJson.deletedElements
    );
    if (deletedElements.length > 0) {
      await prisma.description_Bullet.updateMany({
        where: { descriptionId: { in: deletedElements.map((descriptionBullet) => descriptionBullet.id) } },
        data: { dateDeleted: new Date() }
      });
    }

    // Add the expected activities to the workpackage
    await addDescriptionBullets(
      expectedActivitiesChangeJson.addedElements.map((descriptionBullet) => descriptionBullet.detail),
      updatedWorkPackage.workPackageId,
      'workPackageIdExpectedActivities'
    );

    // Add the deliverables to the workpackage
    await addDescriptionBullets(
      deliverablesChangeJson.addedElements.map((descriptionBullet) => descriptionBullet.detail),
      updatedWorkPackage.workPackageId,
      'workPackageIdDeliverables'
    );

    // edit the expected changes and deliverables
    await editDescriptionBullets(expectedActivitiesChangeJson.editedElements.concat(deliverablesChangeJson.editedElements));

    // create the changes in prisma
    await prisma.change.createMany({ data: changes });
  }

  /**
   * Deletes the Work Package
   * @param submitter The user who deleted the work package
   * @param wbsNum The work package number to be deleted
   */
  static async deleteWorkPackage(submitter: User, wbsNum: WbsNumber): Promise<void> {
    // Verify submitter is allowed to delete work packages
    if (!isAdmin(submitter.role)) throw new AccessDeniedAdminOnlyException('delete work packages');

    const { carNumber, projectNumber, workPackageNumber } = wbsNum;

    if (workPackageNumber === 0) throw new HttpException(400, `${wbsPipe(wbsNum)} is not a valid work package WBS!`);

    // Verify if the work package to be deleted exist and if it already has been deleted
    const workPackage = await prisma.work_Package.findFirst({
      where: {
        wbsElement: {
          carNumber,
          projectNumber,
          workPackageNumber
        }
      },
      ...workPackageQueryArgs
    });

    if (!workPackage) throw new NotFoundException('Work Package', wbsPipe(wbsNum));
    if (workPackage.wbsElement.dateDeleted) throw new DeletedException('Work Package', wbsPipe(wbsNum));

    const { wbsElementId, workPackageId } = workPackage;

    const dateDeleted = new Date();
    const deletedByUserId = submitter.userId;

    // Soft delete the work package by updating its related "deleted" fields
    await prisma.work_Package.update({
      where: {
        workPackageId
      },
      data: {
        // Soft delete the given wp's wbs by setting crs to denied and soft deleting tasks
        wbsElement: {
          update: {
            changeRequests: {
              updateMany: {
                where: {
                  wbsElementId
                },
                data: {
                  accepted: false,
                  dateReviewed: dateDeleted
                }
              }
            },
            tasks: {
              updateMany: {
                where: {
                  wbsElementId
                },
                data: {
                  dateDeleted,
                  deletedByUserId
                }
              }
            },
            dateDeleted,
            deletedByUserId
          }
        },
        // Soft delete wp's related dsecription_bullet fields
        deliverables: {
          updateMany: {
            where: {
              workPackageIdDeliverables: workPackageId
            },
            data: {
              dateDeleted
            }
          }
        },
        expectedActivities: {
          updateMany: {
            where: {
              workPackageIdExpectedActivities: workPackageId
            },
            data: {
              dateDeleted
            }
          }
        }
      }
    });
  }

  /**
   * Gets the work packages the given work package is blocking
   * @param wbsNum the wbs number of the work package to get the blocking work packages for
   * @returns the blocking work packages for the given work package
   */
  static async getBlockingWorkPackages(wbsNum: WbsNumber): Promise<WorkPackage[]> {
    const { carNumber, projectNumber, workPackageNumber } = wbsNum;

    // is a project so just return empty array until we implement blocking projects
    if (workPackageNumber === 0) return [];

    const workPackage = await prisma.work_Package.findFirst({
      where: {
        wbsElement: {
          carNumber,
          projectNumber,
          workPackageNumber
        }
      },
      ...workPackageQueryArgs
    });

    if (!workPackage) throw new NotFoundException('Work Package', wbsPipe(wbsNum));

    if (workPackage.wbsElement.dateDeleted) throw new DeletedException('Work Package', workPackage.wbsElementId);

    const blockingWorkPackages = await getBlockingWorkPackages(workPackage);

    return blockingWorkPackages.map(workPackageTransformer);
  }

  /**
   * Send a slack message to the project lead of each work package telling them when their work package is due.
   * Sends a message for every work package that is due before or on the given deadline (even before today)
   * @param user - the user doing the sending
   * @param deadline - the deadline
   * @returns
   */
  static async slackMessageUpcomingDeadlines(user: User, deadline: Date): Promise<void> {
    if (user.role !== Role.APP_ADMIN && user.role !== Role.ADMIN)
      throw new AccessDeniedAdminOnlyException('send the upcoming deadlines slack messages');

    const workPackages = await prisma.work_Package.findMany({
      where: { wbsElement: { dateDeleted: null, status: WBS_Element_Status.ACTIVE } },
      ...workPackageQueryArgs
    });

    const upcomingWorkPackages = workPackages
      .map(workPackageTransformer)
      .filter((wp) => getDay(wp.endDate) <= getDay(deadline))
      .sort((a, b) => a.endDate.getTime() - b.endDate.getTime());

    // have to do it like this so it goes sequentially and we can sleep between each because of rate limiting
    await upcomingWorkPackages.reduce(
      (previousCall, workPackage) =>
        previousCall.then(async () => {
          await sendSlackUpcomingDeadlineNotification(workPackage); // send the slack message for this work package
          await new Promise((callBack) => setTimeout(callBack, 2000)); // sleep for 2 seconds
        }),
      Promise.resolve()
    );

    return;
  }

  static async getSingleWorkPackageTemplate(submitter: User, workPackageTemplateId: string): Promise<WorkPackageTemplate> {
    if (isGuest(submitter.role)) {
      throw new AccessDeniedGuestException('get a work package template');
    }

    const workPackage = await prisma.work_Package_Template.findFirst({
      where: {
        dateDeleted: null,
        workPackageTemplateId
      },
      ...workPackageTemplateQueryArgs
    });

    if (!workPackage) throw new HttpException(400, `Work package template with id ${workPackageTemplateId} not found`);

    return workPackageTemplateTransformer(workPackage);
  }

  /**
   * Edits a work package template given the specified parameters
   * @param submitter user who is submitting the edit
   * @param workPackageTemplateId id of the work package template being edited
   * @param templateName name of the work package template
   * @param templateNotes notes about the work package template
   * @param duration duration value on the template
   * @param stage stage value on the template
   * @param blockedByInfo array of info about the blocked by on the template
   * @param expectedActivities array of expected activity values on the template
   * @param deliverables array of deliverable values on the template
   * @param workPackageName name value on the template
   * @returns
   */
  static async editWorkPackageTemplate(
    submitter: User,
    workPackageTemplateId: string,
    templateName: string,
    templateNotes: string,
    duration: number | undefined,
    stage: WorkPackageStage | undefined,
    blockedByInfo: BlockedByCreateArgs[],
    expectedActivities: string[],
    deliverables: string[],
    workPackageName: string | undefined
  ): Promise<WorkPackageTemplate> {
    const originalWorkPackageTemplate = await prisma.work_Package_Template.findUnique({
      where: { workPackageTemplateId },
      include: { blockedBy: true }
    });

    if (!originalWorkPackageTemplate) throw new NotFoundException('Work Package Template', workPackageTemplateId);
    if (originalWorkPackageTemplate.dateDeleted) throw new DeletedException('Work Package Template', workPackageTemplateId);
    if (!isAdmin(submitter.role)) throw new AccessDeniedAdminOnlyException('edit work package templates');

    const updatedBlockedByIds = blockedByInfo.map((blockedBy) => blockedBy.blockedByInfoId);
    const originalBlockedByIds = originalWorkPackageTemplate.blockedBy.map((blockedBy) => blockedBy.blockedByInfoId);

    // A blocked by is deleted if the new list does not contain it
    const deleteBlockedByIds = originalWorkPackageTemplate.blockedBy
      .filter((blockedByItem: Blocked_By_Info) => {
        return !updatedBlockedByIds.includes(blockedByItem.blockedByInfoId);
      })
      .map((item) => item.blockedByInfoId);

    // A blocked by is updated if both the new and old list contain it
    const updatedBlockedBy = blockedByInfo.filter((blockedByItem) => {
      return blockedByItem.blockedByInfoId && originalBlockedByIds.includes(blockedByItem.blockedByInfoId);
    });

    // A blocked by is created if the old list does not contain it
    const newBlockedBy = blockedByInfo.filter((blockedByItem: BlockedByCreateArgs) => {
      return !originalWorkPackageTemplate.blockedBy.some(
        (oldItem) => oldItem.blockedByInfoId === blockedByItem.blockedByInfoId
      );
    });

    // deleting old blocked by
    await prisma.blocked_By_Info.deleteMany({
      where: {
        blockedByInfoId: {
          in: deleteBlockedByIds
        }
      }
    });

    // creating new blocked by
    const createdBlockedByPromises = newBlockedBy.map((blockedBy) =>
      prisma.blocked_By_Info.create({
        data: {
          workPackageTemplateId,
          stage: blockedBy.stage,
          name: blockedBy.name
        }
      })
    );

    await Promise.all(createdBlockedByPromises);

    // updating existing blocked by
    const updatedBlockedByPromises = updatedBlockedBy.map((blockedBy) => {
      return prisma.blocked_By_Info.update({
        where: {
          blockedByInfoId: blockedBy.blockedByInfoId
        },
        data: {
          stage: blockedBy.stage ? blockedBy.stage : null,
          name: blockedBy.name
        }
      });
    });

    await Promise.all(updatedBlockedByPromises);

    const updatedWorkPackageTemplate = await prisma.work_Package_Template.update({
      where: {
        workPackageTemplateId
      },
      data: {
        templateName,
        templateNotes,
        duration,
        stage,
        expectedActivities,
        deliverables,
        workPackageName
      },
      ...workPackageTemplateQueryArgs
    });

    return workPackageTemplateTransformer(updatedWorkPackageTemplate);
  }
}<|MERGE_RESOLUTION|>--- conflicted
+++ resolved
@@ -1,8 +1,4 @@
-<<<<<<< HEAD
-import { Role, User, WBS_Element, WBS_Element_Status, Work_Package_Template } from '@prisma/client';
-=======
-import { Blocked_By_Info, Role, User, WBS_Element_Status } from '@prisma/client';
->>>>>>> ff527599
+import { Blocked_By_Info, Role, User, WBS_Element_Status, Work_Package_Template } from '@prisma/client';
 import {
   getDay,
   DescriptionBullet,
@@ -16,13 +12,9 @@
   wbsPipe,
   WorkPackage,
   WorkPackageStage,
-<<<<<<< HEAD
-  BlockedByInfo,
-  WorkPackageTemplate
-=======
   WorkPackageTemplate,
-  BlockedByCreateArgs
->>>>>>> ff527599
+  BlockedByCreateArgs,
+  BlockedByInfo
 } from 'shared';
 import prisma from '../prisma/prisma';
 import {
