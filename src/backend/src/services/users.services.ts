import { User_Settings, User as PrismaUser } from '@prisma/client';
import { OAuth2Client } from 'google-auth-library/build/src/auth/oauth2client';
import {
  AuthenticatedUser,
  Role,
  ThemeName,
  User,
  rankUserRole,
  Project,
  RoleEnum,
  isHead,
  UserSecureSettings
} from 'shared';
import authUserQueryArgs from '../prisma-query-args/auth-user.query-args';
import prisma from '../prisma/prisma';
import authenticatedUserTransformer from '../transformers/auth-user.transformer';
import userTransformer from '../transformers/user.transformer';
import { AccessDeniedException, HttpException, NotFoundException } from '../utils/errors.utils';
import { generateAccessToken } from '../utils/auth.utils';
import projectTransformer from '../transformers/projects.transformer';
import projectQueryArgs from '../prisma-query-args/projects.query-args';
<<<<<<< HEAD
import userSecureSettingsTransformer from '../transformers/user-secure-settings.transformer';
=======
import { validateUserIsPartOfFinanceTeam } from '../utils/reimbursement-requests.utils';
>>>>>>> 6983033f

export default class UsersService {
  /**
   * Gets all of the users from the database
   * @returns a list of all the users
   */
  static async getAllUsers(): Promise<User[]> {
    const users = await prisma.user.findMany();
    users.sort((a, b) => a.firstName.localeCompare(b.firstName));

    return users.map(userTransformer);
  }

  /**
   * Gets the user with the specified id
   * @param userId the id of the user that's returned
   * @returns the user with the specified id
   * @throws if the given user doesn't exist
   */
  static async getSingleUser(userId: number): Promise<User> {
    const requestedUser = await prisma.user.findUnique({ where: { userId } });
    if (!requestedUser) throw new NotFoundException('User', userId);

    return userTransformer(requestedUser);
  }

  /**
   * Gets the user settings for a specified user
   * @param userId the id of the user who's settings are requested
   * @returns the user settings object
   * @throws if the given user doesn't exist, or the given user's settings don't exist
   */
  static async getUserSettings(userId: number): Promise<User_Settings> {
    const requestedUser = await prisma.user.findUnique({ where: { userId } });

    if (!requestedUser) throw new NotFoundException('User', userId);
    const settings = await prisma.user_Settings.upsert({
      where: { userId },
      update: {},
      create: { userId }
    });

    return settings;
  }

  /**
   * Gets the user secure settings for the current usr
   * @param user the id of the user who's secure settings are requested
   * @returns the user's secure settings object
   */
  static async getCurrentUserSecureSettings(user: PrismaUser): Promise<UserSecureSettings> {
    const secureSettings = await prisma.user_Secure_Settings.findUnique({
      where: { userId: user.userId }
    });
    if (!secureSettings) throw new HttpException(404, 'User Secure Settings Not Found');

    return userSecureSettingsTransformer(secureSettings);
  }

  /**
   * Get the given user's favorite projects.
   * @param userId the user to get the projects for
   * @returns the user's favorite projects
   */
  static async getUsersFavoriteProjects(userId: number): Promise<Project[]> {
    const requestedUser = await prisma.user.findUnique({ where: { userId } });
    if (!requestedUser) throw new NotFoundException('User', userId);

    const projects = await prisma.project.findMany({
      where: {
        favoritedBy: {
          some: {
            userId
          }
        }
      },
      ...projectQueryArgs
    });

    return projects.map(projectTransformer);
  }

  /**
   * Edits a user's settings in the database
   * @param user the user who's settings are being updated
   * @param defaultTheme the defaultTheme of the user - a setting
   * @param slackId the user's slackId - a setting
   * @returns the updated settings
   * @throws if the user does not exist
   */
  static async updateUserSettings(user: PrismaUser, defaultTheme: ThemeName, slackId: string): Promise<User_Settings> {
    const { userId } = user;

    const updatedSettings = await prisma.user_Settings.upsert({
      where: { userId },
      update: { defaultTheme, slackId },
      create: { userId, defaultTheme, slackId }
    });

    return updatedSettings;
  }

  /**
   * Logs a user in on production
   * @param idToken the idToken of the user logging in
   * @param header additional information used to register a login
   * @returns the user that has been signed in, and an access token
   * @throws if the auth server response payload is invalid
   */
  static async logUserIn(idToken: string, header: string): Promise<{ user: AuthenticatedUser; token: string }> {
    const client = new OAuth2Client(process.env.REACT_APP_GOOGLE_AUTH_CLIENT_ID);
    const ticket = await client.verifyIdToken({
      idToken,
      audience: process.env.REACT_APP_GOOGLE_AUTH_CLIENT_ID
    });

    const payload = ticket.getPayload();
    if (!payload) throw new Error('Auth server response payload invalid');
    const { sub: userId } = payload; // google user id
    // check if user is already in the database via Google ID
    let user = await prisma.user.findUnique({
      where: { googleAuthId: userId },
      ...authUserQueryArgs
    });

    // if not in database, create user in database
    if (!user) {
      const emailId = payload['email']!.includes('@husky.neu.edu') ? payload['email']!.split('@')[0] : null;
      const createdUser = await prisma.user.create({
        data: {
          firstName: payload['given_name']!,
          lastName: payload['family_name']!,
          googleAuthId: userId,
          email: payload['email']!,
          emailId,
          userSettings: { create: {} }
        },
        ...authUserQueryArgs
      });
      user = createdUser;
    }

    // register a login
    await prisma.session.create({
      data: {
        userId: user.userId,
        deviceInfo: header
      }
    });

    const token = generateAccessToken({ userId: user.userId, firstName: user.firstName, lastName: user.lastName });

    return { user: authenticatedUserTransformer(user), token };
  }

  /**
   * Logs a user in on the development version of the app
   * @param userId the user id of the user being logged in
   * @param header additional information used to register a login
   * @returns the user that has been logged in
   * @throws if the user with the specified id doesn't exist in the database
   */
  static async logUserInDev(userId: number, header: string): Promise<AuthenticatedUser> {
    const user = await prisma.user.findUnique({
      where: { userId },
      ...authUserQueryArgs
    });

    if (!user) throw new NotFoundException('User', userId);

    // register a login
    await prisma.session.create({
      data: {
        userId: user.userId,
        deviceInfo: header
      }
    });

    return authenticatedUserTransformer(user);
  }

  /**
   * Edits a user's role
   * @param targetUserId the user who's role is being changed
   * @param user the user who is changing the role
   * @param role the role that the user is being updated to
   * @returns the user whose role has been updated
   * @throws if the targeted user doesn't exist, the user who's changing the role doesn't exist,
   *         a user is trying to change the role of a user with an equal or higher role, or a user is trying to
   *         promote a user to higher role than themself
   */
  static async updateUserRole(targetUserId: number, user: PrismaUser, role: Role): Promise<User> {
    let targetUser = await prisma.user.findUnique({ where: { userId: targetUserId } });

    if (!targetUser) throw new NotFoundException('User', targetUserId);

    const userRole = rankUserRole(user.role);
    const targetUserRole = rankUserRole(targetUser.role);

    if (!isHead(user.role)) {
      throw new AccessDeniedException('Guests, members, and leadership cannot update user roles!');
    }

    if (targetUserRole >= userRole) {
      throw new AccessDeniedException('Cannot change the role of a user with an equal or higher role than you');
    }

    if (user.role === RoleEnum.HEAD && rankUserRole(role) >= userRole) {
      throw new AccessDeniedException('Heads can only promote to leadership or below');
    } else {
      if (rankUserRole(role) > userRole) {
        throw new AccessDeniedException('Cannot promote user to a higher role than yourself');
      }
      targetUser = await prisma.user.update({
        where: { userId: targetUserId },
        data: { role }
      });
    }

    return userTransformer(targetUser);
  }

  /**
   * Gets a user's secure settings
   * @param userId the id of user who's secure settings are being returned
   * @param submitter the user who is requesting the user's secure settings
   */
  static async getUserSecureSetting(userId: number, submitter: PrismaUser) {
    await validateUserIsPartOfFinanceTeam(submitter);
    const secureSettings = await prisma.user_Secure_Settings.findUnique({
      where: { userId }
    });

    return secureSettings;
  }

  /**
   * Sets the user's secure settings
   * @param user the user to set the secure settings for
   * @param nuid the users nuid
   * @param street the users street address
   * @param city the users city
   * @param state the users state
   * @param zipcode the users zipcode
   * @returns the id of the user's secure settings
   */
  static async setUserSecureSettings(
    user: User,
    nuid: string,
    street: string,
    city: string,
    state: string,
    zipcode: string,
    phoneNumber: string
  ): Promise<string> {
    const newUserSecureSettings = await prisma.user_Secure_Settings.upsert({
      where: { userId: user.userId },
      update: {
        nuid,
        street,
        city,
        state,
        zipcode,
        phoneNumber
      },
      create: {
        userId: user.userId,
        nuid,
        street,
        city,
        state,
        zipcode,
        phoneNumber
      }
    });

    return newUserSecureSettings.userSecureSettingsId;
  }
}<|MERGE_RESOLUTION|>--- conflicted
+++ resolved
@@ -19,11 +19,8 @@
 import { generateAccessToken } from '../utils/auth.utils';
 import projectTransformer from '../transformers/projects.transformer';
 import projectQueryArgs from '../prisma-query-args/projects.query-args';
-<<<<<<< HEAD
 import userSecureSettingsTransformer from '../transformers/user-secure-settings.transformer';
-=======
 import { validateUserIsPartOfFinanceTeam } from '../utils/reimbursement-requests.utils';
->>>>>>> 6983033f
 
 export default class UsersService {
   /**
@@ -251,13 +248,14 @@
    * @param userId the id of user who's secure settings are being returned
    * @param submitter the user who is requesting the user's secure settings
    */
-  static async getUserSecureSetting(userId: number, submitter: PrismaUser) {
+  static async getUserSecureSetting(userId: number, submitter: PrismaUser): Promise<UserSecureSettings> {
     await validateUserIsPartOfFinanceTeam(submitter);
     const secureSettings = await prisma.user_Secure_Settings.findUnique({
       where: { userId }
     });
-
-    return secureSettings;
+    if (!secureSettings) throw new HttpException(404, 'User Secure Settings Not Found');
+
+    return userSecureSettingsTransformer(secureSettings);
   }
 
   /**
