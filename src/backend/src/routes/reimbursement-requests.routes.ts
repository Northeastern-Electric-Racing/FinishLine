--- conflicted
+++ resolved
@@ -29,7 +29,6 @@
 );
 
 reimbursementRequestsRouter.post(
-<<<<<<< HEAD
   '/:id/edit',
   isDate(body('dateOfExpense')),
   nonEmptyString(body('vendorId')),
@@ -48,10 +47,7 @@
 );
 
 reimbursementRequestsRouter.post(
-  '/vendors/new',
-=======
   '/vendors/create',
->>>>>>> 19cce4c0
   nonEmptyString(body('name')),
   validateInputs,
   ReimbursementRequestController.createVendor
