import express from 'express';
import { body } from 'express-validator';
import { ChangeRequestReason, ChangeRequestType } from 'shared';
import {
  createActivationChangeRequest,
  createStageGateChangeRequest,
  createStandardChangeRequest,
  getAllChangeRequests,
  getChangeRequestByID,
  reviewChangeRequest,
  addProposedSolution
} from '../controllers/change-requests.controllers';
import { intMinZero, nonEmptyString } from '../utils/validation.utils';
const changeRequestsRouter = express.Router();

changeRequestsRouter.get('/', getAllChangeRequests);
changeRequestsRouter.get('/:crId', getChangeRequestByID);
changeRequestsRouter.post(
  '/review',
  intMinZero(body('reviewerId')),
  intMinZero(body('crId')),
  body('reviewNotes').isString(),
  body('accepted').isBoolean(),
  body('psId').optional().isString().not().isEmpty(),
  reviewChangeRequest
);
changeRequestsRouter.post(
  '/new/activation',
  intMinZero(body('submitterId')),
  intMinZero(body('wbsNum.carNumber')),
  intMinZero(body('wbsNum.projectNumber')),
  intMinZero(body('wbsNum.workPackageNumber')),
  body('type').custom((value) => value === ChangeRequestType.Activation),
  body('startDate').isDate(),
  intMinZero(body('projectLeadId')),
  intMinZero(body('projectManagerId')),
  body('confirmDetails').isBoolean(),
  createActivationChangeRequest
);
changeRequestsRouter.post(
  '/new/stage-gate',
  intMinZero(body('submitterId')),
  intMinZero(body('wbsNum.carNumber')),
  intMinZero(body('wbsNum.projectNumber')),
  intMinZero(body('wbsNum.workPackageNumber')),
  body('type').custom((value) => value === ChangeRequestType.StageGate),
  intMinZero(body('leftoverBudget')),
  body('confirmDone').isBoolean(),
  createStageGateChangeRequest
);
changeRequestsRouter.post(
  '/new/standard',
  intMinZero(body('submitterId')),
  intMinZero(body('wbsNum.carNumber')),
  intMinZero(body('wbsNum.projectNumber')),
  intMinZero(body('wbsNum.workPackageNumber')),
  body('type').custom(
    (value) =>
      value === ChangeRequestType.Other ||
      value === ChangeRequestType.Issue ||
      value === ChangeRequestType.Redefinition
  ),
<<<<<<< HEAD
  nonEmptyString(body('scopeImpact')),
  intMinZero(body('budgetImpact')),
  intMinZero(body('timelineImpact')),
=======
>>>>>>> d0dc803e
  body('why').isArray(),
  nonEmptyString(body('why.*.explain')),
  body('why.*.type').custom((value) => Object.values(ChangeRequestReason).includes(value)),
  createStandardChangeRequest
);
changeRequestsRouter.post(
  '/new/proposed-solution',
  intMinZero(body('submitterId')),
  intMinZero(body('crId')),
  nonEmptyString(body('description')),
  nonEmptyString(body('scopeImpact')),
  intMinZero(body('timelineImpact')),
  intMinZero(body('budgetImpact')),
  addProposedSolution
);

export default changeRequestsRouter;<|MERGE_RESOLUTION|>--- conflicted
+++ resolved
@@ -60,12 +60,6 @@
       value === ChangeRequestType.Issue ||
       value === ChangeRequestType.Redefinition
   ),
-<<<<<<< HEAD
-  nonEmptyString(body('scopeImpact')),
-  intMinZero(body('budgetImpact')),
-  intMinZero(body('timelineImpact')),
-=======
->>>>>>> d0dc803e
   body('why').isArray(),
   nonEmptyString(body('why.*.explain')),
   body('why.*.type').custom((value) => Object.values(ChangeRequestReason).includes(value)),
