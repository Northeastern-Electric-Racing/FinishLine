import express from 'express';
import { body } from 'express-validator';
import { ChangeRequestReason, ChangeRequestType } from 'shared';
import {
  createActivationChangeRequest,
  createStageGateChangeRequest,
  createStandardChangeRequest,
  getAllChangeRequests,
  getChangeRequestByID,
  reviewChangeRequest,
  addProposedSolution
} from '../controllers/change-requests.controllers';
import { intMinZero } from '../utils/validation.utils';
const changeRequestsRouter = express.Router();

changeRequestsRouter.get('/', getAllChangeRequests);
changeRequestsRouter.get('/:crId', getChangeRequestByID);
changeRequestsRouter.post(
  '/review',
  intMinZero(body('reviewerId')),
  intMinZero(body('crId')),
  body('reviewNotes').isString(),
  body('accepted').isBoolean(),
  body('psId').optional().isString().not().isEmpty(),
  reviewChangeRequest
);
changeRequestsRouter.post(
  '/new/activation',
  intMinZero(body('submitterId')),
  intMinZero(body('wbsNum.carNumber')),
  intMinZero(body('wbsNum.projectNumber')),
  intMinZero(body('wbsNum.workPackageNumber')),
  body('type').custom((value) => value === ChangeRequestType.Activation),
  body('startDate').isDate(),
  intMinZero(body('projectLeadId')),
  intMinZero(body('projectManagerId')),
  body('confirmDetails').isBoolean(),
  createActivationChangeRequest
);
changeRequestsRouter.post(
  '/new/stage-gate',
  intMinZero(body('submitterId')),
  intMinZero(body('wbsNum.carNumber')),
  intMinZero(body('wbsNum.projectNumber')),
  intMinZero(body('wbsNum.workPackageNumber')),
  body('type').custom((value) => value === ChangeRequestType.StageGate),
  intMinZero(body('leftoverBudget')),
  body('confirmDone').isBoolean(),
  createStageGateChangeRequest
);
changeRequestsRouter.post(
  '/new/standard',
  intMinZero(body('submitterId')),
  intMinZero(body('wbsNum.carNumber')),
  intMinZero(body('wbsNum.projectNumber')),
  intMinZero(body('wbsNum.workPackageNumber')),
  body('type').custom(
    (value) =>
      value === ChangeRequestType.Other ||
      value === ChangeRequestType.Issue ||
      value === ChangeRequestType.Redefinition
  ),
<<<<<<< HEAD
=======
  body('scopeImpact').isString().not().isEmpty(),
  intMinZero(body('budgetImpact')),
  intMinZero(body('timelineImpact')),
>>>>>>> 6b898178
  body('why').isArray(),
  body('why.*.explain').isString().not().isEmpty(),
  body('why.*.type').custom((value) => Object.values(ChangeRequestReason).includes(value)),
  createStandardChangeRequest
);
changeRequestsRouter.post(
  '/new/proposed-solution',
  intMinZero(body('submitterId')),
  intMinZero(body('crId')),
  body('description').isString().not().isEmpty(),
  body('scopeImpact').isString().not().isEmpty(),
  intMinZero(body('timelineImpact')),
  intMinZero(body('budgetImpact')),
  addProposedSolution
);

export default changeRequestsRouter;<|MERGE_RESOLUTION|>--- conflicted
+++ resolved
@@ -60,12 +60,6 @@
       value === ChangeRequestType.Issue ||
       value === ChangeRequestType.Redefinition
   ),
-<<<<<<< HEAD
-=======
-  body('scopeImpact').isString().not().isEmpty(),
-  intMinZero(body('budgetImpact')),
-  intMinZero(body('timelineImpact')),
->>>>>>> 6b898178
   body('why').isArray(),
   body('why.*.explain').isString().not().isEmpty(),
   body('why.*.type').custom((value) => Object.values(ChangeRequestReason).includes(value)),
