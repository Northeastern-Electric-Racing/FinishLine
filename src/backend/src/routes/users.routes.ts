--- conflicted
+++ resolved
@@ -6,13 +6,9 @@
   getSingleUser,
   getUserSettings,
   logUserIn,
-<<<<<<< HEAD
   logUserInDev,
-  updateUserSettings
-=======
   updateUserSettings,
   updateUserRole
->>>>>>> bc61cd2b
 } from '../controllers/users.controllers';
 import { intMinZero, isRole } from '../utils/validation.utils';
 
@@ -27,17 +23,13 @@
   body('slackId').isString(),
   updateUserSettings
 );
-<<<<<<< HEAD
-userRouter.post('/auth/login', logUserIn);
-userRouter.post('/auth/login/dev', logUserInDev);
-=======
-userRouter.post('/auth/:login', logUserIn);
 userRouter.post(
   '/:userId/change-role',
   intMinZero(body('userId')),
   isRole(body('role')),
   updateUserRole
 );
->>>>>>> bc61cd2b
+userRouter.post('/auth/login', logUserIn);
+userRouter.post('/auth/login/dev', logUserInDev);
 
 export default userRouter;