--- conflicted
+++ resolved
@@ -1,4 +1,3 @@
-<<<<<<< HEAD
 import { NextFunction, Request, Response } from 'express';
 import { getCurrentUser } from '../utils/utils';
 import UsersService from '../services/users.services';
@@ -13,52 +12,6 @@
     } catch (error: unknown) {
       next(error);
     }
-=======
-import prisma from '../prisma/prisma';
-import { OAuth2Client } from 'google-auth-library';
-import { authenticatedUserTransformer, authUserQueryArgs, rankUserRole, userTransformer } from '../utils/users.utils';
-import { validationResult } from 'express-validator';
-import { Request, Response } from 'express';
-import { generateAccessToken, getCurrentUser } from '../utils/utils';
-import { Role } from '@prisma/client';
-
-export const getAllUsers = async (_req: Request, res: Response) => {
-  const users = await prisma.user.findMany();
-  users.sort((a, b) => a.firstName.localeCompare(b.firstName));
-  res.status(200).json(users.map(userTransformer));
-};
-
-export const getSingleUser = async (req: Request, res: Response) => {
-  const userId: number = parseInt(req.params.userId);
-  const requestedUser = await prisma.user.findUnique({ where: { userId } });
-  if (!requestedUser) return res.status(404).json({ message: `user #${userId} not found!` });
-
-  res.status(200).json(userTransformer(requestedUser));
-};
-
-export const getUserSettings = async (req: Request, res: Response) => {
-  const userId: number = parseInt(req.params.userId);
-
-  const requestedUser = await prisma.user.findUnique({ where: { userId } });
-
-  if (!requestedUser) return res.status(404).json({ message: `user #${userId} not found!` });
-
-  const settings = await prisma.user_Settings.upsert({
-    where: { userId },
-    update: {},
-    create: { userId }
-  });
-
-  if (!settings) return res.status(404).json({ message: `could not find settings for user #${userId}` });
-
-  return res.status(200).json(settings);
-};
-
-export const updateUserSettings = async (req: Request, res: Response) => {
-  const errors = validationResult(req);
-  if (!errors.isEmpty()) {
-    return res.status(400).json({ errors: errors.array() });
->>>>>>> 732601a8
   }
 
   static async getSingleUser(req: Request, res: Response, next: NextFunction) {
@@ -103,7 +56,6 @@
 
       const { user, token } = await UsersService.logUserIn(idToken, header!);
 
-<<<<<<< HEAD
       res.cookie('token', token, { httpOnly: true, sameSite: 'none', secure: true });
       res.status(200).json(user);
     } catch (error: unknown) {
@@ -115,17 +67,11 @@
   static async logUserInDev(req: any, res: any, next: NextFunction) {
     try {
       if (process.env.NODE_ENV === 'production') throw new AccessDeniedException('Cant dev login on production!');
-=======
-  const { role } = body;
-  const user = await getCurrentUser(res);
->>>>>>> 732601a8
 
       const { userId } = req.body;
       const header = req.headers['user-agent'];
 
-<<<<<<< HEAD
       const user = await UsersService.logUserInDev(userId, header);
-=======
   if (!user) {
     return res.status(404).json({ message: `user not found!` });
   }
@@ -133,7 +79,6 @@
   if (user.role !== Role.APP_ADMIN && user.role !== Role.ADMIN) {
     return res.status(403).json({ message: 'Access Denied!' });
   }
->>>>>>> 732601a8
 
       res.status(200).json(user);
     } catch (error: unknown) {
