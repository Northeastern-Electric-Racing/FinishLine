--- conflicted
+++ resolved
@@ -40,42 +40,15 @@
   return res.status(200).json({ message: `Successfully created risk #${createdRisk.id}.` });
 };
 
-<<<<<<< HEAD
-export const deleteRisk = async (req: Request, res: Response) => {
-=======
+
 export const editRisk = async (req: Request, res: Response) => {
->>>>>>> 8f50afeb
   const errors = validationResult(req);
   if (!errors.isEmpty()) {
     return res.status(400).json({ errors: errors.array() });
   }
 
   const { body } = req;
-<<<<<<< HEAD
-  const { riskId, deletedByUserId } = body;
 
-  const targetRisk = await prisma.risk.findUnique({ where: { id: riskId }, ...riskQueryArgs });
-
-  if (!targetRisk) return res.status(404).json({ message: `risk with id ${riskId} not found` });
-
-  if (targetRisk.dateDeleted || targetRisk.deletedBy) {
-    return res.status(400).json({ message: 'this risk has already been deleted' });
-  }
-
-  if (!hasRiskPermissions(deletedByUserId, targetRisk.projectId)) {
-    return res.status(401).json({ message: 'Access Denied' });
-  }
-
-  const updatedRisk = await prisma.risk.update({
-    where: { id: riskId },
-    data: {
-      deletedByUserId,
-      dateDeleted: new Date()
-    },
-    ...riskQueryArgs
-  });
-
-=======
   const { userId, id, detail, resolved } = body;
 
   // get the original risk and check if it exists
@@ -127,6 +100,39 @@
   }
 
   // return the updated risk
->>>>>>> 8f50afeb
+  return res.status(200).json(riskTransformer(updatedRisk));
+};
+
+
+export const deleteRisk = async (req: Request, res: Response) => {
+  const errors = validationResult(req);
+  if (!errors.isEmpty()) {
+    return res.status(400).json({ errors: errors.array() });
+  }
+
+  const { body } = req;
+  const { riskId, deletedByUserId } = body;
+
+  const targetRisk = await prisma.risk.findUnique({ where: { id: riskId }, ...riskQueryArgs });
+
+  if (!targetRisk) return res.status(404).json({ message: `risk with id ${riskId} not found` });
+
+  if (targetRisk.dateDeleted || targetRisk.deletedBy) {
+    return res.status(400).json({ message: 'this risk has already been deleted' });
+  }
+
+  if (!hasRiskPermissions(deletedByUserId, targetRisk.projectId)) {
+    return res.status(401).json({ message: 'Access Denied' });
+  }
+
+  const updatedRisk = await prisma.risk.update({
+    where: { id: riskId },
+    data: {
+      deletedByUserId,
+      dateDeleted: new Date()
+    },
+    ...riskQueryArgs
+  });
+
   return res.status(200).json(riskTransformer(updatedRisk));
 };