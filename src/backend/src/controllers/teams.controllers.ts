<<<<<<< HEAD
import { prisma, Role, User } from '@prisma/client';
import { NextFunction, Request, Response } from 'express';
import TeamsService from '../services/teams.services';
import teamTransformer from '../transformers/teams.transformer';
import { getCurrentUser } from '../utils/utils';
import { getSingleUser } from './users.controllers';
=======
import { NextFunction, Request, Response } from 'express';
import TeamsService from '../services/teams.services';
import { getCurrentUser } from '../utils/utils';
>>>>>>> 97027402

export default class TeamsController {
  static async getAllTeams(_req: Request, res: Response, next: NextFunction) {
    try {
      const teams = await TeamsService.getAllTeams();

      return res.status(200).json(teams);
    } catch (error: unknown) {
      next(error);
    }
<<<<<<< HEAD
  }

  static async getSingleTeam(req: Request, res: Response, next: NextFunction) {
    try {
      const { teamId } = req.params;

      const team = await TeamsService.getSingleTeam(teamId);

      return res.status(200).json(team);
=======
  }

  static async getSingleTeam(req: Request, res: Response, next: NextFunction) {
    try {
      const { teamId } = req.params;

      const team = await TeamsService.getSingleTeam(teamId);

      return res.status(200).json(team);
    } catch (error: unknown) {
      next(error);
    }
  }

  static async setTeamMembers(req: Request, res: Response, next: NextFunction) {
    try {
      const { userIds } = req.body;
      const submitter = await getCurrentUser(res);

      // update the team with the input fields
      const updateTeam = await TeamsService.setTeamMembers(submitter, req.params.teamId, userIds);

      // return the updated team
      return res.status(200).json(updateTeam);
>>>>>>> 97027402
    } catch (error: unknown) {
      next(error);
    }
  }

<<<<<<< HEAD
  static async editDescription(req: Request, res: Response) {
    const { userId, teamId, newDescription } = req.params;

    //const user = await prisma.user.findUnique({ where: { userId } });
    const team = await TeamsService.getSingleTeam(teamId);
    const user = await prisma.user.findUnique({ where: { userId } });
    if (!user) return res.status(404).json({ message: `User with id #${userId} not found!` });
    if (!team) return res.status(404).json({ message: `Team with id #${teamId} not found!` });

    const canAccess = user.role === Role.ADMIN || user.role === Role.APP_ADMIN || user === team.leader;
    if (!canAccess) return res.status(403).json({ message: 'Access Denied' });

    let updatedTeam = team;
    updatedTeam = await prisma.team.update({
      where: { teamId },
      include: {
        leader: true,
        projects: {
          include: {
            wbsElement: true
          }
        },
        members: true,
        leaderId: true
      },
      data: {
        description: newDescription
      }
    });

    return res.status(200).json(teamTransformer(updatedTeam));
=======
  static async editDescription(req: Request, res: Response, next: NextFunction) {
    try {
      const { teamId, newDescription } = req.body;
      const user = await getCurrentUser(res);
      const team = await TeamsService.editDescription(user, teamId, newDescription);
      return res.status(200).json(team);
    } catch (error: unknown) {
      next(error);
    }
>>>>>>> 97027402
  }
}<|MERGE_RESOLUTION|>--- conflicted
+++ resolved
@@ -1,15 +1,6 @@
-<<<<<<< HEAD
-import { prisma, Role, User } from '@prisma/client';
-import { NextFunction, Request, Response } from 'express';
-import TeamsService from '../services/teams.services';
-import teamTransformer from '../transformers/teams.transformer';
-import { getCurrentUser } from '../utils/utils';
-import { getSingleUser } from './users.controllers';
-=======
 import { NextFunction, Request, Response } from 'express';
 import TeamsService from '../services/teams.services';
 import { getCurrentUser } from '../utils/utils';
->>>>>>> 97027402
 
 export default class TeamsController {
   static async getAllTeams(_req: Request, res: Response, next: NextFunction) {
@@ -20,17 +11,6 @@
     } catch (error: unknown) {
       next(error);
     }
-<<<<<<< HEAD
-  }
-
-  static async getSingleTeam(req: Request, res: Response, next: NextFunction) {
-    try {
-      const { teamId } = req.params;
-
-      const team = await TeamsService.getSingleTeam(teamId);
-
-      return res.status(200).json(team);
-=======
   }
 
   static async getSingleTeam(req: Request, res: Response, next: NextFunction) {
@@ -55,45 +35,11 @@
 
       // return the updated team
       return res.status(200).json(updateTeam);
->>>>>>> 97027402
     } catch (error: unknown) {
       next(error);
     }
   }
 
-<<<<<<< HEAD
-  static async editDescription(req: Request, res: Response) {
-    const { userId, teamId, newDescription } = req.params;
-
-    //const user = await prisma.user.findUnique({ where: { userId } });
-    const team = await TeamsService.getSingleTeam(teamId);
-    const user = await prisma.user.findUnique({ where: { userId } });
-    if (!user) return res.status(404).json({ message: `User with id #${userId} not found!` });
-    if (!team) return res.status(404).json({ message: `Team with id #${teamId} not found!` });
-
-    const canAccess = user.role === Role.ADMIN || user.role === Role.APP_ADMIN || user === team.leader;
-    if (!canAccess) return res.status(403).json({ message: 'Access Denied' });
-
-    let updatedTeam = team;
-    updatedTeam = await prisma.team.update({
-      where: { teamId },
-      include: {
-        leader: true,
-        projects: {
-          include: {
-            wbsElement: true
-          }
-        },
-        members: true,
-        leaderId: true
-      },
-      data: {
-        description: newDescription
-      }
-    });
-
-    return res.status(200).json(teamTransformer(updatedTeam));
-=======
   static async editDescription(req: Request, res: Response, next: NextFunction) {
     try {
       const { teamId, newDescription } = req.body;
@@ -103,6 +49,5 @@
     } catch (error: unknown) {
       next(error);
     }
->>>>>>> 97027402
   }
 }