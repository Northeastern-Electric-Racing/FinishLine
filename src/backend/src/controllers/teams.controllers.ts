--- conflicted
+++ resolved
@@ -10,7 +10,7 @@
       return res.status(200).json(teams);
     } catch (error: unknown) {
       return next(error);
-<<<<<<< HEAD
+
     }
   }
 
@@ -21,8 +21,6 @@
       return res.status(200).json(teams);
     } catch (error: unknown) {
       return next(error);
-=======
->>>>>>> 432fceb8
     }
   }
 
