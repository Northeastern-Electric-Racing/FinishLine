--- conflicted
+++ resolved
@@ -63,20 +63,23 @@
     }
   }
 
-<<<<<<< HEAD
   static async createTeam(req: Request, res: Response, next: NextFunction) {
     try {
       const { teamName, headId, slackId, description } = req.body;
       const submitter = await getCurrentUser(res);
       const team = await TeamsService.createTeam(submitter, teamName, headId, slackId, description);
-=======
+      return res.status(200).json(team);
+    } catch (error: unknown) {
+      next(error);
+    }
+  }
+
   static async setTeamLeads(req: Request, res: Response, next: NextFunction) {
     try {
       const { userIds } = req.body;
       const { teamId } = req.params;
       const submitter = await getCurrentUser(res);
       const team = await TeamsService.setTeamLeads(submitter, teamId, userIds);
->>>>>>> c0356df2
       return res.status(200).json(team);
     } catch (error: unknown) {
       next(error);
