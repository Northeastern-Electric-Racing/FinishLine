import { NextFunction, Request, Response } from 'express';
import TeamsService from '../services/teams.services';
import { getCurrentUser } from '../utils/auth.utils';

export default class TeamsController {
  static async getAllTeams(_req: Request, res: Response, next: NextFunction) {
    try {
      const teams = await TeamsService.getAllTeams();

      return res.status(200).json(teams);
    } catch (error: unknown) {
      next(error);
    }
  }

  static async getSingleTeam(req: Request, res: Response, next: NextFunction) {
    try {
      const { teamId } = req.params;

      const team = await TeamsService.getSingleTeam(teamId);

      return res.status(200).json(team);
    } catch (error: unknown) {
      next(error);
    }
  }

  static async setTeamMembers(req: Request, res: Response, next: NextFunction) {
    try {
      const { userIds } = req.body;
      const submitter = await getCurrentUser(res);

      // update the team with the input fields
      const updateTeam = await TeamsService.setTeamMembers(submitter, req.params.teamId, userIds);

      // return the updated team
      return res.status(200).json(updateTeam);
    } catch (error: unknown) {
      next(error);
    }
  }

  static async editDescription(req: Request, res: Response, next: NextFunction) {
    try {
      const { newDescription } = req.body;
      const user = await getCurrentUser(res);
      const team = await TeamsService.editDescription(user, req.params.teamId, newDescription);
      return res.status(200).json(team);
    } catch (error: unknown) {
      next(error);
    }
  }

  static async setTeamHead(req: Request, res: Response, next: NextFunction) {
    try {
      const { userId } = req.body;
      const { teamId } = req.params;
      const submitter = await getCurrentUser(res);
      const team = await TeamsService.setTeamHead(submitter, teamId, userId);
      return res.status(200).json(team);
    } catch (error: unknown) {
      next(error);
    }
  }

<<<<<<< HEAD
  static async deleteTeam(req: Request, res: Response, next: NextFunction) {
    try {
      const { teamId } = req.params;
      const deleter = await getCurrentUser(res);
      await TeamsService.deleteTeam(deleter, teamId);
      return res.status(204).json({ message: `Successfully deleted team with id ${teamId}` });
=======
  static async setTeamLeads(req: Request, res: Response, next: NextFunction) {
    try {
      const { userIds } = req.body;
      const { teamId } = req.params;
      const submitter = await getCurrentUser(res);
      const team = await TeamsService.setTeamLeads(submitter, teamId, userIds);
      return res.status(200).json(team);
>>>>>>> 0754b1cb
    } catch (error: unknown) {
      next(error);
    }
  }
}<|MERGE_RESOLUTION|>--- conflicted
+++ resolved
@@ -62,15 +62,7 @@
       next(error);
     }
   }
-
-<<<<<<< HEAD
-  static async deleteTeam(req: Request, res: Response, next: NextFunction) {
-    try {
-      const { teamId } = req.params;
-      const deleter = await getCurrentUser(res);
-      await TeamsService.deleteTeam(deleter, teamId);
-      return res.status(204).json({ message: `Successfully deleted team with id ${teamId}` });
-=======
+  
   static async setTeamLeads(req: Request, res: Response, next: NextFunction) {
     try {
       const { userIds } = req.body;
@@ -78,9 +70,19 @@
       const submitter = await getCurrentUser(res);
       const team = await TeamsService.setTeamLeads(submitter, teamId, userIds);
       return res.status(200).json(team);
->>>>>>> 0754b1cb
     } catch (error: unknown) {
       next(error);
     }
   }
+  
+  static async deleteTeam(req: Request, res: Response, next: NextFunction) {
+    try {
+      const { teamId } = req.params;
+      const deleter = await getCurrentUser(res);
+      await TeamsService.deleteTeam(deleter, teamId);
+      return res.status(204).json({ message: `Successfully deleted team with id ${teamId}` });
+      } catch (error: unknown) {
+      next(error);
+      }
+  }
 }