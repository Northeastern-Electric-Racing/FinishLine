<<<<<<< HEAD
import prisma from '../prisma/prisma';
import { Request, Response } from 'express';
import { teamRelationArgs, teamTransformer } from '../utils/teams.utils';
import { Role } from '@prisma/client';
=======
import { NextFunction, Request, Response } from 'express';
import TeamsService from '../services/teams.services';
>>>>>>> 0f1b19b7

export default class TeamsController {
  static async getAllTeams(_req: Request, res: Response, next: NextFunction) {
    try {
      const teams = await TeamsService.getAllTeams();

      return res.status(200).json(teams);
    } catch (error: unknown) {
      next(error);
    }
  }

<<<<<<< HEAD
  return res.status(200).json(teamTransformer(team));
};

export const setMembers = async (req: Request, res: Response) => {
  const { body } = req;
  const { userId, userIds } = body;
  let missingUserIds: number[] = [];

  // find and vertify the given teamId exist
  const team = await prisma.team.findUnique({
    where: { teamId: req.params.teamId },
    ...teamRelationArgs
  });

  if (!team) {
    return res.status(404).json({ message: `Team with id ${req.params.teamId} not found!` });
  }

  // verify the submitter is allowed to edit team
  const submitter = await prisma.user.findUnique({ where: { userId } });
  if (!submitter) return res.status(404).json({ message: `user with id ${userId} not found` });
  if (submitter.role !== Role.ADMIN && submitter.role !== Role.APP_ADMIN && submitter !== team.leader)
    return res.status(403).json({ message: 'Access Denied' });

  const users = await Promise.all(
    userIds.map(async (userId: number) => await prisma.user.findUnique({ where: { userId } }))
  );

  // track any missing user from given userIds
  users.forEach((user, index) => {
    if (user === null) missingUserIds.push(userIds[index]);
  });

  if (missingUserIds.length > 0)
    return res.status(404).json({ message: `user with the following ids not found: ${missingUserIds.join(', ')}` });

  // retrieve userId for every given users to update team's members in the database
  const transofrmedUsers = users.map((user) => {
    return {
      userId: user.userId
    };
  });

  // update the team with the input fields
  const updateTeam = await prisma.team.update({
    where: {
      teamId: req.params.teamId
    },
    data: {
      members: {
        set: transofrmedUsers
      }
    }
  });
  // return the updaetd team
  return res.status(200).json(updateTeam);
};
=======
  static async getSingleTeam(req: Request, res: Response, next: NextFunction) {
    try {
      const { teamId } = req.params;

      const team = await TeamsService.getSingleTeam(teamId);

      return res.status(200).json(team);
    } catch (error: unknown) {
      next(error);
    }
  }
}
>>>>>>> 0f1b19b7
<|MERGE_RESOLUTION|>--- conflicted
+++ resolved
@@ -1,12 +1,6 @@
-<<<<<<< HEAD
-import prisma from '../prisma/prisma';
-import { Request, Response } from 'express';
-import { teamRelationArgs, teamTransformer } from '../utils/teams.utils';
-import { Role } from '@prisma/client';
-=======
 import { NextFunction, Request, Response } from 'express';
 import TeamsService from '../services/teams.services';
->>>>>>> 0f1b19b7
+import { getCurrentUser } from '../utils/utils';
 
 export default class TeamsController {
   static async getAllTeams(_req: Request, res: Response, next: NextFunction) {
@@ -19,65 +13,6 @@
     }
   }
 
-<<<<<<< HEAD
-  return res.status(200).json(teamTransformer(team));
-};
-
-export const setMembers = async (req: Request, res: Response) => {
-  const { body } = req;
-  const { userId, userIds } = body;
-  let missingUserIds: number[] = [];
-
-  // find and vertify the given teamId exist
-  const team = await prisma.team.findUnique({
-    where: { teamId: req.params.teamId },
-    ...teamRelationArgs
-  });
-
-  if (!team) {
-    return res.status(404).json({ message: `Team with id ${req.params.teamId} not found!` });
-  }
-
-  // verify the submitter is allowed to edit team
-  const submitter = await prisma.user.findUnique({ where: { userId } });
-  if (!submitter) return res.status(404).json({ message: `user with id ${userId} not found` });
-  if (submitter.role !== Role.ADMIN && submitter.role !== Role.APP_ADMIN && submitter !== team.leader)
-    return res.status(403).json({ message: 'Access Denied' });
-
-  const users = await Promise.all(
-    userIds.map(async (userId: number) => await prisma.user.findUnique({ where: { userId } }))
-  );
-
-  // track any missing user from given userIds
-  users.forEach((user, index) => {
-    if (user === null) missingUserIds.push(userIds[index]);
-  });
-
-  if (missingUserIds.length > 0)
-    return res.status(404).json({ message: `user with the following ids not found: ${missingUserIds.join(', ')}` });
-
-  // retrieve userId for every given users to update team's members in the database
-  const transofrmedUsers = users.map((user) => {
-    return {
-      userId: user.userId
-    };
-  });
-
-  // update the team with the input fields
-  const updateTeam = await prisma.team.update({
-    where: {
-      teamId: req.params.teamId
-    },
-    data: {
-      members: {
-        set: transofrmedUsers
-      }
-    }
-  });
-  // return the updaetd team
-  return res.status(200).json(updateTeam);
-};
-=======
   static async getSingleTeam(req: Request, res: Response, next: NextFunction) {
     try {
       const { teamId } = req.params;
@@ -89,5 +24,19 @@
       next(error);
     }
   }
-}
->>>>>>> 0f1b19b7
+
+  static async setMembers(req: Request, res: Response, next: NextFunction) {
+    try {
+      const { userIds } = req.body;
+      const submitter = await getCurrentUser(res);
+
+      // update the team with the input fields
+      const updateTeam = await TeamsService.updateSingleTeam(submitter, req.params.teamId, userIds);
+
+      // return the updaetd team
+      return res.status(200).json(updateTeam);
+    } catch (error: unknown) {
+      next(error);
+    }
+  }
+}