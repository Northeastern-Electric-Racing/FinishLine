--- conflicted
+++ resolved
@@ -1,12 +1,5 @@
-<<<<<<< HEAD
-import prisma from '../prisma/prisma';
-import { Request, Response } from 'express';
-import { teamRelationArgs, teamTransformer } from '../utils/teams.utils';
-import { Role } from '@prisma/client';
-=======
 import { NextFunction, Request, Response } from 'express';
 import TeamsService from '../services/teams.services';
->>>>>>> f54c4650
 
 export default class TeamsController {
   static async getAllTeams(_req: Request, res: Response, next: NextFunction) {
@@ -19,9 +12,18 @@
     }
   }
 
-<<<<<<< HEAD
-  return res.status(200).json(teamTransformer(team));
-};
+  static async getSingleTeam(req: Request, res: Response, next: NextFunction) {
+    try {
+      const { teamId } = req.params;
+
+      const team = await TeamsService.getSingleTeam(teamId);
+
+      return res.status(200).json(team);
+    } catch (error: unknown) {
+      next(error);
+    }
+  }
+}
 
 export const editDescription = async (req: Request, res: Response) => {
   const { body } = req;
@@ -64,18 +66,4 @@
   });
 
   return res.status(200).json(teamTransformer(updatedTeam));
-};
-=======
-  static async getSingleTeam(req: Request, res: Response, next: NextFunction) {
-    try {
-      const { teamId } = req.params;
-
-      const team = await TeamsService.getSingleTeam(teamId);
-
-      return res.status(200).json(team);
-    } catch (error: unknown) {
-      next(error);
-    }
-  }
-}
->>>>>>> f54c4650
+};