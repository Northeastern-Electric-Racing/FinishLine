import { Project, validateWBS, WbsNumber, wbsPipe } from 'shared';
import { NextFunction, Request, Response } from 'express';
import { User } from '@prisma/client';
import { getCurrentUser } from '../utils/auth.utils';
import ProjectsService from '../services/projects.services';

export default class ProjectsController {
  static async getAllProjects(_req: Request, res: Response, next: NextFunction) {
    try {
      const projects: Project[] = await ProjectsService.getAllProjects();
      return res.status(200).json(projects);
    } catch (error: unknown) {
      next(error);
    }
  }

  static async getSingleProject(req: Request, res: Response, next: NextFunction) {
    try {
      const wbsNumber: WbsNumber = validateWBS(req.params.wbsNum);

      const project: Project = await ProjectsService.getSingleProject(wbsNumber);

      return res.status(200).json(project);
    } catch (error: unknown) {
      next(error);
    }
  }

  static async createProject(req: Request, res: Response, next: NextFunction) {
    try {
      const user: User = await getCurrentUser(res);
      const { crId, carNumber, name, summary, teamId } = req.body;

      const createdWbsNumber: WbsNumber = await ProjectsService.createProject(user, crId, carNumber, name, summary, [
        teamId
      ]);

      return res.status(200).json(wbsPipe(createdWbsNumber));
    } catch (error: unknown) {
      next(error);
    }
  }

  static async editProject(req: Request, res: Response, next: NextFunction) {
    try {
      const user = await getCurrentUser(res);
      const {
        projectId,
        crId,
        name,
        budget,
        summary,
        rules,
        goals,
        features,
        otherConstraints,
        links,
        projectLeadId,
        projectManagerId
      } = req.body;

      const editedProject: Project = await ProjectsService.editProject(
        user,
        projectId,
        crId,
        name,
        budget,
        summary,
        rules,
        goals,
        features,
        otherConstraints,
        links,
        projectLeadId || null,
        projectManagerId || null
      );

      return res.status(200).json(editedProject);
    } catch (error: unknown) {
      next(error);
    }
  }

  static async setProjectTeam(req: Request, res: Response, next: NextFunction) {
    try {
      const user: User = await getCurrentUser(res);
      const wbsNumber: WbsNumber = validateWBS(req.params.wbsNum);
      const { teamId } = req.body;

      await ProjectsService.setProjectTeam(user, wbsNumber, teamId);

      return res.status(200).json({ message: `Project ${wbsPipe(wbsNumber)}'s teams successfully updated.` });
    } catch (error: unknown) {
      next(error);
    }
  }

  static async deleteProject(req: Request, res: Response, next: NextFunction) {
    try {
      const user: User = await getCurrentUser(res);
      const wbsNumber: WbsNumber = validateWBS(req.params.wbsNum);
      const deletedProject: Project = await ProjectsService.deleteProject(user, wbsNumber);
      res.status(200).json(deletedProject);
    } catch (error: unknown) {
      next(error);
    }
  }

  static async toggleFavorite(req: Request, res: Response, next: NextFunction) {
    try {
      const wbsNum: WbsNumber = validateWBS(req.params.wbsNum);
      const user = await getCurrentUser(res);

      const targetProject = await ProjectsService.toggleFavorite(wbsNum, user);

      res.status(200).json(targetProject);
    } catch (error: unknown) {
      next(error);
    }
  }

  static async getAllLinkTypes(_req: Request, res: Response, next: NextFunction) {
    try {
      const linkTypes = await ProjectsService.getAllLinkTypes();
      res.status(200).json(linkTypes);
    } catch (error: unknown) {
      next(error);
    }
  }

<<<<<<< HEAD
  static async createMaterialType(req: Request, res: Response, next: NextFunction) {
    try {
      const { name } = req.body;
      const user = await getCurrentUser(res);
      const createdMaterialType = await ProjectsService.createMaterialType(name, user);
      res.status(200).json(createdMaterialType);
=======
  static async createManufacturer(req: Request, res: Response, next: NextFunction) {
    try {
      const { name } = req.body;
      const user = await getCurrentUser(res);
      const createdManufacturer = await ProjectsService.createManufacturer(user, name);
      res.status(200).json(createdManufacturer);
>>>>>>> c54b0b20
    } catch (error: unknown) {
      next(error);
    }
  }
}<|MERGE_RESOLUTION|>--- conflicted
+++ resolved
@@ -128,21 +128,23 @@
     }
   }
 
-<<<<<<< HEAD
+  static async createManufacturer(req: Request, res: Response, next: NextFunction) {
+    try {
+      const { name } = req.body;
+      const user = await getCurrentUser(res);
+      const createdManufacturer = await ProjectsService.createManufacturer(user, name);
+      res.status(200).json(createdManufacturer);
+    } catch (error: unknown) {
+      next(error);
+    }
+  }
+
   static async createMaterialType(req: Request, res: Response, next: NextFunction) {
     try {
       const { name } = req.body;
       const user = await getCurrentUser(res);
       const createdMaterialType = await ProjectsService.createMaterialType(name, user);
       res.status(200).json(createdMaterialType);
-=======
-  static async createManufacturer(req: Request, res: Response, next: NextFunction) {
-    try {
-      const { name } = req.body;
-      const user = await getCurrentUser(res);
-      const createdManufacturer = await ProjectsService.createManufacturer(user, name);
-      res.status(200).json(createdManufacturer);
->>>>>>> c54b0b20
     } catch (error: unknown) {
       next(error);
     }
