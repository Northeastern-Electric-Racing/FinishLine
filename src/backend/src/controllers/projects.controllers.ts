import { Project, validateWBS, WbsNumber, wbsPipe } from 'shared';
import { NextFunction, Request, Response } from 'express';
import { User } from '@prisma/client';
import { getCurrentUser } from '../utils/auth.utils';
import ProjectsService from '../services/projects.services';

export default class ProjectsController {
  static async getAllProjects(_req: Request, res: Response, next: NextFunction) {
    try {
      const projects: Project[] = await ProjectsService.getAllProjects();
      return res.status(200).json(projects);
    } catch (error: unknown) {
      next(error);
    }
  }

  static async getSingleProject(req: Request, res: Response, next: NextFunction) {
    try {
      const wbsNumber: WbsNumber = validateWBS(req.params.wbsNum);

      const project: Project = await ProjectsService.getSingleProject(wbsNumber);

      return res.status(200).json(project);
    } catch (error: unknown) {
      next(error);
    }
  }

  static async createProject(req: Request, res: Response, next: NextFunction) {
    try {
      const user: User = await getCurrentUser(res);
      const { crId, carNumber, name, summary, teamId } = req.body;

      const createdWbsNumber: WbsNumber = await ProjectsService.createProject(user, crId, carNumber, name, summary, [
        teamId
      ]);

      return res.status(200).json(wbsPipe(createdWbsNumber));
    } catch (error: unknown) {
      next(error);
    }
  }

  static async editProject(req: Request, res: Response, next: NextFunction) {
    try {
      const user = await getCurrentUser(res);
      const {
        projectId,
        crId,
        name,
        budget,
        summary,
        rules,
        goals,
        features,
        otherConstraints,
        links,
        projectLeadId,
        projectManagerId
      } = req.body;

      const editedProject: Project = await ProjectsService.editProject(
        user,
        projectId,
        crId,
        name,
        budget,
        summary,
        rules,
        goals,
        features,
        otherConstraints,
        links,
        projectLeadId || null,
        projectManagerId || null
      );

      return res.status(200).json(editedProject);
    } catch (error: unknown) {
      next(error);
    }
  }

  static async setProjectTeam(req: Request, res: Response, next: NextFunction) {
    try {
      const user: User = await getCurrentUser(res);
      const wbsNumber: WbsNumber = validateWBS(req.params.wbsNum);
      const { teamId } = req.body;

      await ProjectsService.setProjectTeam(user, wbsNumber, teamId);

      return res.status(200).json({ message: `Project ${wbsPipe(wbsNumber)}'s teams successfully updated.` });
    } catch (error: unknown) {
      next(error);
    }
  }

  static async deleteProject(req: Request, res: Response, next: NextFunction) {
    try {
      const user: User = await getCurrentUser(res);
      const wbsNumber: WbsNumber = validateWBS(req.params.wbsNum);
      const deletedProject: Project = await ProjectsService.deleteProject(user, wbsNumber);
      res.status(200).json(deletedProject);
    } catch (error: unknown) {
      next(error);
    }
  }

  static async toggleFavorite(req: Request, res: Response, next: NextFunction) {
    try {
      const wbsNum: WbsNumber = validateWBS(req.params.wbsNum);
      const user = await getCurrentUser(res);

      const targetProject = await ProjectsService.toggleFavorite(wbsNum, user);

      res.status(200).json(targetProject);
    } catch (error: unknown) {
      next(error);
    }
  }

  static async getAllLinkTypes(_req: Request, res: Response, next: NextFunction) {
    try {
      const linkTypes = await ProjectsService.getAllLinkTypes();
      res.status(200).json(linkTypes);
    } catch (error: unknown) {
      next(error);
    }
  }

<<<<<<< HEAD
  static async createMaterial(req: Request, res: Response, next: NextFunction) {
    try {
      const {
        name,
        assemblyId,
        status,
        materialTypeName,
        manufacturerName,
        manufacturerPartNumber,
        pdmFileName,
        quantity,
        unitName,
        price,
        subtotal,
        linkUrl,
        notes
      } = req.body;
      const creator = await getCurrentUser(res);
      const wbsNum = validateWBS(req.params.wbsNum);
      const id = await ProjectsService.createMaterial(
        creator,
        name,
        assemblyId,
        status,
        materialTypeName,
        manufacturerName,
        manufacturerPartNumber,
        pdmFileName,
        quantity,
        unitName,
        price,
        subtotal,
        linkUrl,
        notes,
        wbsNum
      );
      return res.status(200).json({ message: `Successfully created material with id #${id}` });
=======
  static async createManufacturer(req: Request, res: Response, next: NextFunction) {
    try {
      const { name } = req.body;
      const user = await getCurrentUser(res);
      const createdManufacturer = await ProjectsService.createManufacturer(user, name);
      res.status(200).json(createdManufacturer);
>>>>>>> c54b0b20
    } catch (error: unknown) {
      next(error);
    }
  }
}<|MERGE_RESOLUTION|>--- conflicted
+++ resolved
@@ -128,7 +128,6 @@
     }
   }
 
-<<<<<<< HEAD
   static async createMaterial(req: Request, res: Response, next: NextFunction) {
     try {
       const {
@@ -166,14 +165,17 @@
         wbsNum
       );
       return res.status(200).json({ message: `Successfully created material with id #${id}` });
-=======
+    } catch (error: unknown) {
+      next(error);
+    }
+  }
+  
   static async createManufacturer(req: Request, res: Response, next: NextFunction) {
     try {
       const { name } = req.body;
       const user = await getCurrentUser(res);
       const createdManufacturer = await ProjectsService.createManufacturer(user, name);
       res.status(200).json(createdManufacturer);
->>>>>>> c54b0b20
     } catch (error: unknown) {
       next(error);
     }
