--- conflicted
+++ resolved
@@ -213,14 +213,16 @@
       next(error);
     }
   }
-<<<<<<< HEAD
   static async deleteMaterialType(req: Request, res: Response, next: NextFunction) {
     try {
       const { materialTypeId } = req.params;
       const user = await getCurrentUser(res);
       const deletedMaterial = await ProjectsService.deleteMaterialType(materialTypeId, user);
       res.status(200).json(deletedMaterial);
-=======
+    } catch (error: unknown) {
+      next(error);
+    }
+  }
 
   static async editMaterial(req: Request, res: Response, next: NextFunction) {
     try {
@@ -259,7 +261,6 @@
         pdmFileName
       );
       res.status(200).json(updatedMaterial);
->>>>>>> 155fb7a1
     } catch (error: unknown) {
       next(error);
     }
