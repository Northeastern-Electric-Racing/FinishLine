--- conflicted
+++ resolved
@@ -45,7 +45,6 @@
         rules
       } = req.body;
 
-<<<<<<< HEAD
       const createdWbsNumber: WbsNumber = await ProjectsService.createProject(
         user,
         crId,
@@ -62,11 +61,6 @@
         projectLeadId,
         projectManagerId
       );
-=======
-      const createdWbsNumber: WbsNumber = await ProjectsService.createProject(user, crId, carNumber, name, summary, [
-        teamId
-      ]);
->>>>>>> 3b9228a0
 
       return res.status(200).json(wbsPipe(createdWbsNumber));
     } catch (error: unknown) {
