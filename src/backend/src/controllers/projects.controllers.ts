--- conflicted
+++ resolved
@@ -128,7 +128,6 @@
     }
   }
 
-<<<<<<< HEAD
   static async createAssembly(req: Request, res: Response, next: NextFunction) {
     const user: User = await getCurrentUser(res);
     const wbsNum: WbsNumber = validateWBS(req.params.wbsNum);
@@ -136,7 +135,9 @@
     try {
       const createAssembly = await ProjectsService.createAssembly(name, pdmFileName, user, wbsNum);
       res.status(200).json(createAssembly);
-=======
+    }
+  }
+  
   static async createManufacturer(req: Request, res: Response, next: NextFunction) {
     try {
       const { name } = req.body;
@@ -154,7 +155,6 @@
       const user = await getCurrentUser(res);
       const createdMaterialType = await ProjectsService.createMaterialType(name, user);
       res.status(200).json(createdMaterialType);
->>>>>>> ba58ae6a
     } catch (error: unknown) {
       next(error);
     }
