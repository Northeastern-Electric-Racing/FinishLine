import { Project, validateWBS, WbsNumber, wbsPipe } from 'shared';
import { NextFunction, Request, Response } from 'express';
import { Manufacturer, User } from '@prisma/client';
import { getCurrentUser } from '../utils/auth.utils';
import ProjectsService from '../services/projects.services';

export default class ProjectsController {
  static async getAllProjects(_req: Request, res: Response, next: NextFunction) {
    try {
      const projects: Project[] = await ProjectsService.getAllProjects();
      return res.status(200).json(projects);
    } catch (error: unknown) {
      next(error);
    }
  }

  static async getSingleProject(req: Request, res: Response, next: NextFunction) {
    try {
      const wbsNumber: WbsNumber = validateWBS(req.params.wbsNum);

      const project: Project = await ProjectsService.getSingleProject(wbsNumber);

      return res.status(200).json(project);
    } catch (error: unknown) {
      next(error);
    }
  }

  static async createProject(req: Request, res: Response, next: NextFunction) {
    try {
      const user: User = await getCurrentUser(res);
      const { crId, carNumber, name, summary, teamId } = req.body;

      const createdWbsNumber: WbsNumber = await ProjectsService.createProject(user, crId, carNumber, name, summary, [
        teamId
      ]);

      return res.status(200).json(wbsPipe(createdWbsNumber));
    } catch (error: unknown) {
      next(error);
    }
  }

  static async editProject(req: Request, res: Response, next: NextFunction) {
    try {
      const user = await getCurrentUser(res);
      const {
        projectId,
        crId,
        name,
        budget,
        summary,
        rules,
        goals,
        features,
        otherConstraints,
        links,
        projectLeadId,
        projectManagerId
      } = req.body;

      const editedProject: Project = await ProjectsService.editProject(
        user,
        projectId,
        crId,
        name,
        budget,
        summary,
        rules,
        goals,
        features,
        otherConstraints,
        links,
        projectLeadId || null,
        projectManagerId || null
      );

      return res.status(200).json(editedProject);
    } catch (error: unknown) {
      next(error);
    }
  }

  static async setProjectTeam(req: Request, res: Response, next: NextFunction) {
    try {
      const user: User = await getCurrentUser(res);
      const wbsNumber: WbsNumber = validateWBS(req.params.wbsNum);
      const { teamId } = req.body;

      await ProjectsService.setProjectTeam(user, wbsNumber, teamId);

      return res.status(200).json({ message: `Project ${wbsPipe(wbsNumber)}'s teams successfully updated.` });
    } catch (error: unknown) {
      next(error);
    }
  }

  static async deleteProject(req: Request, res: Response, next: NextFunction) {
    try {
      const user: User = await getCurrentUser(res);
      const wbsNumber: WbsNumber = validateWBS(req.params.wbsNum);
      const deletedProject: Project = await ProjectsService.deleteProject(user, wbsNumber);
      res.status(200).json(deletedProject);
    } catch (error: unknown) {
      next(error);
    }
  }

  static async toggleFavorite(req: Request, res: Response, next: NextFunction) {
    try {
      const wbsNum: WbsNumber = validateWBS(req.params.wbsNum);
      const user = await getCurrentUser(res);

      const targetProject = await ProjectsService.toggleFavorite(wbsNum, user);

      res.status(200).json(targetProject);
    } catch (error: unknown) {
      next(error);
    }
  }

  static async getAllLinkTypes(_req: Request, res: Response, next: NextFunction) {
    try {
      const linkTypes = await ProjectsService.getAllLinkTypes();
      res.status(200).json(linkTypes);
    } catch (error: unknown) {
      next(error);
    }
  }

  static async createAssembly(req: Request, res: Response, next: NextFunction) {
    try {
      const user: User = await getCurrentUser(res);
      const wbsNum: WbsNumber = validateWBS(req.params.wbsNum);
      const { name, pdmFileName } = req.body;
      const createAssembly = await ProjectsService.createAssembly(name, user, wbsNum, pdmFileName);
      res.status(200).json(createAssembly);
    } catch (error: unknown) {
      next(error);
    }
  }

  static async createMaterial(req: Request, res: Response, next: NextFunction) {
    try {
      const {
        name,
        assemblyId,
        status,
        materialTypeName,
        manufacturerName,
        manufacturerPartNumber,
        pdmFileName,
        quantity,
        unitName,
        price,
        subtotal,
        linkUrl,
        notes
      } = req.body;
      const creator = await getCurrentUser(res);
      const wbsNum = validateWBS(req.params.wbsNum);
      const material = await ProjectsService.createMaterial(
        creator,
        name,
        status,
        materialTypeName,
        manufacturerName,
        manufacturerPartNumber,
        quantity,
        price,
        subtotal,
        linkUrl,
        notes,
        wbsNum,
        assemblyId,
        pdmFileName,
        unitName
      );
      return res.status(200).json(material);
    } catch (error: unknown) {
      next(error);
    }
  }

  static async createManufacturer(req: Request, res: Response, next: NextFunction) {
    try {
      const { name } = req.body;
      const user = await getCurrentUser(res);
      const createdManufacturer = await ProjectsService.createManufacturer(user, name);
      res.status(200).json(createdManufacturer);
    } catch (error: unknown) {
      next(error);
    }
  }

  static async deleteManufacturer(req: Request, res: Response, next: NextFunction) {
    try {
      const user: User = await getCurrentUser(res);
      const { manufacturerName } = req.params;
      const deletedManufacturer: Manufacturer = await ProjectsService.deleteManufacturer(user, manufacturerName);
      res.status(200).json(deletedManufacturer);
    } catch (error: unknown) {
      next(error);
    }
  }

  static async getAllManufacturers(req: Request, res: Response, next: NextFunction) {
    try {
      const user = await getCurrentUser(res);
      const manufacturers: Manufacturer[] = await ProjectsService.getAllManufacturers(user);
      return res.status(200).json(manufacturers);
    } catch (error: unknown) {
      next(error);
    }
  }

  static async createMaterialType(req: Request, res: Response, next: NextFunction) {
    try {
      const { name } = req.body;
      const user = await getCurrentUser(res);
      const createdMaterialType = await ProjectsService.createMaterialType(name, user);
      res.status(200).json(createdMaterialType);
    } catch (error: unknown) {
      next(error);
    }
  }

<<<<<<< HEAD
  static async assignMaterialAssembly(req: Request, res: Response, next: NextFunction) {
    try {
      const { materialId } = req.params;
      const { assemblyId } = req.body;
      const user = await getCurrentUser(res);
      const updatedMaterial = await ProjectsService.assignMaterialAssembly(user, materialId, assemblyId);
=======
  static async deleteAssemblyType(req: Request, res: Response, next: NextFunction) {
    try {
      const { assemblyId } = req.params;
      const user = await getCurrentUser(res);
      const deletedAssembly = await ProjectsService.deleteAssembly(assemblyId, user);
      res.status(200).json(deletedAssembly);
    } catch (error: unknown) {
      next(error);
    }
  }

  static async deleteMaterialType(req: Request, res: Response, next: NextFunction) {
    try {
      const { materialTypeId } = req.params;
      const user = await getCurrentUser(res);
      const deletedMaterial = await ProjectsService.deleteMaterialType(materialTypeId, user);
      res.status(200).json(deletedMaterial);
    } catch (error: unknown) {
      next(error);
    }
  }

  static async editMaterial(req: Request, res: Response, next: NextFunction) {
    try {
      const user = await getCurrentUser(res);
      const { materialId } = req.params;
      const {
        name,
        assemblyId,
        status,
        materialTypeName,
        manufacturerName,
        manufacturerPartNumber,
        pdmFileName,
        quantity,
        unitName,
        price,
        subtotal,
        linkUrl,
        notes
      } = req.body;
      const updatedMaterial = await ProjectsService.editMaterial(
        user,
        materialId,
        name,
        status,
        materialTypeName,
        manufacturerName,
        manufacturerPartNumber,
        quantity,
        price,
        subtotal,
        linkUrl,
        notes,
        unitName,
        assemblyId,
        pdmFileName
      );
>>>>>>> bc3c305e
      res.status(200).json(updatedMaterial);
    } catch (error: unknown) {
      next(error);
    }
  }
}<|MERGE_RESOLUTION|>--- conflicted
+++ resolved
@@ -225,14 +225,18 @@
     }
   }
 
-<<<<<<< HEAD
   static async assignMaterialAssembly(req: Request, res: Response, next: NextFunction) {
     try {
       const { materialId } = req.params;
       const { assemblyId } = req.body;
       const user = await getCurrentUser(res);
       const updatedMaterial = await ProjectsService.assignMaterialAssembly(user, materialId, assemblyId);
-=======
+      res.status(200).json(updatedMaterial);
+    } catch (error: unknown) {
+      next(error);
+    }
+  }
+
   static async deleteAssemblyType(req: Request, res: Response, next: NextFunction) {
     try {
       const { assemblyId } = req.params;
@@ -291,7 +295,6 @@
         assemblyId,
         pdmFileName
       );
->>>>>>> bc3c305e
       res.status(200).json(updatedMaterial);
     } catch (error: unknown) {
       next(error);
