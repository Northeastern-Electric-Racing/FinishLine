--- conflicted
+++ resolved
@@ -213,7 +213,6 @@
       next(error);
     }
   }
-<<<<<<< HEAD
 
   static async deleteAssemblyType(req: Request, res: Response, next: NextFunction) {
     try {
@@ -221,7 +220,11 @@
       const user = await getCurrentUser(res);
       const deletedAssembly = await ProjectsService.deleteAssembly(assemblyId, user);
       res.status(200).json(deletedAssembly);
-=======
+    } catch (error: unknown) {
+      next(error);
+    }
+  }
+
   static async deleteMaterialType(req: Request, res: Response, next: NextFunction) {
     try {
       const { materialTypeId } = req.params;
@@ -270,7 +273,6 @@
         pdmFileName
       );
       res.status(200).json(updatedMaterial);
->>>>>>> 556347e3
     } catch (error: unknown) {
       next(error);
     }
