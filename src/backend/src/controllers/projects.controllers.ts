--- conflicted
+++ resolved
@@ -15,10 +15,7 @@
 import { Request, Response } from 'express';
 import { Role } from '@prisma/client';
 import { descBulletConverter, getCurrentUser } from '../utils/utils';
-<<<<<<< HEAD
-=======
 import { validateChangeRequestAccepted } from '../utils/change-requests.utils';
->>>>>>> 97027402
 
 export const getAllProjects = async (_req: Request, res: Response) => {
   const projects = await prisma.project.findMany({ where: { wbsElement: { dateDeleted: null } }, ...manyRelationArgs });
