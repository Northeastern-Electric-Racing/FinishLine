import { NextFunction, Request, Response } from 'express';
import { getCurrentUser } from '../utils/auth.utils';
import { getOrganizationId } from '../utils/utils';
import RecruitmentServices from '../services/recruitment.services';
import { User } from '@prisma/client';

export default class RecruitmentController {
  static async createMilestone(req: Request, res: Response, next: NextFunction) {
    try {
      const { name, description, dateOfEvent } = req.body;
      const submitter = await getCurrentUser(res);
      const organizationId = getOrganizationId(req.headers);

      const milestone = await RecruitmentServices.createMilestone(submitter, name, description, dateOfEvent, organizationId);
      res.status(200).json(milestone);
    } catch (error: unknown) {
      next(error);
    }
  }

  static async editMilestone(req: Request, res: Response, next: NextFunction) {
    try {
      const { milestoneId } = req.params;
      const { name, description, dateOfEvent } = req.body;
      const submitter = await getCurrentUser(res);
      const organizationId = getOrganizationId(req.headers);

      const milestone = await RecruitmentServices.editMilestone(
        submitter,
        name,
        description,
        dateOfEvent,
        milestoneId,
        organizationId
      );
      res.status(200).json(milestone);
    } catch (error: unknown) {
      next(error);
    }
  }

  static async getAllMilestones(req: Request, res: Response, next: NextFunction) {
    try {
      const organizationId = getOrganizationId(req.headers);
      const allMilestones = await RecruitmentServices.getAllMilestones(organizationId);
      res.status(200).json(allMilestones);
    } catch (error: unknown) {
      next(error);
    }
  }

<<<<<<< HEAD
  static async deleteMilestone(req: Request, res: Response, next: NextFunction) {
    try {
      const { milestoneId } = req.params;
      const deleter = await getCurrentUser(res);
      const organizationId = getOrganizationId(req.headers);

      await RecruitmentServices.deleteMilestone(deleter, milestoneId, organizationId);
      res.status(200).json({ message: `Successfully deleted milestone with id ${milestoneId}` });
=======
  static async editFAQ(req: Request, res: Response, next: NextFunction) {
    try {
      const organizationId = getOrganizationId(req.headers);
      const { question, answer } = req.body;
      const { faqId } = req.params;
      const user: User = await getCurrentUser(res);
      const editedFAQ = await RecruitmentServices.editFAQ(question, answer, user, organizationId, faqId);
      res.status(200).json(editedFAQ);
>>>>>>> c392b68c
    } catch (error: unknown) {
      next(error);
    }
  }

  static async createFaq(req: Request, res: Response, next: NextFunction) {
    try {
      const { question, answer } = req.body;
      const submitter = await getCurrentUser(res);
      const organizationId = getOrganizationId(req.headers);

      const faq = await RecruitmentServices.createFaq(submitter, question, answer, organizationId);
      res.status(200).json(faq);
    } catch (error: unknown) {
      next(error);
    }
  }
}<|MERGE_RESOLUTION|>--- conflicted
+++ resolved
@@ -49,7 +49,6 @@
     }
   }
 
-<<<<<<< HEAD
   static async deleteMilestone(req: Request, res: Response, next: NextFunction) {
     try {
       const { milestoneId } = req.params;
@@ -58,7 +57,11 @@
 
       await RecruitmentServices.deleteMilestone(deleter, milestoneId, organizationId);
       res.status(200).json({ message: `Successfully deleted milestone with id ${milestoneId}` });
-=======
+    } catch (error: unknown) {
+      next(error);
+    }
+  }
+
   static async editFAQ(req: Request, res: Response, next: NextFunction) {
     try {
       const organizationId = getOrganizationId(req.headers);
@@ -67,7 +70,6 @@
       const user: User = await getCurrentUser(res);
       const editedFAQ = await RecruitmentServices.editFAQ(question, answer, user, organizationId, faqId);
       res.status(200).json(editedFAQ);
->>>>>>> c392b68c
     } catch (error: unknown) {
       next(error);
     }
