import { NextFunction, Request, Response } from 'express';
import { getCurrentUser } from '../utils/auth.utils';
import { getOrganizationId } from '../utils/utils';
import RecruitmentServices from '../services/recruitment.services';
import { User } from '@prisma/client';

export default class RecruitmentController {
  static async createMilestone(req: Request, res: Response, next: NextFunction) {
    try {
      const { name, description, dateOfEvent } = req.body;
      const submitter = await getCurrentUser(res);
      const organizationId = getOrganizationId(req.headers);

      const milestone = await RecruitmentServices.createMilestone(submitter, name, description, dateOfEvent, organizationId);
      res.status(200).json(milestone);
    } catch (error: unknown) {
      next(error);
    }
  }

  static async editMilestone(req: Request, res: Response, next: NextFunction) {
    try {
      const { milestoneId } = req.params;
      const { name, description, dateOfEvent } = req.body;
      const submitter = await getCurrentUser(res);
      const organizationId = getOrganizationId(req.headers);

      const milestone = await RecruitmentServices.editMilestone(
        submitter,
        name,
        description,
        dateOfEvent,
        milestoneId,
        organizationId
      );
      res.status(200).json(milestone);
    } catch (error: unknown) {
      next(error);
    }
  }

  static async getAllMilestones(req: Request, res: Response, next: NextFunction) {
    try {
      const organizationId = getOrganizationId(req.headers);
      const allMilestones = await RecruitmentServices.getAllMilestones(organizationId);
      res.status(200).json(allMilestones);
    } catch (error: unknown) {
      next(error);
    }
  }

<<<<<<< HEAD
  static async getAllFaqs(req: Request, res: Response, next: NextFunction) {
    try {
      const organizationId = getOrganizationId(req.headers);
      const allFaqs = await RecruitmentServices.getAllFaqs(organizationId);
      res.status(200).json(allFaqs);
=======
  static async deleteMilestone(req: Request, res: Response, next: NextFunction) {
    try {
      const { milestoneId } = req.params;
      const deleter = await getCurrentUser(res);
      const organizationId = getOrganizationId(req.headers);

      await RecruitmentServices.deleteMilestone(deleter, milestoneId, organizationId);
      res.status(200).json({ message: `Successfully deleted milestone with id ${milestoneId}` });
>>>>>>> 78f1522f
    } catch (error: unknown) {
      next(error);
    }
  }
<<<<<<< HEAD
=======

>>>>>>> 78f1522f
  static async editFAQ(req: Request, res: Response, next: NextFunction) {
    try {
      const organizationId = getOrganizationId(req.headers);
      const { question, answer } = req.body;
      const { faqId } = req.params;
      const user: User = await getCurrentUser(res);
      const editedFAQ = await RecruitmentServices.editFAQ(question, answer, user, organizationId, faqId);
      res.status(200).json(editedFAQ);
    } catch (error: unknown) {
      next(error);
    }
  }

  static async createFaq(req: Request, res: Response, next: NextFunction) {
    try {
      const { question, answer } = req.body;
      const submitter = await getCurrentUser(res);
      const organizationId = getOrganizationId(req.headers);

      const faq = await RecruitmentServices.createFaq(submitter, question, answer, organizationId);
      res.status(200).json(faq);
    } catch (error: unknown) {
      next(error);
    }
  }
}<|MERGE_RESOLUTION|>--- conflicted
+++ resolved
@@ -49,13 +49,15 @@
     }
   }
 
-<<<<<<< HEAD
   static async getAllFaqs(req: Request, res: Response, next: NextFunction) {
     try {
       const organizationId = getOrganizationId(req.headers);
       const allFaqs = await RecruitmentServices.getAllFaqs(organizationId);
       res.status(200).json(allFaqs);
-=======
+      } catch (error: unknown) {
+      next(error);
+    }
+
   static async deleteMilestone(req: Request, res: Response, next: NextFunction) {
     try {
       const { milestoneId } = req.params;
@@ -64,15 +66,11 @@
 
       await RecruitmentServices.deleteMilestone(deleter, milestoneId, organizationId);
       res.status(200).json({ message: `Successfully deleted milestone with id ${milestoneId}` });
->>>>>>> 78f1522f
     } catch (error: unknown) {
       next(error);
     }
   }
-<<<<<<< HEAD
-=======
-
->>>>>>> 78f1522f
+    
   static async editFAQ(req: Request, res: Response, next: NextFunction) {
     try {
       const organizationId = getOrganizationId(req.headers);
