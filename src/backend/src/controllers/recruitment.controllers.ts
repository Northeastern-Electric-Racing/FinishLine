import { NextFunction, Request, Response } from 'express';
import { getCurrentUser } from '../utils/auth.utils';
import { getOrganizationId } from '../utils/utils';
import RecruitmentServices from '../services/recruitment.services';

export default class RecruitmentController {
  static async createMilestone(req: Request, res: Response, next: NextFunction) {
    try {
      const { name, description, dateOfEvent } = req.body;
      const submitter = await getCurrentUser(res);
      const organizationId = getOrganizationId(req.headers);

      const milestone = await RecruitmentServices.createMilestone(submitter, name, description, dateOfEvent, organizationId);
      res.status(200).json(milestone);
    } catch (error: unknown) {
      next(error);
    }
  }

<<<<<<< HEAD
  static async deleteMilestone(req: Request, res: Response, next: NextFunction) {
    try {
      const { milestoneId } = req.params;
      const deleter = getCurrentUser(res);
      const organizationId = getOrganizationId(req.headers);

      await RecruitmentServices.deleteMilestone(await deleter, milestoneId, organizationId);
      res.status(204).json({ message: `Successfully deleted milestone with id ${milestoneId}` });
=======
  static async getAllMilestones(req: Request, res: Response, next: NextFunction) {
    try {
      const organizationId = getOrganizationId(req.headers);
      const allMilestones = await RecruitmentServices.getAllMilestones(organizationId);
      res.status(200).json(allMilestones);
>>>>>>> 42eae9ea
    } catch (error: unknown) {
      next(error);
    }
  }
}<|MERGE_RESOLUTION|>--- conflicted
+++ resolved
@@ -17,7 +17,6 @@
     }
   }
 
-<<<<<<< HEAD
   static async deleteMilestone(req: Request, res: Response, next: NextFunction) {
     try {
       const { milestoneId } = req.params;
@@ -26,13 +25,12 @@
 
       await RecruitmentServices.deleteMilestone(await deleter, milestoneId, organizationId);
       res.status(204).json({ message: `Successfully deleted milestone with id ${milestoneId}` });
-=======
+
   static async getAllMilestones(req: Request, res: Response, next: NextFunction) {
     try {
       const organizationId = getOrganizationId(req.headers);
       const allMilestones = await RecruitmentServices.getAllMilestones(organizationId);
       res.status(200).json(allMilestones);
->>>>>>> 42eae9ea
     } catch (error: unknown) {
       next(error);
     }
