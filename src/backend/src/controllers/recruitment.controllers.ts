--- conflicted
+++ resolved
@@ -28,7 +28,6 @@
     }
   }
 
-<<<<<<< HEAD
   static async editFAQ(req: Request, res: Response, next: NextFunction) {
     try {
       const organizationId = getOrganizationId(req.headers);
@@ -37,7 +36,7 @@
       const user: User = await getCurrentUser(res);
       const editedFAQ = await RecruitmentServices.editFAQ(question, answer, user, organizationId, faqId);
       res.status(200).json(editedFAQ);
-=======
+
   static async createFaq(req: Request, res: Response, next: NextFunction) {
     try {
       const { question, answer } = req.body;
@@ -46,7 +45,6 @@
 
       const faq = await RecruitmentServices.createFaq(submitter, question, answer, organizationId);
       res.status(200).json(faq);
->>>>>>> 3bef087f
     } catch (error: unknown) {
       next(error);
     }
