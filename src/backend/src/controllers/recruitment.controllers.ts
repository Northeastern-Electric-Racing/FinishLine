--- conflicted
+++ resolved
@@ -48,7 +48,6 @@
     }
   }
 
-<<<<<<< HEAD
   static async deleteMilestone(req: Request, res: Response, next: NextFunction) {
     try {
       const { milestoneId } = req.params;
@@ -57,7 +56,11 @@
 
       await RecruitmentServices.deleteMilestone(deleter, milestoneId, organizationId);
       res.status(200).json({ message: `Successfully deleted milestone with id ${milestoneId}` });
-=======
+    } catch (error: unknown) {
+      next(error);
+    }
+  }
+
   static async createFaq(req: Request, res: Response, next: NextFunction) {
     try {
       const { question, answer } = req.body;
@@ -66,7 +69,6 @@
 
       const faq = await RecruitmentServices.createFaq(submitter, question, answer, organizationId);
       res.status(200).json(faq);
->>>>>>> 7087e878
     } catch (error: unknown) {
       next(error);
     }
