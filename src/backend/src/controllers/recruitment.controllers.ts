import { NextFunction, Request, Response } from 'express';
import { getCurrentUser } from '../utils/auth.utils';
import { getOrganizationId } from '../utils/utils';
import RecruitmentServices from '../services/recruitment.services';
import { User } from '@prisma/client';

export default class RecruitmentController {
  static async createMilestone(req: Request, res: Response, next: NextFunction) {
    try {
      const { name, description, dateOfEvent } = req.body;
      const submitter = await getCurrentUser(res);
      const organizationId = getOrganizationId(req.headers);

      const milestone = await RecruitmentServices.createMilestone(submitter, name, description, dateOfEvent, organizationId);
      res.status(200).json(milestone);
    } catch (error: unknown) {
      next(error);
    }
  }

  static async editMilestone(req: Request, res: Response, next: NextFunction) {
    try {
      const { milestoneId } = req.params;
      const { name, description, dateOfEvent } = req.body;
      const submitter = await getCurrentUser(res);
      const organizationId = getOrganizationId(req.headers);

      const milestone = await RecruitmentServices.editMilestone(
        submitter,
        name,
        description,
        dateOfEvent,
        milestoneId,
        organizationId
      );
      res.status(200).json(milestone);
    } catch (error: unknown) {
      next(error);
    }
  }

  static async getAllMilestones(req: Request, res: Response, next: NextFunction) {
    try {
      const organizationId = getOrganizationId(req.headers);
      const allMilestones = await RecruitmentServices.getAllMilestones(organizationId);
      res.status(200).json(allMilestones);
    } catch (error: unknown) {
      next(error);
    }
  }

<<<<<<< HEAD
  static async getAllFaqs(req: Request, res: Response, next: NextFunction) {
    try {
      const organizationId = getOrganizationId(req.headers);
      const allFaqs = await RecruitmentServices.getAllFaqs(organizationId);
      res.status(200).json(allFaqs);
=======
  static async editFAQ(req: Request, res: Response, next: NextFunction) {
    try {
      const organizationId = getOrganizationId(req.headers);
      const { question, answer } = req.body;
      const { faqId } = req.params;
      const user: User = await getCurrentUser(res);
      const editedFAQ = await RecruitmentServices.editFAQ(question, answer, user, organizationId, faqId);
      res.status(200).json(editedFAQ);
>>>>>>> c392b68c
    } catch (error: unknown) {
      next(error);
    }
  }

  static async createFaq(req: Request, res: Response, next: NextFunction) {
    try {
      const { question, answer } = req.body;
      const submitter = await getCurrentUser(res);
      const organizationId = getOrganizationId(req.headers);

      const faq = await RecruitmentServices.createFaq(submitter, question, answer, organizationId);
      res.status(200).json(faq);
    } catch (error: unknown) {
      next(error);
    }
  }
}<|MERGE_RESOLUTION|>--- conflicted
+++ resolved
@@ -49,13 +49,16 @@
     }
   }
 
-<<<<<<< HEAD
+
   static async getAllFaqs(req: Request, res: Response, next: NextFunction) {
     try {
       const organizationId = getOrganizationId(req.headers);
       const allFaqs = await RecruitmentServices.getAllFaqs(organizationId);
       res.status(200).json(allFaqs);
-=======
+    } catch (error: unknown) {
+      next(error);
+    }
+  }
   static async editFAQ(req: Request, res: Response, next: NextFunction) {
     try {
       const organizationId = getOrganizationId(req.headers);
@@ -64,7 +67,6 @@
       const user: User = await getCurrentUser(res);
       const editedFAQ = await RecruitmentServices.editFAQ(question, answer, user, organizationId, faqId);
       res.status(200).json(editedFAQ);
->>>>>>> c392b68c
     } catch (error: unknown) {
       next(error);
     }
