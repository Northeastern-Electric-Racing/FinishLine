import { NextFunction, Request, Response } from 'express';
import { getCurrentUser } from '../utils/auth.utils';
import TasksService from '../services/tasks.services';
import { validateWBS, WbsNumber } from 'shared';
import { User } from '@prisma/client';

export default class TasksController {
  static async createTask(req: Request, res: Response, next: NextFunction) {
    try {
      const { title, notes, deadline, priority, status, assignees } = req.body;

      const wbsNum: WbsNumber = validateWBS(req.params.wbsNum);

      const createdBy: User = await getCurrentUser(res);

      const task = await TasksService.createTask(createdBy, wbsNum, title, notes, deadline, priority, status, assignees);

      res.status(200).json(task);
    } catch (error: unknown) {
      next(error);
    }
  }

  static async editTaskStatus(req: Request, res: Response, next: NextFunction) {
    try {
      const { status } = req.body;

      const { taskId } = req.params;

      const user: User = await getCurrentUser(res);

      const updatedTask = await TasksService.editTaskStatus(user, taskId, status);

      res.status(200).json(updatedTask);
    } catch (error: unknown) {
      next(error);
    }
  }

<<<<<<< HEAD
  static async deleteTask(req: Request, res: Response, next: NextFunction) {
    try {
=======
  static async editTaskAssignees(req: Request, res: Response, next: NextFunction) {
    try {
      const { assignees } = req.body;

>>>>>>> 01b2f89b
      const { taskId } = req.params;

      const user: User = await getCurrentUser(res);

<<<<<<< HEAD
      const updatedTask = await TasksService.deleteTask(user, taskId);
=======
      const updatedTask = await TasksService.editTaskAssignees(user, taskId, assignees);
>>>>>>> 01b2f89b

      res.status(200).json(updatedTask);
    } catch (error: unknown) {
      next(error);
    }
  }
}<|MERGE_RESOLUTION|>--- conflicted
+++ resolved
@@ -37,24 +37,29 @@
     }
   }
 
-<<<<<<< HEAD
-  static async deleteTask(req: Request, res: Response, next: NextFunction) {
-    try {
-=======
   static async editTaskAssignees(req: Request, res: Response, next: NextFunction) {
     try {
       const { assignees } = req.body;
 
->>>>>>> 01b2f89b
       const { taskId } = req.params;
 
       const user: User = await getCurrentUser(res);
 
-<<<<<<< HEAD
+      const updatedTask = await TasksService.editTaskAssignees(user, taskId, assignees);
+
+      res.status(200).json(updatedTask);
+    } catch (error: unknown) {
+      next(error);
+    }
+  }
+
+  static async deleteTask(req: Request, res: Response, next: NextFunction) {
+    try {
+      const { taskId } = req.params;
+
+      const user: User = await getCurrentUser(res);
+
       const updatedTask = await TasksService.deleteTask(user, taskId);
-=======
-      const updatedTask = await TasksService.editTaskAssignees(user, taskId, assignees);
->>>>>>> 01b2f89b
 
       res.status(200).json(updatedTask);
     } catch (error: unknown) {
