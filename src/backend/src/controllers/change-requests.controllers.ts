import prisma from '../prisma/prisma';
import { Request, Response } from 'express';
import {
  changeRequestRelationArgs,
  changeRequestTransformer,
  sendSlackChangeRequestNotification
} from '../utils/change-requests.utils';
import { validationResult } from 'express-validator';
import { Role } from '@prisma/client';

export const getAllChangeRequests = async (req: Request, res: Response) => {
  const changeRequests = await prisma.change_Request.findMany(changeRequestRelationArgs);
  return res.status(200).json(changeRequests.map(changeRequestTransformer));
};

// Fetch the specific change request by its integer ID
export const getChangeRequestByID = async (req: Request, res: Response) => {
  const crId: number = parseInt(req.params.crId);
  const requestedCR = await prisma.change_Request.findUnique({
    where: { crId },
    ...changeRequestRelationArgs
  });
  if (requestedCR === null) {
    return res.status(404).json({ message: `change request with id ${crId} not found!` });
  }
  return res.status(200).json(changeRequestTransformer(requestedCR));
};

// handle reviewing of change requests
export const reviewChangeRequest = async (req: Request, res: Response) => {
  const errors = validationResult(req);
  if (!errors.isEmpty()) {
    return res.status(400).json({ errors: errors.array() });
  }

  const { body } = req;
  const { reviewerId, crId, reviewNotes, accepted } = body;

  // verify that the user is allowed review change requests
  const reviewer = await prisma.user.findUnique({ where: { userId: reviewerId } });
  if (!reviewer) return res.status(404).json({ message: `User with id #${reviewerId} not found` });
  if (reviewer.role === Role.GUEST || reviewer.role === Role.MEMBER)
    return res.status(401).json({ message: 'Access Denied' });

  // ensure existence of change request
  const foundCR = await prisma.change_Request.findUnique({ where: { crId } });
  if (!foundCR)
    return res.status(404).json({ message: `change request with id #${crId} not found` });

  // verify that the user is not reviewing their own change request
  if (reviewerId === foundCR.submitterId) return res.status(401).json({ message: 'Access Denied' });

  // update change request
  const update = await prisma.change_Request.update({
    where: { crId },
    data: {
      reviewer: { connect: { userId: reviewerId } },
      reviewNotes,
      accepted,
      dateReviewed: new Date()
    }
  });

  // TODO: handle errors
  return res.status(200).json({ message: `Change request #${update.crId} successfully reviewed.` });
};

export const createActivationChangeRequest = async (req: Request, res: Response) => {
  const errors = validationResult(req);
  if (!errors.isEmpty()) {
    return res.status(400).json({ errors: errors.array() });
  }

  const { body } = req;

  // verify user is allowed to create activation change requests
  const user = await prisma.user.findUnique({ where: { userId: body.submitterId } });
  if (!user) {
    return res.status(404).json({ message: `user with id #${body.submitterId} not found` });
  }
  if (user.role === Role.GUEST) return res.status(401).json({ message: 'Access Denied' });

  // verify wbs element exists
  const wbsElement = await prisma.wBS_Element.findUnique({
    where: {
      wbsNumber: {
        carNumber: body.wbsNum.carNumber,
        projectNumber: body.wbsNum.projectNumber,
        workPackageNumber: body.wbsNum.workPackageNumber
      }
    }
  });

  if (wbsElement === null) {
    return res.status(404).json({ message: `wbs number ${body.wbsNum} not found` });
  }

  const createdCR = await prisma.change_Request.create({
    data: {
      submitter: { connect: { userId: body.submitterId } },
      wbsElement: { connect: { wbsElementId: wbsElement.wbsElementId } },
      type: body.type,
      activationChangeRequest: {
        create: {
          projectLead: { connect: { userId: body.projectLeadId } },
          projectManager: { connect: { userId: body.projectManagerId } },
          startDate: new Date(body.startDate),
          confirmDetails: body.confirmDetails
        }
      }
    },
    include: {
      wbsElement: {
        include: {
          workPackage: {
            include: {
              project: { include: { team: { include: { leader: true } }, wbsElement: true } }
            }
          }
        }
      }
    }
  });

  const team = createdCR.wbsElement.workPackage?.project.team;
  if (team) {
    const slackMsg =
      `${user.firstName} ${user.lastName} wants to activate ${createdCR.wbsElement.name}` +
      ` in ${createdCR.wbsElement.workPackage?.project.wbsElement.name}`;
    await sendSlackChangeRequestNotification(team, slackMsg, createdCR.crId);
  }

  return res.status(200).json({
    message: `Successfully created activation change request #${createdCR.crId}.`
  });
};

export const createStageGateChangeRequest = async (req: Request, res: Response) => {
  const errors = validationResult(req);
  if (!errors.isEmpty()) {
    return res.status(400).json({ errors: errors.array() });
  }

  const { body } = req;

  // verify user is allowed to create stage gate change requests
  const user = await prisma.user.findUnique({ where: { userId: body.submitterId } });
  if (!user)
    return res.status(404).json({ message: `user with id #${body.submitterId} not found` });
  if (user.role === Role.GUEST) return res.status(401).json({ message: 'Access Denied' });

  // verify wbs element exists
  const wbsElement = await prisma.wBS_Element.findUnique({
    where: {
      wbsNumber: {
        carNumber: body.wbsNum.carNumber,
        projectNumber: body.wbsNum.projectNumber,
        workPackageNumber: body.wbsNum.workPackageNumber
      }
    }
  });
  if (wbsElement === null) {
    return res.status(404).json({ message: `wbs number ${body.wbsNum} not found` });
  }

  const createdChangeRequest = await prisma.change_Request.create({
    data: {
      submitter: { connect: { userId: body.submitterId } },
      wbsElement: { connect: { wbsElementId: wbsElement.wbsElementId } },
      type: body.type,
      stageGateChangeRequest: {
        create: {
          leftoverBudget: body.leftoverBudget,
          confirmDone: body.confirmDone
        }
      }
    },
    include: {
      wbsElement: {
        include: {
          workPackage: {
            include: {
              project: { include: { team: { include: { leader: true } }, wbsElement: true } }
            }
          }
        }
      }
    }
  });

  const team = createdChangeRequest.wbsElement.workPackage?.project.team;
  if (team) {
    const slackMsg =
      `${user.firstName} ${user.lastName} wants to stage gate ${createdChangeRequest.wbsElement.name}` +
      ` in ${createdChangeRequest.wbsElement.workPackage?.project.wbsElement.name}`;
    await sendSlackChangeRequestNotification(team, slackMsg, createdChangeRequest.crId);
  }

  return res.status(200).json({
    message: `Successfully created stage gate change request #${createdChangeRequest.crId}.`
  });
};

export const createStandardChangeRequest = async (req: Request, res: Response) => {
  const errors = validationResult(req);
  if (!errors.isEmpty()) {
    return res.status(400).json({ errors: errors.array() });
  }

  const { body } = req;

  // verify user is allowed to create stage gate change requests
  const user = await prisma.user.findUnique({ where: { userId: body.submitterId } });
  if (!user) {
    return res.status(404).json({ message: `user with id #${body.submitterId} not found` });
  }
  if (user.role === Role.GUEST) return res.status(401).json({ message: 'Access Denied' });

  // verify wbs element exists
  const wbsElement = await prisma.wBS_Element.findUnique({
    where: {
      wbsNumber: {
        carNumber: body.wbsNum.carNumber,
        projectNumber: body.wbsNum.projectNumber,
        workPackageNumber: body.wbsNum.workPackageNumber
      }
    }
  });

  if (!wbsElement) {
    return res.status(404).json({ message: `wbs number ${body.wbsNum} not found` });
  }

  const createdCR = await prisma.change_Request.create({
    data: {
      submitter: { connect: { userId: body.submitterId } },
      wbsElement: { connect: { wbsElementId: wbsElement.wbsElementId } },
      type: body.type,
      scopeChangeRequest: {
        create: {
          what: body.what,
          scopeImpact: body.scopeImpact,
          timelineImpact: body.timelineImpact,
          budgetImpact: body.budgetImpact,
          why: { createMany: { data: body.why } }
        }
      }
    },
    include: {
      wbsElement: {
        include: {
          project: { include: { team: { include: { leader: true } }, wbsElement: true } },
          workPackage: {
            include: {
              project: { include: { team: { include: { leader: true } }, wbsElement: true } }
            }
          }
        }
      }
<<<<<<< HEAD
=======
    }
  });

  const project = createdCR.wbsElement.workPackage?.project || createdCR.wbsElement.project;
  if (project?.team) {
    const slackMsg = `${body.type} CR submitted by ${user.firstName} ${user.lastName} for the ${project.wbsElement.name} project`;
    await sendSlackChangeRequestNotification(
      project.team,
      slackMsg,
      createdCR.crId,
      body.budgetImpact
    );
  }
  return res.status(200).json({
    message: `Successfully created standard change request #${createdCR.crId}.`
  });
};

export const addProposedSolution = async (req: Request, res: Response) => {
  const errors = validationResult(req);
  if (!errors.isEmpty()) {
    return res.status(400).json({ errors: errors.array() });
  }

  const { body } = req;

  // verify user is allowed to create stage gate change requests
  const user = await prisma.user.findUnique({ where: { userId: body.submitterId } });
  if (!user) {
    return res.status(404).json({ message: `user with id #${body.submitterId} not found` });
  }
  if (user.role === Role.GUEST) return res.status(401).json({ message: 'Access Denied' });

  // ensure existence of change request
  const foundCR = await prisma.change_Request.findUnique({
    where: { crId: body.crId }
  });
  if (!foundCR)
    return res.status(404).json({ message: `change request with id #${body.crId} not found` });

  // ensure existence of scope change request
  const foundScopeCR = await prisma.scope_CR.findUnique({ where: { changeRequestId: body.crId } });
  if (!foundScopeCR)
    return res
      .status(404)
      .json({ message: `scope change request with change request id #${body.crId} not found` });

  const createProposedSolution = await prisma.proposed_Solution.create({
    data: {
      description: body.description,
      scopeImpact: body.scopeImpact,
      timelineImpact: body.timelineImpact,
      budgetImpact: body.budgetImpact,
      changeRequest: { connect: { scopeCrId: foundScopeCR.scopeCrId } },
      createdBy: { connect: { userId: body.submitterId } }
>>>>>>> 2bf3abee
    }
  });

  const project = createdCR.wbsElement.workPackage?.project || createdCR.wbsElement.project;
  if (project?.team) {
    const slackMsg = `${body.type} CR submitted by ${user.firstName} ${user.lastName} for the ${project.wbsElement.name} project`;
    await sendSlackChangeRequestNotification(
      project.team,
      slackMsg,
      createdCR.crId,
      body.budgetImpact
    );
  }
  return res.status(200).json({
<<<<<<< HEAD
    message: `Successfully created standard change request #${createdCR.crId}.`
=======
    message: `Successfully created the proposed solution #${createProposedSolution.proposedSolutionId}`
>>>>>>> 2bf3abee
  });
};<|MERGE_RESOLUTION|>--- conflicted
+++ resolved
@@ -257,8 +257,6 @@
           }
         }
       }
-<<<<<<< HEAD
-=======
     }
   });
 
@@ -314,25 +312,10 @@
       budgetImpact: body.budgetImpact,
       changeRequest: { connect: { scopeCrId: foundScopeCR.scopeCrId } },
       createdBy: { connect: { userId: body.submitterId } }
->>>>>>> 2bf3abee
-    }
-  });
-
-  const project = createdCR.wbsElement.workPackage?.project || createdCR.wbsElement.project;
-  if (project?.team) {
-    const slackMsg = `${body.type} CR submitted by ${user.firstName} ${user.lastName} for the ${project.wbsElement.name} project`;
-    await sendSlackChangeRequestNotification(
-      project.team,
-      slackMsg,
-      createdCR.crId,
-      body.budgetImpact
-    );
-  }
+    }
+  });
+
   return res.status(200).json({
-<<<<<<< HEAD
-    message: `Successfully created standard change request #${createdCR.crId}.`
-=======
     message: `Successfully created the proposed solution #${createProposedSolution.proposedSolutionId}`
->>>>>>> 2bf3abee
   });
 };