--- conflicted
+++ resolved
@@ -145,13 +145,8 @@
       const { crId } = req.body;
       const organizationId = getOrganizationId(req.headers);
 
-<<<<<<< HEAD
       await WorkPackagesService.deleteWorkPackage(user, wbsNum, crId, organizationId);
       return res.status(200).json({ message: `Successfully deleted work package #${req.params.wbsNum}` });
-=======
-      await WorkPackagesService.deleteWorkPackage(user, wbsNum, organizationId);
-      res.status(200).json({ message: `Successfully deleted work package #${req.params.wbsNum}` });
->>>>>>> caf2537f
     } catch (error: unknown) {
       next(error);
     }
