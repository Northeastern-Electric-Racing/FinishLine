--- conflicted
+++ resolved
@@ -163,7 +163,6 @@
       next(error);
     }
   }
-<<<<<<< HEAD
   // Get all work package templates
   static async getAllWorkPackageTemplates(req: Request, res: Response, next: NextFunction) {
     try {
@@ -171,7 +170,10 @@
       const workPackageTemplates: WorkPackageTemplate[] = await WorkPackagesService.getAllWorkPackageTemplates(submitter);
 
       res.status(200).json(workPackageTemplates);
-=======
+    } catch (error: unknown) {
+      next(error);
+    }
+  }
 
   static async editWorkPackageTemplate(req: Request, res: Response, next: NextFunction) {
     try {
@@ -201,7 +203,6 @@
       );
 
       return res.status(200).json(updatedWorkPackageTemplate);
->>>>>>> ebbac33e
     } catch (error: unknown) {
       next(error);
     }
