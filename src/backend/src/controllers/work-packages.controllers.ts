--- conflicted
+++ resolved
@@ -17,106 +17,6 @@
     }
   }
 
-<<<<<<< HEAD
-  // make the date object but add 12 hours so that the time isn't 00:00 to avoid timezone problems
-  const date = new Date(startDate.split('T')[0]);
-  date.setTime(date.getTime() + 12 * 60 * 60 * 1000);
-
-  // add to the database
-  const created = await prisma.work_Package.create({
-    data: {
-      wbsElement: {
-        create: {
-          carNumber,
-          projectNumber,
-          workPackageNumber: newWorkPackageNumber,
-          name,
-          changes: {
-            create: {
-              changeRequestId: crId,
-              implementerId: userId,
-              detail: 'New Work Package Created'
-            }
-          }
-        }
-      },
-      project: { connect: { projectId } },
-      startDate: date,
-      duration,
-      orderInProject: project.workPackages.length + 1,
-      dependencies: { connect: dependenciesIds.map((ele) => ({ wbsElementId: ele })) },
-      expectedActivities: { create: expectedActivities.map((ele: string) => ({ detail: ele })) },
-      deliverables: { create: deliverables.map((ele: string) => ({ detail: ele })) }
-    },
-    include: {
-      wbsElement: true
-    }
-  });
-
-  return res
-    .status(200)
-    .json(`${created.wbsElement.carNumber}.${created.wbsElement.projectNumber}.${created.wbsElement.workPackageNumber}`);
-};
-
-export const editWorkPackage = async (req: Request, res: Response) => {
-  const { body } = req;
-  const {
-    workPackageId,
-    userId,
-    name,
-    crId,
-    startDate,
-    duration,
-    dependencies,
-    expectedActivities,
-    deliverables,
-    wbsElementStatus,
-    projectLead,
-    projectManager
-  } = body;
-
-  // verify user is allowed to edit work packages
-  const user = await prisma.user.findUnique({ where: { userId } });
-  if (!user) return res.status(404).json({ message: `User with id #${userId} not found` });
-  if (user.role === Role.GUEST) return res.status(403).json({ message: 'Access Denied' });
-
-  // get the original work package so we can compare things
-  const originalWorkPackage = await prisma.work_Package.findUnique({
-    where: { workPackageId },
-    include: {
-      wbsElement: true,
-      dependencies: true,
-      expectedActivities: true,
-      deliverables: true
-    }
-  });
-  if (originalWorkPackage === null) {
-    return res.status(404).json({ message: `Work Package with id #${workPackageId} not found` });
-  }
-
-  if (
-    dependencies.find((dep: any) =>
-      equalsWbsNumber(dep, {
-        carNumber: originalWorkPackage.wbsElement.carNumber,
-        projectNumber: originalWorkPackage.wbsElement.projectNumber,
-        workPackageNumber: 0
-      })
-    ) != null
-  ) {
-    return res.status(400).json({ message: `A Work Package cannot have own project as a dependency` });
-  }
-
-  if (
-    dependencies.find((dep: any) =>
-      equalsWbsNumber(dep, {
-        carNumber: originalWorkPackage.wbsElement.carNumber,
-        projectNumber: originalWorkPackage.wbsElement.projectNumber,
-        workPackageNumber: originalWorkPackage.wbsElement.workPackageNumber
-      })
-    ) != null
-  ) {
-    return res.status(400).json({ message: `A Work Package cannot have itself as a dependency` });
-=======
   // Fetch the work package for the specified WBS number
   static async getSingleWorkPackage(req: Request, res: Response, next: NextFunction) {
     try {
@@ -127,7 +27,6 @@
     } catch (error: unknown) {
       next(error);
     }
->>>>>>> 97027402
   }
 
   // Create a work package with the given details
