import { NextFunction, Request, Response } from 'express';
import { validateWBS, WbsNumber, WorkPackage } from 'shared';
import WorkPackagesService from '../services/work-packages.services';
import { getCurrentUser } from '../utils/auth.utils';

/** Controller for operations involving work packages. */
export default class WorkPackagesController {
  // Fetch all work packages, optionally filtered by query parameters
  static async getAllWorkPackages(req: Request, res: Response, next: NextFunction) {
    try {
      const { query } = req;
      const outputWorkPackages: WorkPackage[] = await WorkPackagesService.getAllWorkPackages(query);

      res.status(200).json(outputWorkPackages);
    } catch (error: unknown) {
      next(error);
    }
  }

  // Fetch the work package for the specified WBS number
  static async getSingleWorkPackage(req: Request, res: Response, next: NextFunction) {
    try {
      const parsedWbs: WbsNumber = validateWBS(req.params.wbsNum);
      const wp: WorkPackage = await WorkPackagesService.getSingleWorkPackage(parsedWbs);

      res.status(200).json(wp);
    } catch (error: unknown) {
      next(error);
    }
  }

  // Create a work package with the given details
  static async createWorkPackage(req: Request, res: Response, next: NextFunction) {
    try {
      const { projectWbsNum, name, crId, startDate, duration, blockedBy, expectedActivities, deliverables } = req.body;

      let { stage } = req.body;
      if (stage === 'NONE') {
        stage = null;
      }

      const user = await getCurrentUser(res);

      const wbsString: string = await WorkPackagesService.createWorkPackage(
        user,
        projectWbsNum,
        name,
        crId,
        stage,
        startDate,
        duration,
        blockedBy,
        expectedActivities,
        deliverables
      );

      res.status(200).json(wbsString);
    } catch (error: unknown) {
      next(error);
    }
  }

  // Edit a work package to the given specifications
  static async editWorkPackage(req: Request, res: Response, next: NextFunction) {
    try {
      const {
        workPackageId,
        name,
        crId,
        startDate,
        duration,
        blockedBy,
        expectedActivities,
        deliverables,
        projectLead,
        projectManager
      } = req.body;

      let { stage } = req.body;
      if (stage === 'NONE') {
        stage = null;
      }

      const user = await getCurrentUser(res);

      await WorkPackagesService.editWorkPackage(
        user,
        workPackageId,
        name,
        crId,
        stage,
        startDate,
        duration,
        blockedBy,
        expectedActivities,
        deliverables,
        projectLead,
        projectManager
      );
      return res.status(200).json({ message: 'Work package updated successfully' });
    } catch (error: unknown) {
      next(error);
    }
  }

  // Delete a work package that corresponds to the given wbs number
  static async deleteWorkPackage(req: Request, res: Response, next: NextFunction) {
    try {
      const user = await getCurrentUser(res);
      const wbsNum = validateWBS(req.params.wbsNum);

      await WorkPackagesService.deleteWorkPackage(user, wbsNum);
      return res.status(200).json({ message: `Successfully deleted work package #${req.params.wbsNum}` });
    } catch (error: unknown) {
      next(error);
    }
  }

<<<<<<< HEAD
  static async getBlockingWorkPackages(req: Request, res: Response, next: NextFunction) {
    try {
      const wbsNum = validateWBS(req.params.wbsNum);
      const blockingWorkPackages: WorkPackage[] = await WorkPackagesService.getBlockingWorkPackages(wbsNum);

      return res.status(200).json(blockingWorkPackages);
=======
  static async slackMessageUpcomingDeadlines(req: Request, res: Response, next: NextFunction) {
    try {
      const user = await getCurrentUser(res);
      const { daysUntilDeadline } = req.body;

      await WorkPackagesService.slackMessageUpcomingDeadlines(user, daysUntilDeadline);
>>>>>>> 549409f7
    } catch (error: unknown) {
      next(error);
    }
  }
}<|MERGE_RESOLUTION|>--- conflicted
+++ resolved
@@ -116,21 +116,22 @@
     }
   }
 
-<<<<<<< HEAD
   static async getBlockingWorkPackages(req: Request, res: Response, next: NextFunction) {
     try {
       const wbsNum = validateWBS(req.params.wbsNum);
       const blockingWorkPackages: WorkPackage[] = await WorkPackagesService.getBlockingWorkPackages(wbsNum);
 
       return res.status(200).json(blockingWorkPackages);
-=======
+    } catch (error: unknown) {
+      next(error);
+    }
+  }
   static async slackMessageUpcomingDeadlines(req: Request, res: Response, next: NextFunction) {
     try {
       const user = await getCurrentUser(res);
       const { daysUntilDeadline } = req.body;
 
       await WorkPackagesService.slackMessageUpcomingDeadlines(user, daysUntilDeadline);
->>>>>>> 549409f7
     } catch (error: unknown) {
       next(error);
     }
