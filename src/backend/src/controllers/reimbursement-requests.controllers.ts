--- conflicted
+++ resolved
@@ -71,12 +71,8 @@
         wbsReimbursementProducts,
         accountCodeId,
         totalCost,
-<<<<<<< HEAD
-        req.organization
-=======
-        organizationId,
+        req.organization,
         dateOfExpense
->>>>>>> 2505dcdd
       );
       return res.status(200).json(createdReimbursementRequest);
     } catch (error: unknown) {
@@ -122,14 +118,9 @@
         otherReimbursementProducts,
         wbsReimbursementProducts,
         receiptPictures,
-<<<<<<< HEAD
-        req.currentUser,
-        req.organization
-=======
-        user,
-        organizationId,
+        req.currentUser,
+        req.organization,
         dateOfExpense
->>>>>>> 2505dcdd
       );
       return res.status(200).json(updatedReimbursementRequestId);
     } catch (error: unknown) {
@@ -424,10 +415,8 @@
   static async markReimbursementRequestAsPendingFinance(req: Request, res: Response, next: NextFunction) {
     try {
       const { requestId } = req.params;
-      const user = await getCurrentUser(res);
-      const organizationId = getOrganizationId(req.headers);
-
-      const updatedRequest = await ReimbursementRequestService.markPendingFinance(user, requestId, organizationId);
+
+      const updatedRequest = await ReimbursementRequestService.markPendingFinance(req.currentUser, requestId, req.organization);
       res.status(200).json(updatedRequest);
     } catch (error: unknown) {
       next(error);
@@ -437,13 +426,11 @@
   static async requestReimbursementRequestChanges(req: Request, res: Response, next: NextFunction) {
     try {
       const { requestId } = req.params;
-      const user = await getCurrentUser(res);
-      const organizationId = getOrganizationId(req.headers);
 
       const updatedRequest = await ReimbursementRequestService.financeRequestReimbursementRequestChanges(
-        user,
-        requestId,
-        organizationId
+        req.currentUser,
+        requestId,
+        req.organization
       );
       res.status(200).json(updatedRequest);
     } catch (error: unknown) {
