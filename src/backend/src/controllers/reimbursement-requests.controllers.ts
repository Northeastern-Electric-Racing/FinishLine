--- conflicted
+++ resolved
@@ -24,7 +24,6 @@
     }
   }
 
-<<<<<<< HEAD
   static async sendPendingAdvisorList(req: Request, res: Response, next: NextFunction) {
     try {
       const { saboNumbers } = req.body;
@@ -43,13 +42,16 @@
       const user = await getCurrentUser(res);
       await ReimbursementRequestService.addSaboNumber(id, saboNumber, user);
       res.status(200).json({ message: 'Successfully added sabo number' });
-=======
+    } catch (error: unknown) {
+      next(error);
+    }
+  }
+
   static async createVendor(req: Request, res: Response, next: NextFunction) {
     try {
       const { name } = req.body;
       const createdVendorId = await ReimbursementRequestService.createVendor(name);
       res.status(200).json(createdVendorId);
->>>>>>> f74fa45d
     } catch (error: unknown) {
       next(error);
     }
