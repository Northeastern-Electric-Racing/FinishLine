/*
 * This file is part of NER's FinishLine and licensed under GNU AGPLv3.
 * See the LICENSE file in the repository root folder for details.
 */

import { NextFunction, Request, Response } from 'express';
import { getCurrentUser } from '../utils/auth.utils';
import ReimbursementRequestService from '../services/reimbursement-requests.services';
import { ReimbursementRequest } from '../../../shared/src/types/reimbursement-requests-types';
import { Vendor } from 'shared';

export default class ReimbursementRequestsController {
  static async getCurrentUserReimbursementRequests(_req: Request, res: Response, next: NextFunction) {
    try {
      const user = await getCurrentUser(res);
      const userReimbursementRequests = await ReimbursementRequestService.getUserReimbursementRequests(user);
      res.status(200).json(userReimbursementRequests);
    } catch (error: unknown) {
      next(error);
    }
  }

  static async getAllVendors(_req: Request, res: Response, next: NextFunction) {
    try {
      const vendors: Vendor[] = await ReimbursementRequestService.getAllVendors();
      return res.status(200).json(vendors);
    } catch (error: unknown) {
      next(error);
    }
  }

  static async createReimbursementRequest(req: Request, res: Response, next: NextFunction) {
    try {
      const { dateOfExpense, vendorId, account, receiptPictures, reimbursementProducts, expenseTypeId, totalCost } =
        req.body;
      const user = await getCurrentUser(res);
      const createdReimbursementRequest = await ReimbursementRequestService.createReimbursementRequest(
        user,
        dateOfExpense,
        vendorId,
        account,
        receiptPictures,
        reimbursementProducts,
        expenseTypeId,
        totalCost
      );
      res.status(200).json(createdReimbursementRequest);
    } catch (error: unknown) {
      next(error);
    }
  }

  static async editReimbursementRequest(req: Request, res: Response, next: NextFunction) {
    try {
      const { requestId } = req.params;
      const { dateOfExpense, vendorId, account, expenseTypeId, totalCost, reimbursementProducts, receiptPictures } =
        req.body;
      const user = await getCurrentUser(res);
      const updatedReimbursementRequestId = await ReimbursementRequestService.editReimbursementRequest(
        requestId,
        dateOfExpense,
        vendorId,
        account,
        expenseTypeId,
        totalCost,
        reimbursementProducts,
        receiptPictures,
        user
      );
      res.status(200).json(updatedReimbursementRequestId);
    } catch (error: unknown) {
      next(error);
    }
  }

  static async sendPendingAdvisorList(req: Request, res: Response, next: NextFunction) {
    try {
      const { saboNumbers } = req.body;
      const user = await getCurrentUser(res);
      await ReimbursementRequestService.sendPendingAdvisorList(user, saboNumbers);
      res.status(200).json({ message: 'Successfully sent pending advisor list' });
    } catch (error: unknown) {
      next(error);
    }
  }

  static async setSaboNumber(req: Request, res: Response, next: NextFunction) {
    try {
      const { requestId } = req.params;
      const { saboNumber } = req.body;
      const user = await getCurrentUser(res);
      await ReimbursementRequestService.setSaboNumber(requestId, saboNumber, user);
      res.status(200).json({ message: 'Successfully set sabo number' });
    } catch (error: unknown) {
      next(error);
    }
  }

  static async createVendor(req: Request, res: Response, next: NextFunction) {
    try {
      const { name } = req.body;
      const user = await getCurrentUser(res);
      const createdVendor = await ReimbursementRequestService.createVendor(user, name);
      res.status(200).json(createdVendor);
    } catch (error: unknown) {
      next(error);
    }
  }

  static async createExpenseType(req: Request, res: Response, next: NextFunction) {
    try {
      const { name, code, allowed } = req.body;
      const user = await getCurrentUser(res);
      const createdExpenseType = await ReimbursementRequestService.createExpenseType(user, name, code, allowed);
      res.status(200).json(createdExpenseType);
    } catch (error: unknown) {
      next(error);
    }
  }

  static async getAllExpenseTypes(_req: Request, res: Response, next: NextFunction) {
    try {
      const expenseTypes = await ReimbursementRequestService.getAllExpenseTypes();
      res.status(200).json(expenseTypes);
    } catch (error: unknown) {
      next(error);
    }
  }

  static async getAllReimbursementRequests(req: Request, res: Response, next: NextFunction) {
    try {
      const user = await getCurrentUser(res);
      const reimbursementRequests: ReimbursementRequest[] = await ReimbursementRequestService.getAllReimbursementRequests(
        user
      );
      res.status(200).json(reimbursementRequests);
    } catch (error: unknown) {
      next(error);
    }
  }

<<<<<<< HEAD
  static async getSingleReimbursementRequest(req: Request, res: Response, next: NextFunction) {
    try {
      const { requestId } = req.params;
      const user = await getCurrentUser(res);
      const reimbursementRequest: ReimbursementRequest = await ReimbursementRequestService.getSingleReimbursementRequest(
        user,
        requestId
      );
      res.status(200).json(reimbursementRequest);
=======
  static async markReimbursementRequestAsDelivered(req: Request, res: Response, next: NextFunction) {
    try {
      const { requestId } = req.params;
      const user = await getCurrentUser(res);
      const updatedRequest = await ReimbursementRequestService.markReimbursementRequestAsDelivered(user, requestId);
      res.status(200).json(updatedRequest);
>>>>>>> f4047b66
    } catch (error: unknown) {
      next(error);
    }
  }
}<|MERGE_RESOLUTION|>--- conflicted
+++ resolved
@@ -139,7 +139,17 @@
     }
   }
 
-<<<<<<< HEAD
+  static async markReimbursementRequestAsDelivered(req: Request, res: Response, next: NextFunction) {
+    try {
+      const { requestId } = req.params;
+      const user = await getCurrentUser(res);
+      const updatedRequest = await ReimbursementRequestService.markReimbursementRequestAsDelivered(user, requestId);
+      res.status(200).json(updatedRequest);
+    } catch (error: unknown) {
+      next(error);
+    }
+  }
+
   static async getSingleReimbursementRequest(req: Request, res: Response, next: NextFunction) {
     try {
       const { requestId } = req.params;
@@ -149,14 +159,6 @@
         requestId
       );
       res.status(200).json(reimbursementRequest);
-=======
-  static async markReimbursementRequestAsDelivered(req: Request, res: Response, next: NextFunction) {
-    try {
-      const { requestId } = req.params;
-      const user = await getCurrentUser(res);
-      const updatedRequest = await ReimbursementRequestService.markReimbursementRequestAsDelivered(user, requestId);
-      res.status(200).json(updatedRequest);
->>>>>>> f4047b66
     } catch (error: unknown) {
       next(error);
     }
