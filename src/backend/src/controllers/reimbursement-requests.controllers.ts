--- conflicted
+++ resolved
@@ -39,7 +39,6 @@
     }
   }
 
-<<<<<<< HEAD
   static async editReimbursementRequest(req: Request, res: Response, next: NextFunction) {
     try {
       const { requestId } = req.params;
@@ -58,7 +57,11 @@
         user
       );
       res.status(200).json(updatedReimbursementRequestId);
-=======
+    } catch (error: unknown) {
+      next(error);
+    }
+  }
+
   static async sendPendingAdvisorList(req: Request, res: Response, next: NextFunction) {
     try {
       const { saboNumbers } = req.body;
@@ -77,7 +80,6 @@
       const user = await getCurrentUser(res);
       await ReimbursementRequestService.setSaboNumber(requestId, saboNumber, user);
       res.status(200).json({ message: 'Successfully set sabo number' });
->>>>>>> ec41bfbf
     } catch (error: unknown) {
       next(error);
     }
