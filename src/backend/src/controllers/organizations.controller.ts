--- conflicted
+++ resolved
@@ -19,16 +19,9 @@
 
   static async getAllUsefulLinks(req: Request, res: Response, next: NextFunction) {
     try {
-<<<<<<< HEAD
-      const submitter = await getCurrentUser(res);
-      const organizationId = getOrganizationId(req.headers);
-
-      const links = await OrganizationsService.getAllUsefulLinks(submitter, organizationId);
-=======
       const organizationId = getOrganizationId(req.headers);
 
       const links = await OrganizationsService.getAllUsefulLinks(organizationId);
->>>>>>> 6f53d37e
       res.status(200).json(links);
     } catch (error: unknown) {
       next(error);
