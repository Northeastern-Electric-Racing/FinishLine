import { NextFunction, Request, Response } from 'express';
<<<<<<< HEAD
import OrganizationsService from '../services/organizations.service';
=======
import { getCurrentUser } from '../utils/auth.utils';
import { getOrganizationId } from '../utils/utils';
import OrganizationsService from '../services/organizations.services';
>>>>>>> 26e52cb4

export default class OrganizationsController {
  static async setUsefulLinks(req: Request, res: Response, next: NextFunction) {
    try {
      const { links } = req.body;
      const newLinks = await OrganizationsService.setUsefulLinks(req.currentUser, req.organization, links);
      return res.status(200).json(newLinks);
    } catch (error: unknown) {
      return next(error);
    }
  }

  static async setImages(req: Request, res: Response, next: NextFunction) {
    try {
      const { applyInterestImage = [], exploreAsGuestImage = [] } = req.files as {
        applyInterestImage?: Express.Multer.File[];
        exploreAsGuestImage?: Express.Multer.File[];
      };

      const applyInterestFile = applyInterestImage[0] || null;
      const exploreAsGuestFile = exploreAsGuestImage[0] || null;

      const newImages = await OrganizationsService.setImages(
        applyInterestFile,
        exploreAsGuestFile,
        req.currentUser,
        req.organization
      );

      return res.status(200).json(newImages);
    } catch (error: unknown) {
      return next(error);
    }
  }
  static async getAllUsefulLinks(req: Request, res: Response, next: NextFunction) {
    try {
      const links = await OrganizationsService.getAllUsefulLinks(req.organization);
      return res.status(200).json(links);
    } catch (error: unknown) {
      return next(error);
    }
  }
}<|MERGE_RESOLUTION|>--- conflicted
+++ resolved
@@ -1,11 +1,6 @@
 import { NextFunction, Request, Response } from 'express';
-<<<<<<< HEAD
-import OrganizationsService from '../services/organizations.service';
-=======
-import { getCurrentUser } from '../utils/auth.utils';
-import { getOrganizationId } from '../utils/utils';
 import OrganizationsService from '../services/organizations.services';
->>>>>>> 26e52cb4
+
 
 export default class OrganizationsController {
   static async setUsefulLinks(req: Request, res: Response, next: NextFunction) {
