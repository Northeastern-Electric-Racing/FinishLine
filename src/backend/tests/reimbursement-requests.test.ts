import { ClubAccount } from 'shared';
import prisma from '../src/prisma/prisma';
import ReimbursementRequestService from '../src/services/reimbursement-requests.services';
import {
  AccessDeniedAdminOnlyException,
  AccessDeniedException,
  DeletedException,
  HttpException,
  NotFoundException
} from '../src/utils/errors.utils';
import {
  GiveMeMoneyProduct,
  GiveMeMyMoney,
  Parts,
  PopEyes,
<<<<<<< HEAD
  examplePendingFinanceStatus,
  prismaGiveMeMyMoney
} from './test-data/reimbursement-requests.test-data';
import { batman, flash, superman, wonderwoman } from './test-data/users.test-data';
import reimbursementRequestQueryArgs from '../src/prisma-query-args/reimbursement-requests.query-args';
import { Prisma, Reimbursement_Status_Type } from '@prisma/client';
import { reimbursementRequestTransformer } from '../src/transformers/reimbursement-requests.transformer';
import { prismaTeam1 } from './test-data/teams.test-data';
=======
  Status,
  prismaGiveMeMyMoney,
  sharedGiveMeMyMoney
} from './test-data/reimbursement-requests.test-data';
import { alfred, batman, superman, wonderwoman } from './test-data/users.test-data';
import reimbursementRequestQueryArgs from '../src/prisma-query-args/reimbursement-requests.query-args';
import { justiceLeague } from './test-data/teams.test-data';
>>>>>>> c7bdd069

describe('Reimbursement Requests', () => {
  beforeEach(() => {});

  afterEach(() => {
    jest.clearAllMocks();
  });

  describe('Vendor Tests', () => {
    test('Get all vendors works', async () => {
      jest.spyOn(prisma.vendor, 'findMany').mockResolvedValue([]);

      const res = await ReimbursementRequestService.getAllVendors();

      expect(prisma.vendor.findMany).toHaveBeenCalledTimes(1);
      expect(res).toStrictEqual([]);
    });

    test('Create Vendor throws error if user is not admin', async () => {
      await expect(ReimbursementRequestService.createVendor(wonderwoman, 'HOLA BUDDY')).rejects.toThrow(
        new AccessDeniedAdminOnlyException('create vendors')
      );
    });

    test('Create Vendor Successfully returns vendor Id', async () => {
      jest.spyOn(prisma.vendor, 'create').mockResolvedValue(PopEyes);

      const vendor = await ReimbursementRequestService.createVendor(batman, 'HOLA BUDDY');

      expect(vendor.vendorId).toBe('CHICKEN');
    });
  });

  describe('Expense Tests', () => {
    test('Create Expense Type fails for non admins', async () => {
      await expect(
        ReimbursementRequestService.createExpenseType(wonderwoman, Parts.name, Parts.code, Parts.allowed)
      ).rejects.toThrow(new AccessDeniedAdminOnlyException('create expense types'));
    });

    test('Create Expense Type Successfully returns expense type Id', async () => {
      jest.spyOn(prisma.expense_Type, 'create').mockResolvedValue(Parts);

      const expenseType = await ReimbursementRequestService.createExpenseType(batman, Parts.name, Parts.code, Parts.allowed);

      expect(expenseType.expenseTypeId).toBe(Parts.expenseTypeId);
    });
  });

  describe('Get User Reimbursement Request Tests', () => {
    test('successfully calls the Prisma function', async () => {
      // mock prisma calls
      const prismaGetManySpy = jest.spyOn(prisma.reimbursement_Request, 'findMany');
      prismaGetManySpy.mockResolvedValue([prismaGiveMeMyMoney]);

      // act
      const matches = await ReimbursementRequestService.getUserReimbursementRequests(batman);

      // assert
      expect(prismaGetManySpy).toBeCalledTimes(1);
      expect(prismaGetManySpy).toBeCalledWith({
        where: { dateDeleted: null, recipientId: batman.userId },
        ...reimbursementRequestQueryArgs
      });
      expect(matches).toHaveLength(1);
    });
  });

  describe('Get Pending Advisor Reimbursement Request Tests', () => {
    // just an example of what prisma request might return
    const findManyResult: Prisma.Reimbursement_RequestGetPayload<typeof reimbursementRequestQueryArgs> = {
      ...prismaGiveMeMyMoney,
      saboId: 42,
      reimbursementsStatuses: [
        { ...examplePendingFinanceStatus, user: batman },
        {
          reimbursementStatusId: 2,
          type: Reimbursement_Status_Type.SABO_SUBMITTED,
          userId: batman.userId,
          dateCreated: new Date('2023-08-20T08:02:00Z'),
          reimbursementRequestId: '',
          user: batman
        }
      ]
    };

    test('calls the Prisma function to get reimbursement requests', async () => {
      // mock prisma calls
      const prismaGetManySpy = jest.spyOn(prisma.reimbursement_Request, 'findMany');
      prismaGetManySpy.mockResolvedValue([findManyResult]);
      jest.spyOn(prisma.team, 'findUnique').mockResolvedValue(prismaTeam1);

      // act
      const matches = await ReimbursementRequestService.getPendingAdvisorList(flash);

      // assert
      expect(prismaGetManySpy).toBeCalledTimes(1);
      expect(prismaGetManySpy).toBeCalledWith({
        where: {
          saboId: { not: null },
          reimbursementsStatuses: {
            none: {
              type: Reimbursement_Status_Type.ADVISOR_APPROVED
            }
          }
        },
        ...reimbursementRequestQueryArgs
      });
      expect(matches).toHaveLength(1);
      expect(matches).toEqual([reimbursementRequestTransformer(findManyResult)]);
    });

    test('calls the Prisma function to check finance team', async () => {
      // mock prisma calls
      jest.spyOn(prisma.reimbursement_Request, 'findMany').mockResolvedValue([findManyResult]);
      const prismaFindTeamSpy = jest.spyOn(prisma.team, 'findUnique').mockResolvedValue(prismaTeam1);

      // act
      await ReimbursementRequestService.getPendingAdvisorList(flash);

      // assert
      expect(prismaFindTeamSpy).toBeCalledTimes(1);
      expect(prismaFindTeamSpy).toBeCalledWith({
        where: { teamId: process.env.FINANCE_TEAM_ID }
      });
    });

    test('fails if user is not head of finance team', async () => {
      // mock prisma calls
      const prismaGetManySpy = jest.spyOn(prisma.reimbursement_Request, 'findMany').mockResolvedValue([findManyResult]);
      const prismaFindTeamSpy = jest.spyOn(prisma.team, 'findUnique').mockResolvedValue(prismaTeam1);

      // act
      const action = async () => await ReimbursementRequestService.getPendingAdvisorList(batman);
      await expect(action).rejects.toEqual(new AccessDeniedException('You are not the head of the finance team!'));

      // assert
      expect(prismaFindTeamSpy).toBeCalledTimes(1);
      expect(prismaFindTeamSpy).toBeCalledWith({
        where: { teamId: process.env.FINANCE_TEAM_ID }
      });
      expect(prismaGetManySpy).toBeCalledTimes(0);
    });
  });

  describe('Edit Reimbursement Request Tests', () => {
    test('Request Fails When Id does not exist', async () => {
      jest.spyOn(prisma.reimbursement_Request, 'findUnique').mockResolvedValue(null);

      await expect(() =>
        ReimbursementRequestService.editReimbursementRequest(
          GiveMeMyMoney.reimbursementRequestId,
          GiveMeMyMoney.dateOfExpense,
          GiveMeMyMoney.vendorId,
          GiveMeMyMoney.account as ClubAccount,
          GiveMeMyMoney.expenseTypeId,
          GiveMeMyMoney.totalCost,
          [],
          GiveMeMyMoney.receiptPictures,
          batman
        )
      ).rejects.toThrow(new NotFoundException('Reimbursement Request', GiveMeMyMoney.reimbursementRequestId));
    });

    test('Edit Reimbursement Request Fails When Request is deleted', async () => {
      jest.spyOn(prisma.reimbursement_Request, 'findUnique').mockResolvedValue({
        ...GiveMeMyMoney,
        dateDeleted: new Date()
      });

      await expect(() =>
        ReimbursementRequestService.editReimbursementRequest(
          GiveMeMyMoney.reimbursementRequestId,
          GiveMeMyMoney.dateOfExpense,
          GiveMeMyMoney.vendorId,
          GiveMeMyMoney.account as ClubAccount,
          GiveMeMyMoney.expenseTypeId,
          GiveMeMyMoney.totalCost,
          [],
          GiveMeMyMoney.receiptPictures,
          batman
        )
      ).rejects.toThrow(new DeletedException('Reimbursement Request', GiveMeMyMoney.reimbursementRequestId));
    });

    test('Edit Reimbursement Request Fails When User is not the recipient', async () => {
      jest.spyOn(prisma.reimbursement_Request, 'findUnique').mockResolvedValue(GiveMeMyMoney);
      await expect(() =>
        ReimbursementRequestService.editReimbursementRequest(
          GiveMeMyMoney.reimbursementRequestId,
          GiveMeMyMoney.dateOfExpense,
          GiveMeMyMoney.vendorId,
          GiveMeMyMoney.account as ClubAccount,
          GiveMeMyMoney.expenseTypeId,
          GiveMeMyMoney.totalCost,
          [],
          GiveMeMyMoney.receiptPictures,
          superman
        )
      ).rejects.toThrow(
        new AccessDeniedException(
          'You do not have access to delete this reimbursement request, only the creator can edit a reimbursement request'
        )
      );
    });

    test('Edit Reimbursement Request Fails When Vendor does not exist', async () => {
      jest.spyOn(prisma.reimbursement_Request, 'findUnique').mockResolvedValue(GiveMeMyMoney);
      jest.spyOn(prisma.vendor, 'findUnique').mockResolvedValue(null);

      await expect(() =>
        ReimbursementRequestService.editReimbursementRequest(
          GiveMeMyMoney.reimbursementRequestId,
          GiveMeMyMoney.dateOfExpense,
          GiveMeMyMoney.vendorId,
          GiveMeMyMoney.account as ClubAccount,
          GiveMeMyMoney.expenseTypeId,
          GiveMeMyMoney.totalCost,
          [],
          GiveMeMyMoney.receiptPictures,
          batman
        )
      ).rejects.toThrow(new NotFoundException('Vendor', GiveMeMyMoney.vendorId));
    });

    test('Edit Reimbursement Request Fails When Expense Type does not exist', async () => {
      jest.spyOn(prisma.reimbursement_Request, 'findUnique').mockResolvedValue(GiveMeMyMoney);
      jest.spyOn(prisma.vendor, 'findUnique').mockResolvedValue(PopEyes);
      jest.spyOn(prisma.expense_Type, 'findUnique').mockResolvedValue(null);

      await expect(() =>
        ReimbursementRequestService.editReimbursementRequest(
          GiveMeMyMoney.reimbursementRequestId,
          GiveMeMyMoney.dateOfExpense,
          GiveMeMyMoney.vendorId,
          GiveMeMyMoney.account as ClubAccount,
          GiveMeMyMoney.expenseTypeId,
          GiveMeMyMoney.totalCost,
          [],
          GiveMeMyMoney.receiptPictures,
          batman
        )
      ).rejects.toThrow(new NotFoundException('Expense Type', GiveMeMyMoney.expenseTypeId));
    });

    test('Edit Reimbursement Request Fails When Product Has An Id but does not already exist of reimbursement request', async () => {
      const GiveMeMyMoneyWithoutProduct = {
        ...GiveMeMyMoney,
        reimbursementProducts: []
      };
      jest.spyOn(prisma.reimbursement_Request, 'findUnique').mockResolvedValue(GiveMeMyMoneyWithoutProduct);
      jest.spyOn(prisma.vendor, 'findUnique').mockResolvedValue(PopEyes);
      jest.spyOn(prisma.expense_Type, 'findUnique').mockResolvedValue(Parts);

      await expect(() =>
        ReimbursementRequestService.editReimbursementRequest(
          GiveMeMyMoney.reimbursementRequestId,
          GiveMeMyMoney.dateOfExpense,
          GiveMeMyMoney.vendorId,
          GiveMeMyMoney.account as ClubAccount,
          GiveMeMyMoney.expenseTypeId,
          GiveMeMyMoney.totalCost,
          [
            {
              id: '1',
              name: 'test',
              cost: 1,
              wbsElementId: 1
            }
          ],
          GiveMeMyMoney.receiptPictures,
          batman
        )
      ).rejects.toThrow(new HttpException(400, 'The following products do not exist: test'));
    });

    test('Edit Reimbursement Succeeds', async () => {
      const GiveMeMyMoneyWithProduct = { ...GiveMeMyMoney, reimbursementProducts: [GiveMeMoneyProduct] };
      jest.spyOn(prisma.reimbursement_Request, 'findUnique').mockResolvedValue(GiveMeMyMoneyWithProduct);
      jest.spyOn(prisma.vendor, 'findUnique').mockResolvedValue(PopEyes);
      jest.spyOn(prisma.expense_Type, 'findUnique').mockResolvedValue(Parts);
      jest.spyOn(prisma.reimbursement_Request, 'update').mockResolvedValue(GiveMeMyMoney);
      jest.spyOn(prisma.reimbursement_Product, 'updateMany').mockResolvedValue({ count: 1 });
      jest.spyOn(prisma.reimbursement_Product, 'update').mockResolvedValue(GiveMeMoneyProduct);

      const reimbursementRequest = await ReimbursementRequestService.editReimbursementRequest(
        GiveMeMyMoney.reimbursementRequestId,
        GiveMeMyMoney.dateOfExpense,
        GiveMeMyMoney.vendorId,
        GiveMeMyMoney.account as ClubAccount,
        GiveMeMyMoney.expenseTypeId,
        GiveMeMyMoney.totalCost,
        [
          {
            id: '1',
            name: 'test',
            cost: 1,
            wbsElementId: 1
          }
        ],
        GiveMeMyMoney.receiptPictures,
        batman
      );

      expect(reimbursementRequest.reimbursementRequestId).toEqual(GiveMeMyMoney.reimbursementRequestId);
      expect(prisma.reimbursement_Request.update).toHaveBeenCalledTimes(1);
    });
  });

  describe('Delete Reimbursement Request Tests', () => {
    test('Delete Reimbursement Request fails when Id does not exist', async () => {
      jest.spyOn(prisma.reimbursement_Request, 'findUnique').mockResolvedValue(null);

      await expect(() =>
        ReimbursementRequestService.deleteReimbursementRequest(GiveMeMyMoney.reimbursementRequestId, batman)
      ).rejects.toThrow(new NotFoundException('Reimbursement Request', GiveMeMyMoney.reimbursementRequestId));
    });

    test('Delete Reimbursement Request fails if project is already deleted', async () => {
      jest
        .spyOn(prisma.reimbursement_Request, 'findUnique')
        .mockResolvedValue({ ...GiveMeMyMoney, dateDeleted: new Date() });
      await expect(() =>
        ReimbursementRequestService.deleteReimbursementRequest(GiveMeMyMoney.reimbursementRequestId, batman)
      ).rejects.toThrow(new DeletedException('Reimbursement Request', GiveMeMyMoney.reimbursementRequestId));
    });

    test('Delete Reimbursement Request fails when deleter is not the creator', async () => {
      jest.spyOn(prisma.reimbursement_Request, 'findUnique').mockResolvedValue(GiveMeMyMoney);

      await expect(() =>
        ReimbursementRequestService.deleteReimbursementRequest(GiveMeMyMoney.reimbursementRequestId, superman)
      ).rejects.toThrow(
        new AccessDeniedException(
          'You do not have access to delete this reimbursement request, only the creator can delete a reimbursement request'
        )
      );
    });

    test('Delete Reimbursement Request fails if it has been approved', async () => {
      const GiveMeMyMoneyWithStatus = { ...GiveMeMyMoney, reimbursementsStatuses: [Status] };
      jest.spyOn(prisma.reimbursement_Request, 'findUnique').mockResolvedValue(GiveMeMyMoneyWithStatus);

      await expect(() =>
        ReimbursementRequestService.deleteReimbursementRequest(GiveMeMyMoney.reimbursementRequestId, batman)
      ).rejects.toThrow(
        new AccessDeniedException('You cannot delete this reimbursement request. It has already been approved')
      );
    });

    test('Delete Reimbursement Request succeeds', async () => {
      const GiveMeMyMoneyWithStatus = { ...GiveMeMyMoney, reimbursementsStatuses: [] };
      jest.spyOn(prisma.reimbursement_Request, 'findUnique').mockResolvedValue(GiveMeMyMoneyWithStatus);
      jest.spyOn(prisma.reimbursement_Request, 'update').mockResolvedValue({ ...GiveMeMyMoney, dateDeleted: new Date() });

      await ReimbursementRequestService.deleteReimbursementRequest(GiveMeMyMoney.reimbursementRequestId, batman);

      expect(prisma.reimbursement_Request.findUnique).toHaveBeenCalledTimes(1);
      expect(prisma.reimbursement_Request.update).toHaveBeenCalledTimes(1);
      expect(GiveMeMyMoney.dateDeleted).toBeDefined();
    });
  });
  describe('Get Reimbursement Requests Tests', () => {
    test('Get all Reimbursement Requests works', async () => {
      jest.spyOn(prisma.reimbursement_Request, 'findMany').mockResolvedValue([]);
      jest.spyOn(prisma.team, 'findUnique').mockResolvedValue(justiceLeague);

      const res = await ReimbursementRequestService.getAllReimbursementRequests({ ...batman, teams: [justiceLeague] });

      expect(prisma.reimbursement_Request.findMany).toHaveBeenCalledTimes(1);
      expect(res).toStrictEqual([]);
    });
  });

  describe('Get All Expense Types Tests', () => {
    test('Get all Expense Types works', async () => {
      jest.spyOn(prisma.expense_Type, 'findMany').mockResolvedValue([Parts]);

      const res = await ReimbursementRequestService.getAllExpenseTypes();

      expect(prisma.expense_Type.findMany).toHaveBeenCalledTimes(1);
      expect(res).toStrictEqual([Parts]);
    });
  });

  describe('Delivered Tests', () => {
    test('Mark as delivered fails for non submitter', async () => {
      jest.spyOn(prisma.reimbursement_Request, 'findUnique').mockResolvedValue(GiveMeMyMoney);

      await expect(
        ReimbursementRequestService.markReimbursementRequestAsDelivered(wonderwoman, GiveMeMyMoney.reimbursementRequestId)
      ).rejects.toThrow(new AccessDeniedException('Only the creator of the reimbursement request can mark as delivered'));

      expect(prisma.reimbursement_Request.findUnique).toBeCalledTimes(1);
    });

    test('Mark as delivered fails for undefined ID', async () => {
      jest.spyOn(prisma.reimbursement_Request, 'findUnique').mockResolvedValue(null);

      await expect(
        ReimbursementRequestService.markReimbursementRequestAsDelivered(batman, GiveMeMyMoney.reimbursementRequestId)
      ).rejects.toThrow(new NotFoundException('Reimbursement Request', GiveMeMyMoney.reimbursementRequestId));

      expect(prisma.reimbursement_Request.findUnique).toBeCalledTimes(1);
    });

    test('Mark as delivered fails for already marked as delivered', async () => {
      jest
        .spyOn(prisma.reimbursement_Request, 'findUnique')
        .mockResolvedValue({ ...GiveMeMyMoney, dateDelivered: new Date('12/25/203') });

      await expect(
        ReimbursementRequestService.markReimbursementRequestAsDelivered(batman, GiveMeMyMoney.reimbursementRequestId)
      ).rejects.toThrow(new AccessDeniedException('Can only be marked as delivered once'));

      expect(prisma.reimbursement_Request.findUnique).toBeCalledTimes(1);
    });

    test('Mark request as delivered successfully', async () => {
      jest.spyOn(prisma.reimbursement_Request, 'findUnique').mockResolvedValue(GiveMeMyMoney);
      jest
        .spyOn(prisma.reimbursement_Request, 'update')
        .mockResolvedValue({ ...GiveMeMyMoney, dateDelivered: new Date('12/25/203') });

      const reimbursementRequest = await ReimbursementRequestService.markReimbursementRequestAsDelivered(
        batman,
        GiveMeMyMoney.reimbursementRequestId
      );

      expect(prisma.reimbursement_Request.findUnique).toBeCalledTimes(1);
      expect(prisma.reimbursement_Request.update).toBeCalledTimes(1);

      expect(reimbursementRequest).toStrictEqual({ ...GiveMeMyMoney, dateDelivered: new Date('12/25/203') });
    });
  });

  describe('Get Single Reimbursement Request Tests', () => {
    test('Get Single Reimbursement Request fails when id does not exist', async () => {
      jest.spyOn(prisma.reimbursement_Request, 'findUnique').mockResolvedValue(null);

      await expect(() =>
        ReimbursementRequestService.getSingleReimbursementRequest(alfred, GiveMeMyMoney.reimbursementRequestId)
      ).rejects.toThrow(new NotFoundException('Reimbursement Request', GiveMeMyMoney.reimbursementRequestId));
    });

    test('Get Single Reimbursement Request fails when id is deleted', async () => {
      jest.spyOn(prisma.reimbursement_Request, 'findUnique').mockResolvedValue({
        ...GiveMeMyMoney,
        dateDeleted: new Date()
      });

      await expect(() =>
        ReimbursementRequestService.getSingleReimbursementRequest(alfred, GiveMeMyMoney.reimbursementRequestId)
      ).rejects.toThrow(new DeletedException('Reimbursement Request', GiveMeMyMoney.reimbursementRequestId));
    });

    test('Get Single Reimbursement Request fails when user is not the recipient and not a part of finance team', async () => {
      jest.spyOn(prisma.reimbursement_Request, 'findUnique').mockResolvedValue(GiveMeMyMoney);
      jest.spyOn(prisma.team, 'findUnique').mockResolvedValue(justiceLeague);

      await expect(() =>
        ReimbursementRequestService.getSingleReimbursementRequest(alfred, GiveMeMyMoney.reimbursementRequestId)
      ).rejects.toThrow(new AccessDeniedException('You do not have access to this reimbursement request'));
    });

    test('Get Single Reimbursement Request succeeds', async () => {
      jest.spyOn(prisma.reimbursement_Request, 'findUnique').mockResolvedValue(prismaGiveMeMyMoney);
      jest.spyOn(prisma.team, 'findUnique').mockResolvedValue(justiceLeague);

      const reimbursementRequest = await ReimbursementRequestService.getSingleReimbursementRequest(
        { ...batman, teams: [justiceLeague] },
        GiveMeMyMoney.reimbursementRequestId
      );

      expect(reimbursementRequest).toEqual(sharedGiveMeMyMoney);
    });
  });
});<|MERGE_RESOLUTION|>--- conflicted
+++ resolved
@@ -13,24 +13,17 @@
   GiveMeMyMoney,
   Parts,
   PopEyes,
-<<<<<<< HEAD
+  exampleSaboSubmittedStatus,
   examplePendingFinanceStatus,
-  prismaGiveMeMyMoney
+  prismaGiveMeMyMoney,
+  sharedGiveMeMyMoney
 } from './test-data/reimbursement-requests.test-data';
-import { batman, flash, superman, wonderwoman } from './test-data/users.test-data';
+import { alfred, batman, flash, superman, wonderwoman } from './test-data/users.test-data';
 import reimbursementRequestQueryArgs from '../src/prisma-query-args/reimbursement-requests.query-args';
+import { justiceLeague } from './test-data/teams.test-data';
 import { Prisma, Reimbursement_Status_Type } from '@prisma/client';
 import { reimbursementRequestTransformer } from '../src/transformers/reimbursement-requests.transformer';
 import { prismaTeam1 } from './test-data/teams.test-data';
-=======
-  Status,
-  prismaGiveMeMyMoney,
-  sharedGiveMeMyMoney
-} from './test-data/reimbursement-requests.test-data';
-import { alfred, batman, superman, wonderwoman } from './test-data/users.test-data';
-import reimbursementRequestQueryArgs from '../src/prisma-query-args/reimbursement-requests.query-args';
-import { justiceLeague } from './test-data/teams.test-data';
->>>>>>> c7bdd069
 
 describe('Reimbursement Requests', () => {
   beforeEach(() => {});
@@ -371,7 +364,7 @@
     });
 
     test('Delete Reimbursement Request fails if it has been approved', async () => {
-      const GiveMeMyMoneyWithStatus = { ...GiveMeMyMoney, reimbursementsStatuses: [Status] };
+      const GiveMeMyMoneyWithStatus = { ...GiveMeMyMoney, reimbursementsStatuses: [exampleSaboSubmittedStatus] };
       jest.spyOn(prisma.reimbursement_Request, 'findUnique').mockResolvedValue(GiveMeMyMoneyWithStatus);
 
       await expect(() =>
