import { ClubAccount } from 'shared';
import prisma from '../src/prisma/prisma';
import ReimbursementRequestService from '../src/services/reimbursement-requests.services';
import {
  AccessDeniedAdminOnlyException,
  AccessDeniedException,
  DeletedException,
  HttpException,
  NotFoundException
} from '../src/utils/errors.utils';
<<<<<<< HEAD
import { GiveMeMoneyProduct, GiveMeMyMoney, Parts, PopEyes, Status } from './test-data/reimbursement-requests.test-data';
=======
import {
  GiveMeMoneyProduct,
  GiveMeMyMoney,
  Parts,
  PopEyes,
  prismaGiveMeMyMoney
} from './test-data/reimbursement-requests.test-data';
>>>>>>> c5fe461a
import { batman, superman, wonderwoman } from './test-data/users.test-data';
import reimbursementRequestQueryArgs from '../src/prisma-query-args/reimbursement-requests.query-args';

describe('Reimbursement Requests', () => {
  beforeEach(() => {});

  afterEach(() => {
    jest.clearAllMocks();
  });

  describe('Vendor Tests', () => {
    test('Get all vendors works', async () => {
      jest.spyOn(prisma.vendor, 'findMany').mockResolvedValue([]);

      const res = await ReimbursementRequestService.getAllVendors();

      expect(prisma.vendor.findMany).toHaveBeenCalledTimes(1);
      expect(res).toStrictEqual([]);
    });

    test('Create Vendor throws error if user is not admin', async () => {
      await expect(ReimbursementRequestService.createVendor(wonderwoman, 'HOLA BUDDY')).rejects.toThrow(
        new AccessDeniedAdminOnlyException('create vendors')
      );
    });

    test('Create Vendor Successfully returns vendor Id', async () => {
      jest.spyOn(prisma.vendor, 'create').mockResolvedValue(PopEyes);

      const vendor = await ReimbursementRequestService.createVendor(batman, 'HOLA BUDDY');

      expect(vendor.vendorId).toBe('CHICKEN');
    });
  });

  describe('Expense Tests', () => {
    test('Create Expense Type fails for non admins', async () => {
      await expect(
        ReimbursementRequestService.createExpenseType(wonderwoman, Parts.name, Parts.code, Parts.allowed)
      ).rejects.toThrow(new AccessDeniedAdminOnlyException('create expense types'));
    });

    test('Create Expense Type Successfully returns expense type Id', async () => {
      jest.spyOn(prisma.expense_Type, 'create').mockResolvedValue(Parts);

      const expenseType = await ReimbursementRequestService.createExpenseType(batman, Parts.name, Parts.code, Parts.allowed);

      expect(expenseType.expenseTypeId).toBe(Parts.expenseTypeId);
    });
  });

  describe('Get User Reimbursement Request Tests', () => {
    test('successfully calls the Prisma function', async () => {
      // mock prisma calls
      const prismaGetManySpy = jest.spyOn(prisma.reimbursement_Request, 'findMany');
      prismaGetManySpy.mockResolvedValue([prismaGiveMeMyMoney]);

      // act
      const matches = await ReimbursementRequestService.getUserReimbursementRequests(batman);

      // assert
      expect(prismaGetManySpy).toBeCalledTimes(1);
      expect(prismaGetManySpy).toBeCalledWith({
        where: { dateDeleted: null, recipientId: batman.userId },
        ...reimbursementRequestQueryArgs
      });
      expect(matches).toHaveLength(1);
    });
  });

  describe('Edit Reimbursement Request Tests', () => {
    test('Request Fails When Id does not exist', async () => {
      jest.spyOn(prisma.reimbursement_Request, 'findUnique').mockResolvedValue(null);

      await expect(() =>
        ReimbursementRequestService.editReimbursementRequest(
          GiveMeMyMoney.reimbursementRequestId,
          GiveMeMyMoney.dateOfExpense,
          GiveMeMyMoney.vendorId,
          GiveMeMyMoney.account as ClubAccount,
          GiveMeMyMoney.expenseTypeId,
          GiveMeMyMoney.totalCost,
          [],
          GiveMeMyMoney.receiptPictures,
          batman
        )
      ).rejects.toThrow(new NotFoundException('Reimbursement Request', GiveMeMyMoney.reimbursementRequestId));
    });

    test('Edit Reimbursement Request Fails When Request is deleted', async () => {
      jest.spyOn(prisma.reimbursement_Request, 'findUnique').mockResolvedValue({
        ...GiveMeMyMoney,
        dateDeleted: new Date()
      });

      await expect(() =>
        ReimbursementRequestService.editReimbursementRequest(
          GiveMeMyMoney.reimbursementRequestId,
          GiveMeMyMoney.dateOfExpense,
          GiveMeMyMoney.vendorId,
          GiveMeMyMoney.account as ClubAccount,
          GiveMeMyMoney.expenseTypeId,
          GiveMeMyMoney.totalCost,
          [],
          GiveMeMyMoney.receiptPictures,
          batman
        )
      ).rejects.toThrow(new DeletedException('Reimbursement Request', GiveMeMyMoney.reimbursementRequestId));
    });

    test('Edit Reimbursement Request Fails When User is not the recipient', async () => {
      jest.spyOn(prisma.reimbursement_Request, 'findUnique').mockResolvedValue(GiveMeMyMoney);
      await expect(() =>
        ReimbursementRequestService.editReimbursementRequest(
          GiveMeMyMoney.reimbursementRequestId,
          GiveMeMyMoney.dateOfExpense,
          GiveMeMyMoney.vendorId,
          GiveMeMyMoney.account as ClubAccount,
          GiveMeMyMoney.expenseTypeId,
          GiveMeMyMoney.totalCost,
          [],
          GiveMeMyMoney.receiptPictures,
          superman
        )
      ).rejects.toThrow(
        new AccessDeniedException(
          'You do not have access to delete this reimbursement request, only the creator can edit a reimbursement request'
        )
      );
    });

    test('Edit Reimbursement Request Fails When Vendor does not exist', async () => {
      jest.spyOn(prisma.reimbursement_Request, 'findUnique').mockResolvedValue(GiveMeMyMoney);
      jest.spyOn(prisma.vendor, 'findUnique').mockResolvedValue(null);

      await expect(() =>
        ReimbursementRequestService.editReimbursementRequest(
          GiveMeMyMoney.reimbursementRequestId,
          GiveMeMyMoney.dateOfExpense,
          GiveMeMyMoney.vendorId,
          GiveMeMyMoney.account as ClubAccount,
          GiveMeMyMoney.expenseTypeId,
          GiveMeMyMoney.totalCost,
          [],
          GiveMeMyMoney.receiptPictures,
          batman
        )
      ).rejects.toThrow(new NotFoundException('Vendor', GiveMeMyMoney.vendorId));
    });

    test('Edit Reimbursement Request Fails When Expense Type does not exist', async () => {
      jest.spyOn(prisma.reimbursement_Request, 'findUnique').mockResolvedValue(GiveMeMyMoney);
      jest.spyOn(prisma.vendor, 'findUnique').mockResolvedValue(PopEyes);
      jest.spyOn(prisma.expense_Type, 'findUnique').mockResolvedValue(null);

      await expect(() =>
        ReimbursementRequestService.editReimbursementRequest(
          GiveMeMyMoney.reimbursementRequestId,
          GiveMeMyMoney.dateOfExpense,
          GiveMeMyMoney.vendorId,
          GiveMeMyMoney.account as ClubAccount,
          GiveMeMyMoney.expenseTypeId,
          GiveMeMyMoney.totalCost,
          [],
          GiveMeMyMoney.receiptPictures,
          batman
        )
      ).rejects.toThrow(new NotFoundException('Expense Type', GiveMeMyMoney.expenseTypeId));
    });

    test('Edit Reimbursement Request Fails When Product Has An Id but does not already exist of reimbursement request', async () => {
      const GiveMeMyMoneyWithoutProduct = {
        ...GiveMeMyMoney,
        reimbursementProducts: []
      };
      jest.spyOn(prisma.reimbursement_Request, 'findUnique').mockResolvedValue(GiveMeMyMoneyWithoutProduct);
      jest.spyOn(prisma.vendor, 'findUnique').mockResolvedValue(PopEyes);
      jest.spyOn(prisma.expense_Type, 'findUnique').mockResolvedValue(Parts);

      await expect(() =>
        ReimbursementRequestService.editReimbursementRequest(
          GiveMeMyMoney.reimbursementRequestId,
          GiveMeMyMoney.dateOfExpense,
          GiveMeMyMoney.vendorId,
          GiveMeMyMoney.account as ClubAccount,
          GiveMeMyMoney.expenseTypeId,
          GiveMeMyMoney.totalCost,
          [
            {
              id: '1',
              name: 'test',
              cost: 1,
              wbsElementId: 1
            }
          ],
          GiveMeMyMoney.receiptPictures,
          batman
        )
      ).rejects.toThrow(new HttpException(400, 'The following products do not exist: test'));
    });

    test('Edit Reimbursement Succeeds', async () => {
      const GiveMeMyMoneyWithProduct = { ...GiveMeMyMoney, reimbursementProducts: [GiveMeMoneyProduct] };
      jest.spyOn(prisma.reimbursement_Request, 'findUnique').mockResolvedValue(GiveMeMyMoneyWithProduct);
      jest.spyOn(prisma.vendor, 'findUnique').mockResolvedValue(PopEyes);
      jest.spyOn(prisma.expense_Type, 'findUnique').mockResolvedValue(Parts);
      jest.spyOn(prisma.reimbursement_Request, 'update').mockResolvedValue(GiveMeMyMoney);
      jest.spyOn(prisma.reimbursement_Product, 'updateMany').mockResolvedValue({ count: 1 });
      jest.spyOn(prisma.reimbursement_Product, 'update').mockResolvedValue(GiveMeMoneyProduct);

      const reimbursementRequest = await ReimbursementRequestService.editReimbursementRequest(
        GiveMeMyMoney.reimbursementRequestId,
        GiveMeMyMoney.dateOfExpense,
        GiveMeMyMoney.vendorId,
        GiveMeMyMoney.account as ClubAccount,
        GiveMeMyMoney.expenseTypeId,
        GiveMeMyMoney.totalCost,
        [
          {
            id: '1',
            name: 'test',
            cost: 1,
            wbsElementId: 1
          }
        ],
        GiveMeMyMoney.receiptPictures,
        batman
      );

      expect(reimbursementRequest.reimbursementRequestId).toEqual(GiveMeMyMoney.reimbursementRequestId);
      expect(prisma.reimbursement_Request.update).toHaveBeenCalledTimes(1);
    });
  });

<<<<<<< HEAD
  describe('Delete Reimbursement Request Tests', () => {
    test('Delete Reimbursement Request fails when Id does not exist', async () => {
      jest.spyOn(prisma.reimbursement_Request, 'findUnique').mockResolvedValue(null);

      await expect(() =>
        ReimbursementRequestService.deleteReimbursementRequest(GiveMeMyMoney.reimbursementRequestId, batman)
      ).rejects.toThrow(new NotFoundException('Reimbursement Request', GiveMeMyMoney.reimbursementRequestId));
    });

    test('Delete Reimbursement Request fails if project is already deleted', async () => {
      jest
        .spyOn(prisma.reimbursement_Request, 'findUnique')
        .mockResolvedValue({ ...GiveMeMyMoney, dateDeleted: new Date() });
      await expect(() =>
        ReimbursementRequestService.deleteReimbursementRequest(GiveMeMyMoney.reimbursementRequestId, batman)
      ).rejects.toThrow(new DeletedException('Reimbursement Request', GiveMeMyMoney.reimbursementRequestId));
    });

    test('Delete Reimbursement Request fails when deleter is not the creator', async () => {
      jest.spyOn(prisma.reimbursement_Request, 'findUnique').mockResolvedValue(GiveMeMyMoney);

      await expect(() =>
        ReimbursementRequestService.deleteReimbursementRequest(GiveMeMyMoney.reimbursementRequestId, superman)
      ).rejects.toThrow(
        new AccessDeniedException(
          'You do not have access to delete this reimbursement request, only the creator can delete a reimbursement request'
        )
      );
    });

    test('Delete Reimbursement Request fails if it has been approved', async () => {
      const GiveMeMyMoneyWithStatus = { ...GiveMeMyMoney, reimbursementsStatuses: [Status] };
      jest.spyOn(prisma.reimbursement_Request, 'findUnique').mockResolvedValue(GiveMeMyMoneyWithStatus);

      await expect(() =>
        ReimbursementRequestService.deleteReimbursementRequest(GiveMeMyMoney.reimbursementRequestId, batman)
      ).rejects.toThrow(
        new AccessDeniedException('You cannot delete this reimbursement request. It has already been approved')
      );
    });

    test('Delete Reimbursement Request succeeds', async () => {
      jest.spyOn(prisma.reimbursement_Request, 'findUnique').mockResolvedValue(GiveMeMyMoney);
      jest.spyOn(prisma.reimbursement_Request, 'update').mockResolvedValue({ ...GiveMeMyMoney, dateDeleted: new Date() });

      await ReimbursementRequestService.deleteReimbursementRequest(GiveMeMyMoney.reimbursementRequestId, batman);

      expect(prisma.reimbursement_Request.findUnique).toHaveBeenCalledTimes(1);
      expect(prisma.reimbursement_Request.update).toHaveBeenCalledTimes(1);
      expect(GiveMeMyMoney.dateDeleted).toBeDefined();
=======
  describe('Get Reimbursement Requests Tests', () => {
    test('Get all Reimbursement Requests works', async () => {
      jest.spyOn(prisma.reimbursement_Request, 'findMany').mockResolvedValue([]);

      const res = await ReimbursementRequestService.getAllReimbursementRequests();

      expect(prisma.reimbursement_Request.findMany).toHaveBeenCalledTimes(1);
      expect(res).toStrictEqual([]);
>>>>>>> c5fe461a
    });
  });
});<|MERGE_RESOLUTION|>--- conflicted
+++ resolved
@@ -8,17 +8,14 @@
   HttpException,
   NotFoundException
 } from '../src/utils/errors.utils';
-<<<<<<< HEAD
-import { GiveMeMoneyProduct, GiveMeMyMoney, Parts, PopEyes, Status } from './test-data/reimbursement-requests.test-data';
-=======
 import {
   GiveMeMoneyProduct,
   GiveMeMyMoney,
   Parts,
   PopEyes,
+  Status,
   prismaGiveMeMyMoney
 } from './test-data/reimbursement-requests.test-data';
->>>>>>> c5fe461a
 import { batman, superman, wonderwoman } from './test-data/users.test-data';
 import reimbursementRequestQueryArgs from '../src/prisma-query-args/reimbursement-requests.query-args';
 
@@ -253,7 +250,6 @@
     });
   });
 
-<<<<<<< HEAD
   describe('Delete Reimbursement Request Tests', () => {
     test('Delete Reimbursement Request fails when Id does not exist', async () => {
       jest.spyOn(prisma.reimbursement_Request, 'findUnique').mockResolvedValue(null);
@@ -304,7 +300,8 @@
       expect(prisma.reimbursement_Request.findUnique).toHaveBeenCalledTimes(1);
       expect(prisma.reimbursement_Request.update).toHaveBeenCalledTimes(1);
       expect(GiveMeMyMoney.dateDeleted).toBeDefined();
-=======
+    });
+  });
   describe('Get Reimbursement Requests Tests', () => {
     test('Get all Reimbursement Requests works', async () => {
       jest.spyOn(prisma.reimbursement_Request, 'findMany').mockResolvedValue([]);
@@ -313,7 +310,6 @@
 
       expect(prisma.reimbursement_Request.findMany).toHaveBeenCalledTimes(1);
       expect(res).toStrictEqual([]);
->>>>>>> c5fe461a
     });
   });
 });