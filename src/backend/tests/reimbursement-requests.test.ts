--- conflicted
+++ resolved
@@ -1,10 +1,5 @@
 import prisma from '../src/prisma/prisma';
 import ReimbursementRequestService from '../src/services/reimbursement-requests.services';
-<<<<<<< HEAD
-import { AccessDeniedAdminOnlyException, AccessDeniedException, NotFoundException } from '../src/utils/errors.utils';
-import { Parts, PopEyes, requestDeliveredValid } from './test-data/reimbursement-requests.test-data';
-import { batman, wonderwoman } from './test-data/users.test-data';
-=======
 import {
   AccessDeniedAdminOnlyException,
   AccessDeniedException,
@@ -12,9 +7,8 @@
   HttpException,
   NotFoundException
 } from '../src/utils/errors.utils';
-import { GiveMeMoneyProduct, GiveMeMyMoney, Parts, PopEyes } from './test-data/reimbursement-requests.test-data';
+import { GiveMeMoneyProduct, GiveMeMyMoney, Parts, PopEyes, requestDeliveredValid } from './test-data/reimbursement-requests.test-data';
 import { batman, superman, wonderwoman } from './test-data/users.test-data';
->>>>>>> ee4aa3b6
 
 describe('Reimbursement Requests', () => {
   beforeEach(() => {});
@@ -64,27 +58,6 @@
     });
   });
 
-<<<<<<< HEAD
-  describe('Delivered Tests', () => {
-    test('Mark as delivered fails for non admins', async () => {
-      await expect(
-        ReimbursementRequestService.markReimbursementRequestAsDelivered(wonderwoman, PopEyes.vendorId)
-      ).rejects.toThrow(new AccessDeniedException('Only the creator of the reimbursement request can mark as delivered'));
-    });
-
-    test('Mark as delivered fails for undefined ID', async () => {
-      await expect(ReimbursementRequestService.markReimbursementRequestAsDelivered(batman, '')).rejects.toThrow(
-        new NotFoundException('Reimbursement Request', requestDeliveredValid.reimbursementRequestId)
-      );
-    });
-
-    test('Mark request as delivered successfully', async () => {
-      jest.spyOn(prisma.reimbursement_Request, 'findUnique').mockResolvedValue(requestDeliveredValid);
-
-      const reimbursementRequest = await ReimbursementRequestService.markReimbursementRequestAsDelivered(batman, PopEyes.vendorId);
-
-      expect(reimbursementRequest.dateDelivered).toBe(new Date());
-=======
   describe('Edit Reimbursement Request Tests', () => {
     test('Request Fails When Id does not exist', async () => {
       jest.spyOn(prisma.reimbursement_Request, 'findUnique').mockResolvedValue(null);
@@ -247,7 +220,28 @@
 
       expect(reimbursementRequest.reimbursementRequestId).toEqual(GiveMeMyMoney.reimbursementRequestId);
       expect(prisma.reimbursement_Request.update).toHaveBeenCalledTimes(1);
->>>>>>> ee4aa3b6
+    });
+  });
+
+  describe('Delivered Tests', () => {
+    test('Mark as delivered fails for non admins', async () => {
+      await expect(
+        ReimbursementRequestService.markReimbursementRequestAsDelivered(wonderwoman, PopEyes.vendorId)
+      ).rejects.toThrow(new AccessDeniedException('Only the creator of the reimbursement request can mark as delivered'));
+    });
+
+    test('Mark as delivered fails for undefined ID', async () => {
+      await expect(ReimbursementRequestService.markReimbursementRequestAsDelivered(batman, '')).rejects.toThrow(
+        new NotFoundException('Reimbursement Request', requestDeliveredValid.reimbursementRequestId)
+      );
+    });
+
+    test('Mark request as delivered successfully', async () => {
+      jest.spyOn(prisma.reimbursement_Request, 'findUnique').mockResolvedValue(requestDeliveredValid);
+
+      const reimbursementRequest = await ReimbursementRequestService.markReimbursementRequestAsDelivered(batman, PopEyes.vendorId);
+
+      expect(reimbursementRequest.dateDelivered).toBe(new Date());
     });
   });
 });