import { ClubAccount } from 'shared';
import prisma from '../src/prisma/prisma';
import ReimbursementRequestService from '../src/services/reimbursement-requests.services';
import {
  AccessDeniedAdminOnlyException,
  AccessDeniedException,
  DeletedException,
  HttpException,
  NotFoundException
} from '../src/utils/errors.utils';
import {
  GiveMeMoneyProduct,
  GiveMeMyMoney,
  Parts,
  PopEyes,
  prismaGiveMeMyMoney,
  sharedGiveMeMyMoney
} from './test-data/reimbursement-requests.test-data';
import { alfred, batman, superman, wonderwoman } from './test-data/users.test-data';
import reimbursementRequestQueryArgs from '../src/prisma-query-args/reimbursement-requests.query-args';
import { justiceLeague } from './test-data/teams.test-data';

describe('Reimbursement Requests', () => {
  beforeEach(() => {});

  afterEach(() => {
    jest.clearAllMocks();
  });

  describe('Vendor Tests', () => {
    test('Get all vendors works', async () => {
      jest.spyOn(prisma.vendor, 'findMany').mockResolvedValue([]);

      const res = await ReimbursementRequestService.getAllVendors();

      expect(prisma.vendor.findMany).toHaveBeenCalledTimes(1);
      expect(res).toStrictEqual([]);
    });

    test('Create Vendor throws error if user is not admin', async () => {
      await expect(ReimbursementRequestService.createVendor(wonderwoman, 'HOLA BUDDY')).rejects.toThrow(
        new AccessDeniedAdminOnlyException('create vendors')
      );
    });

    test('Create Vendor Successfully returns vendor Id', async () => {
      jest.spyOn(prisma.vendor, 'create').mockResolvedValue(PopEyes);

      const vendor = await ReimbursementRequestService.createVendor(batman, 'HOLA BUDDY');

      expect(vendor.vendorId).toBe('CHICKEN');
    });
  });

  describe('Expense Tests', () => {
    test('Create Expense Type fails for non admins', async () => {
      await expect(
        ReimbursementRequestService.createExpenseType(wonderwoman, Parts.name, Parts.code, Parts.allowed)
      ).rejects.toThrow(new AccessDeniedAdminOnlyException('create expense types'));
    });

    test('Create Expense Type Successfully returns expense type Id', async () => {
      jest.spyOn(prisma.expense_Type, 'create').mockResolvedValue(Parts);

      const expenseType = await ReimbursementRequestService.createExpenseType(batman, Parts.name, Parts.code, Parts.allowed);

      expect(expenseType.expenseTypeId).toBe(Parts.expenseTypeId);
    });
  });

  describe('Get User Reimbursement Request Tests', () => {
    test('successfully calls the Prisma function', async () => {
      // mock prisma calls
      const prismaGetManySpy = jest.spyOn(prisma.reimbursement_Request, 'findMany');
      prismaGetManySpy.mockResolvedValue([prismaGiveMeMyMoney]);

      // act
      const matches = await ReimbursementRequestService.getUserReimbursementRequests(batman);

      // assert
      expect(prismaGetManySpy).toBeCalledTimes(1);
      expect(prismaGetManySpy).toBeCalledWith({
        where: { dateDeleted: null, recipientId: batman.userId },
        ...reimbursementRequestQueryArgs
      });
      expect(matches).toHaveLength(1);
    });
  });

  describe('Edit Reimbursement Request Tests', () => {
    test('Request Fails When Id does not exist', async () => {
      jest.spyOn(prisma.reimbursement_Request, 'findUnique').mockResolvedValue(null);

      await expect(() =>
        ReimbursementRequestService.editReimbursementRequest(
          GiveMeMyMoney.reimbursementRequestId,
          GiveMeMyMoney.dateOfExpense,
          GiveMeMyMoney.vendorId,
          GiveMeMyMoney.account as ClubAccount,
          GiveMeMyMoney.expenseTypeId,
          GiveMeMyMoney.totalCost,
          [],
          GiveMeMyMoney.receiptPictures,
          batman
        )
      ).rejects.toThrow(new NotFoundException('Reimbursement Request', GiveMeMyMoney.reimbursementRequestId));
    });

    test('Edit Reimbursement Request Fails When Request is deleted', async () => {
      jest.spyOn(prisma.reimbursement_Request, 'findUnique').mockResolvedValue({
        ...GiveMeMyMoney,
        dateDeleted: new Date()
      });

      await expect(() =>
        ReimbursementRequestService.editReimbursementRequest(
          GiveMeMyMoney.reimbursementRequestId,
          GiveMeMyMoney.dateOfExpense,
          GiveMeMyMoney.vendorId,
          GiveMeMyMoney.account as ClubAccount,
          GiveMeMyMoney.expenseTypeId,
          GiveMeMyMoney.totalCost,
          [],
          GiveMeMyMoney.receiptPictures,
          batman
        )
      ).rejects.toThrow(new DeletedException('Reimbursement Request', GiveMeMyMoney.reimbursementRequestId));
    });

    test('Edit Reimbursement Request Fails When User is not the recipient', async () => {
      jest.spyOn(prisma.reimbursement_Request, 'findUnique').mockResolvedValue(GiveMeMyMoney);
      await expect(() =>
        ReimbursementRequestService.editReimbursementRequest(
          GiveMeMyMoney.reimbursementRequestId,
          GiveMeMyMoney.dateOfExpense,
          GiveMeMyMoney.vendorId,
          GiveMeMyMoney.account as ClubAccount,
          GiveMeMyMoney.expenseTypeId,
          GiveMeMyMoney.totalCost,
          [],
          GiveMeMyMoney.receiptPictures,
          superman
        )
      ).rejects.toThrow(
        new AccessDeniedException(
          'You do not have access to delete this reimbursement request, only the creator can edit a reimbursement request'
        )
      );
    });

    test('Edit Reimbursement Request Fails When Vendor does not exist', async () => {
      jest.spyOn(prisma.reimbursement_Request, 'findUnique').mockResolvedValue(GiveMeMyMoney);
      jest.spyOn(prisma.vendor, 'findUnique').mockResolvedValue(null);

      await expect(() =>
        ReimbursementRequestService.editReimbursementRequest(
          GiveMeMyMoney.reimbursementRequestId,
          GiveMeMyMoney.dateOfExpense,
          GiveMeMyMoney.vendorId,
          GiveMeMyMoney.account as ClubAccount,
          GiveMeMyMoney.expenseTypeId,
          GiveMeMyMoney.totalCost,
          [],
          GiveMeMyMoney.receiptPictures,
          batman
        )
      ).rejects.toThrow(new NotFoundException('Vendor', GiveMeMyMoney.vendorId));
    });

    test('Edit Reimbursement Request Fails When Expense Type does not exist', async () => {
      jest.spyOn(prisma.reimbursement_Request, 'findUnique').mockResolvedValue(GiveMeMyMoney);
      jest.spyOn(prisma.vendor, 'findUnique').mockResolvedValue(PopEyes);
      jest.spyOn(prisma.expense_Type, 'findUnique').mockResolvedValue(null);

      await expect(() =>
        ReimbursementRequestService.editReimbursementRequest(
          GiveMeMyMoney.reimbursementRequestId,
          GiveMeMyMoney.dateOfExpense,
          GiveMeMyMoney.vendorId,
          GiveMeMyMoney.account as ClubAccount,
          GiveMeMyMoney.expenseTypeId,
          GiveMeMyMoney.totalCost,
          [],
          GiveMeMyMoney.receiptPictures,
          batman
        )
      ).rejects.toThrow(new NotFoundException('Expense Type', GiveMeMyMoney.expenseTypeId));
    });

    test('Edit Reimbursement Request Fails When Product Has An Id but does not already exist of reimbursement request', async () => {
      const GiveMeMyMoneyWithoutProduct = {
        ...GiveMeMyMoney,
        reimbursementProducts: []
      };
      jest.spyOn(prisma.reimbursement_Request, 'findUnique').mockResolvedValue(GiveMeMyMoneyWithoutProduct);
      jest.spyOn(prisma.vendor, 'findUnique').mockResolvedValue(PopEyes);
      jest.spyOn(prisma.expense_Type, 'findUnique').mockResolvedValue(Parts);

      await expect(() =>
        ReimbursementRequestService.editReimbursementRequest(
          GiveMeMyMoney.reimbursementRequestId,
          GiveMeMyMoney.dateOfExpense,
          GiveMeMyMoney.vendorId,
          GiveMeMyMoney.account as ClubAccount,
          GiveMeMyMoney.expenseTypeId,
          GiveMeMyMoney.totalCost,
          [
            {
              id: '1',
              name: 'test',
              cost: 1,
              wbsElementId: 1
            }
          ],
          GiveMeMyMoney.receiptPictures,
          batman
        )
      ).rejects.toThrow(new HttpException(400, 'The following products do not exist: test'));
    });

    test('Edit Reimbursement Succeeds', async () => {
      const GiveMeMyMoneyWithProduct = { ...GiveMeMyMoney, reimbursementProducts: [GiveMeMoneyProduct] };
      jest.spyOn(prisma.reimbursement_Request, 'findUnique').mockResolvedValue(GiveMeMyMoneyWithProduct);
      jest.spyOn(prisma.vendor, 'findUnique').mockResolvedValue(PopEyes);
      jest.spyOn(prisma.expense_Type, 'findUnique').mockResolvedValue(Parts);
      jest.spyOn(prisma.reimbursement_Request, 'update').mockResolvedValue(GiveMeMyMoney);
      jest.spyOn(prisma.reimbursement_Product, 'updateMany').mockResolvedValue({ count: 1 });
      jest.spyOn(prisma.reimbursement_Product, 'update').mockResolvedValue(GiveMeMoneyProduct);

      const reimbursementRequest = await ReimbursementRequestService.editReimbursementRequest(
        GiveMeMyMoney.reimbursementRequestId,
        GiveMeMyMoney.dateOfExpense,
        GiveMeMyMoney.vendorId,
        GiveMeMyMoney.account as ClubAccount,
        GiveMeMyMoney.expenseTypeId,
        GiveMeMyMoney.totalCost,
        [
          {
            id: '1',
            name: 'test',
            cost: 1,
            wbsElementId: 1
          }
        ],
        GiveMeMyMoney.receiptPictures,
        batman
      );

      expect(reimbursementRequest.reimbursementRequestId).toEqual(GiveMeMyMoney.reimbursementRequestId);
      expect(prisma.reimbursement_Request.update).toHaveBeenCalledTimes(1);
    });
  });

  describe('Get Reimbursement Requests Tests', () => {
    test('Get all Reimbursement Requests works', async () => {
      jest.spyOn(prisma.reimbursement_Request, 'findMany').mockResolvedValue([]);
      jest.spyOn(prisma.team, 'findUnique').mockResolvedValue(justiceLeague);

      const res = await ReimbursementRequestService.getAllReimbursementRequests({ ...batman, teams: [justiceLeague] });

      expect(prisma.reimbursement_Request.findMany).toHaveBeenCalledTimes(1);
      expect(res).toStrictEqual([]);
    });
  });

<<<<<<< HEAD
  describe('Get Single Reimbursement Request Tests', () => {
    test('Get Single Reimbursement Request fails when id does not exist', async () => {
      jest.spyOn(prisma.reimbursement_Request, 'findUnique').mockResolvedValue(null);

      await expect(() =>
        ReimbursementRequestService.getSingleReimbursementRequest(alfred, GiveMeMyMoney.reimbursementRequestId)
      ).rejects.toThrow(new NotFoundException('Reimbursement Request', GiveMeMyMoney.reimbursementRequestId));
    });

    test('Get Single Reimbursement Request fails when id is deleted', async () => {
      jest.spyOn(prisma.reimbursement_Request, 'findUnique').mockResolvedValue({
        ...GiveMeMyMoney,
        dateDeleted: new Date()
      });

      await expect(() =>
        ReimbursementRequestService.getSingleReimbursementRequest(alfred, GiveMeMyMoney.reimbursementRequestId)
      ).rejects.toThrow(new DeletedException('Reimbursement Request', GiveMeMyMoney.reimbursementRequestId));
    });

    test('Get Single Reimbursement Request fails when user is not the recipient and not a part of finance team', async () => {
      jest.spyOn(prisma.reimbursement_Request, 'findUnique').mockResolvedValue(GiveMeMyMoney);
      jest.spyOn(prisma.team, 'findUnique').mockResolvedValue(justiceLeague);

      await expect(() =>
        ReimbursementRequestService.getSingleReimbursementRequest(alfred, GiveMeMyMoney.reimbursementRequestId)
      ).rejects.toThrow(new AccessDeniedException('You do not have access to this reimbursement request'));
    });

    test('Get Single Reimbursement Request succeeds', async () => {
      jest.spyOn(prisma.reimbursement_Request, 'findUnique').mockResolvedValue(prismaGiveMeMyMoney);
      jest.spyOn(prisma.team, 'findUnique').mockResolvedValue(justiceLeague);

      const reimbursementRequest = await ReimbursementRequestService.getSingleReimbursementRequest(
        { ...batman, teams: [justiceLeague] },
        GiveMeMyMoney.reimbursementRequestId
      );

      expect(reimbursementRequest).toEqual(sharedGiveMeMyMoney);
=======
  describe('Get All Expense Types Tests', () => {
    test('Get all Expense Types works', async () => {
      jest.spyOn(prisma.expense_Type, 'findMany').mockResolvedValue([Parts]);

      const res = await ReimbursementRequestService.getAllExpenseTypes();

      expect(prisma.expense_Type.findMany).toHaveBeenCalledTimes(1);
      expect(res).toStrictEqual([Parts]);
    });
  });

  describe('Delivered Tests', () => {
    test('Mark as delivered fails for non submitter', async () => {
      jest.spyOn(prisma.reimbursement_Request, 'findUnique').mockResolvedValue(GiveMeMyMoney);

      await expect(
        ReimbursementRequestService.markReimbursementRequestAsDelivered(wonderwoman, GiveMeMyMoney.reimbursementRequestId)
      ).rejects.toThrow(new AccessDeniedException('Only the creator of the reimbursement request can mark as delivered'));

      expect(prisma.reimbursement_Request.findUnique).toBeCalledTimes(1);
    });

    test('Mark as delivered fails for undefined ID', async () => {
      jest.spyOn(prisma.reimbursement_Request, 'findUnique').mockResolvedValue(null);

      await expect(
        ReimbursementRequestService.markReimbursementRequestAsDelivered(batman, GiveMeMyMoney.reimbursementRequestId)
      ).rejects.toThrow(new NotFoundException('Reimbursement Request', GiveMeMyMoney.reimbursementRequestId));

      expect(prisma.reimbursement_Request.findUnique).toBeCalledTimes(1);
    });

    test('Mark as delivered fails for already marked as delivered', async () => {
      jest
        .spyOn(prisma.reimbursement_Request, 'findUnique')
        .mockResolvedValue({ ...GiveMeMyMoney, dateDelivered: new Date('12/25/203') });

      await expect(
        ReimbursementRequestService.markReimbursementRequestAsDelivered(batman, GiveMeMyMoney.reimbursementRequestId)
      ).rejects.toThrow(new AccessDeniedException('Can only be marked as delivered once'));

      expect(prisma.reimbursement_Request.findUnique).toBeCalledTimes(1);
    });

    test('Mark request as delivered successfully', async () => {
      jest.spyOn(prisma.reimbursement_Request, 'findUnique').mockResolvedValue(GiveMeMyMoney);
      jest
        .spyOn(prisma.reimbursement_Request, 'update')
        .mockResolvedValue({ ...GiveMeMyMoney, dateDelivered: new Date('12/25/203') });

      const reimbursementRequest = await ReimbursementRequestService.markReimbursementRequestAsDelivered(
        batman,
        GiveMeMyMoney.reimbursementRequestId
      );

      expect(prisma.reimbursement_Request.findUnique).toBeCalledTimes(1);
      expect(prisma.reimbursement_Request.update).toBeCalledTimes(1);

      expect(reimbursementRequest).toStrictEqual({ ...GiveMeMyMoney, dateDelivered: new Date('12/25/203') });
>>>>>>> f4047b66
    });
  });
});<|MERGE_RESOLUTION|>--- conflicted
+++ resolved
@@ -263,7 +263,68 @@
     });
   });
 
-<<<<<<< HEAD
+  describe('Get All Expense Types Tests', () => {
+    test('Get all Expense Types works', async () => {
+      jest.spyOn(prisma.expense_Type, 'findMany').mockResolvedValue([Parts]);
+
+      const res = await ReimbursementRequestService.getAllExpenseTypes();
+
+      expect(prisma.expense_Type.findMany).toHaveBeenCalledTimes(1);
+      expect(res).toStrictEqual([Parts]);
+    });
+  });
+
+  describe('Delivered Tests', () => {
+    test('Mark as delivered fails for non submitter', async () => {
+      jest.spyOn(prisma.reimbursement_Request, 'findUnique').mockResolvedValue(GiveMeMyMoney);
+
+      await expect(
+        ReimbursementRequestService.markReimbursementRequestAsDelivered(wonderwoman, GiveMeMyMoney.reimbursementRequestId)
+      ).rejects.toThrow(new AccessDeniedException('Only the creator of the reimbursement request can mark as delivered'));
+
+      expect(prisma.reimbursement_Request.findUnique).toBeCalledTimes(1);
+    });
+
+    test('Mark as delivered fails for undefined ID', async () => {
+      jest.spyOn(prisma.reimbursement_Request, 'findUnique').mockResolvedValue(null);
+
+      await expect(
+        ReimbursementRequestService.markReimbursementRequestAsDelivered(batman, GiveMeMyMoney.reimbursementRequestId)
+      ).rejects.toThrow(new NotFoundException('Reimbursement Request', GiveMeMyMoney.reimbursementRequestId));
+
+      expect(prisma.reimbursement_Request.findUnique).toBeCalledTimes(1);
+    });
+
+    test('Mark as delivered fails for already marked as delivered', async () => {
+      jest
+        .spyOn(prisma.reimbursement_Request, 'findUnique')
+        .mockResolvedValue({ ...GiveMeMyMoney, dateDelivered: new Date('12/25/203') });
+
+      await expect(
+        ReimbursementRequestService.markReimbursementRequestAsDelivered(batman, GiveMeMyMoney.reimbursementRequestId)
+      ).rejects.toThrow(new AccessDeniedException('Can only be marked as delivered once'));
+
+      expect(prisma.reimbursement_Request.findUnique).toBeCalledTimes(1);
+    });
+
+    test('Mark request as delivered successfully', async () => {
+      jest.spyOn(prisma.reimbursement_Request, 'findUnique').mockResolvedValue(GiveMeMyMoney);
+      jest
+        .spyOn(prisma.reimbursement_Request, 'update')
+        .mockResolvedValue({ ...GiveMeMyMoney, dateDelivered: new Date('12/25/203') });
+
+      const reimbursementRequest = await ReimbursementRequestService.markReimbursementRequestAsDelivered(
+        batman,
+        GiveMeMyMoney.reimbursementRequestId
+      );
+
+      expect(prisma.reimbursement_Request.findUnique).toBeCalledTimes(1);
+      expect(prisma.reimbursement_Request.update).toBeCalledTimes(1);
+
+      expect(reimbursementRequest).toStrictEqual({ ...GiveMeMyMoney, dateDelivered: new Date('12/25/203') });
+    });
+  });
+
   describe('Get Single Reimbursement Request Tests', () => {
     test('Get Single Reimbursement Request fails when id does not exist', async () => {
       jest.spyOn(prisma.reimbursement_Request, 'findUnique').mockResolvedValue(null);
@@ -303,67 +364,6 @@
       );
 
       expect(reimbursementRequest).toEqual(sharedGiveMeMyMoney);
-=======
-  describe('Get All Expense Types Tests', () => {
-    test('Get all Expense Types works', async () => {
-      jest.spyOn(prisma.expense_Type, 'findMany').mockResolvedValue([Parts]);
-
-      const res = await ReimbursementRequestService.getAllExpenseTypes();
-
-      expect(prisma.expense_Type.findMany).toHaveBeenCalledTimes(1);
-      expect(res).toStrictEqual([Parts]);
-    });
-  });
-
-  describe('Delivered Tests', () => {
-    test('Mark as delivered fails for non submitter', async () => {
-      jest.spyOn(prisma.reimbursement_Request, 'findUnique').mockResolvedValue(GiveMeMyMoney);
-
-      await expect(
-        ReimbursementRequestService.markReimbursementRequestAsDelivered(wonderwoman, GiveMeMyMoney.reimbursementRequestId)
-      ).rejects.toThrow(new AccessDeniedException('Only the creator of the reimbursement request can mark as delivered'));
-
-      expect(prisma.reimbursement_Request.findUnique).toBeCalledTimes(1);
-    });
-
-    test('Mark as delivered fails for undefined ID', async () => {
-      jest.spyOn(prisma.reimbursement_Request, 'findUnique').mockResolvedValue(null);
-
-      await expect(
-        ReimbursementRequestService.markReimbursementRequestAsDelivered(batman, GiveMeMyMoney.reimbursementRequestId)
-      ).rejects.toThrow(new NotFoundException('Reimbursement Request', GiveMeMyMoney.reimbursementRequestId));
-
-      expect(prisma.reimbursement_Request.findUnique).toBeCalledTimes(1);
-    });
-
-    test('Mark as delivered fails for already marked as delivered', async () => {
-      jest
-        .spyOn(prisma.reimbursement_Request, 'findUnique')
-        .mockResolvedValue({ ...GiveMeMyMoney, dateDelivered: new Date('12/25/203') });
-
-      await expect(
-        ReimbursementRequestService.markReimbursementRequestAsDelivered(batman, GiveMeMyMoney.reimbursementRequestId)
-      ).rejects.toThrow(new AccessDeniedException('Can only be marked as delivered once'));
-
-      expect(prisma.reimbursement_Request.findUnique).toBeCalledTimes(1);
-    });
-
-    test('Mark request as delivered successfully', async () => {
-      jest.spyOn(prisma.reimbursement_Request, 'findUnique').mockResolvedValue(GiveMeMyMoney);
-      jest
-        .spyOn(prisma.reimbursement_Request, 'update')
-        .mockResolvedValue({ ...GiveMeMyMoney, dateDelivered: new Date('12/25/203') });
-
-      const reimbursementRequest = await ReimbursementRequestService.markReimbursementRequestAsDelivered(
-        batman,
-        GiveMeMyMoney.reimbursementRequestId
-      );
-
-      expect(prisma.reimbursement_Request.findUnique).toBeCalledTimes(1);
-      expect(prisma.reimbursement_Request.update).toBeCalledTimes(1);
-
-      expect(reimbursementRequest).toStrictEqual({ ...GiveMeMyMoney, dateDelivered: new Date('12/25/203') });
->>>>>>> f4047b66
     });
   });
 });