import { ClubAccount } from 'shared';
import prisma from '../src/prisma/prisma';
import ReimbursementRequestService from '../src/services/reimbursement-requests.services';
import {
  AccessDeniedAdminOnlyException,
  AccessDeniedException,
  DeletedException,
  HttpException,
  NotFoundException
} from '../src/utils/errors.utils';
import {
  GiveMeMoneyProduct,
  GiveMeMyMoney,
  Parts,
  PopEyes,
  prismaGiveMeMyMoney
} from './test-data/reimbursement-requests.test-data';
import { batman, superman, wonderwoman } from './test-data/users.test-data';
import reimbursementRequestQueryArgs from '../src/prisma-query-args/reimbursement-requests.query-args';

describe('Reimbursement Requests', () => {
  beforeEach(() => {});

  afterEach(() => {
    jest.clearAllMocks();
  });

  describe('Vendor Tests', () => {
    test('Get all vendors works', async () => {
      jest.spyOn(prisma.vendor, 'findMany').mockResolvedValue([]);

      const res = await ReimbursementRequestService.getAllVendors();

      expect(prisma.vendor.findMany).toHaveBeenCalledTimes(1);
      expect(res).toStrictEqual([]);
    });

    test('Create Vendor throws error if user is not admin', async () => {
      await expect(ReimbursementRequestService.createVendor(wonderwoman, 'HOLA BUDDY')).rejects.toThrow(
        new AccessDeniedAdminOnlyException('create vendors')
      );
    });

    test('Create Vendor Successfully returns vendor Id', async () => {
      jest.spyOn(prisma.vendor, 'create').mockResolvedValue(PopEyes);

      const vendor = await ReimbursementRequestService.createVendor(batman, 'HOLA BUDDY');

      expect(vendor.vendorId).toBe('CHICKEN');
    });
  });

  describe('Expense Tests', () => {
    test('Create Expense Type fails for non admins', async () => {
      await expect(
        ReimbursementRequestService.createExpenseType(wonderwoman, Parts.name, Parts.code, Parts.allowed)
      ).rejects.toThrow(new AccessDeniedAdminOnlyException('create expense types'));
    });

    test('Create Expense Type Successfully returns expense type Id', async () => {
      jest.spyOn(prisma.expense_Type, 'create').mockResolvedValue(Parts);

      const expenseType = await ReimbursementRequestService.createExpenseType(batman, Parts.name, Parts.code, Parts.allowed);

      expect(expenseType.expenseTypeId).toBe(Parts.expenseTypeId);
    });
  });

  describe('Get User Reimbursement Request Tests', () => {
    test('successfully calls the Prisma function', async () => {
      // mock prisma calls
      const prismaGetManySpy = jest.spyOn(prisma.reimbursement_Request, 'findMany');
      prismaGetManySpy.mockResolvedValue([prismaGiveMeMyMoney]);

      // act
      const matches = await ReimbursementRequestService.getUserReimbursementRequests(batman);

      // assert
      expect(prismaGetManySpy).toBeCalledTimes(1);
      expect(prismaGetManySpy).toBeCalledWith({
        where: { dateDeleted: null, recipientId: batman.userId },
        ...reimbursementRequestQueryArgs
      });
      expect(matches).toHaveLength(1);
    });
  });

  describe('Edit Reimbursement Request Tests', () => {
    test('Request Fails When Id does not exist', async () => {
      jest.spyOn(prisma.reimbursement_Request, 'findUnique').mockResolvedValue(null);

      await expect(() =>
        ReimbursementRequestService.editReimbursementRequest(
          GiveMeMyMoney.reimbursementRequestId,
          GiveMeMyMoney.dateOfExpense,
          GiveMeMyMoney.vendorId,
          GiveMeMyMoney.account as ClubAccount,
          GiveMeMyMoney.expenseTypeId,
          GiveMeMyMoney.totalCost,
          [],
          GiveMeMyMoney.receiptPictures,
          batman
        )
      ).rejects.toThrow(new NotFoundException('Reimbursement Request', GiveMeMyMoney.reimbursementRequestId));
    });

    test('Edit Reimbursement Request Fails When Request is deleted', async () => {
      jest.spyOn(prisma.reimbursement_Request, 'findUnique').mockResolvedValue({
        ...GiveMeMyMoney,
        dateDeleted: new Date()
      });

      await expect(() =>
        ReimbursementRequestService.editReimbursementRequest(
          GiveMeMyMoney.reimbursementRequestId,
          GiveMeMyMoney.dateOfExpense,
          GiveMeMyMoney.vendorId,
          GiveMeMyMoney.account as ClubAccount,
          GiveMeMyMoney.expenseTypeId,
          GiveMeMyMoney.totalCost,
          [],
          GiveMeMyMoney.receiptPictures,
          batman
        )
      ).rejects.toThrow(new DeletedException('Reimbursement Request', GiveMeMyMoney.reimbursementRequestId));
    });

    test('Edit Reimbursement Request Fails When User is not the recipient', async () => {
      jest.spyOn(prisma.reimbursement_Request, 'findUnique').mockResolvedValue(GiveMeMyMoney);
      await expect(() =>
        ReimbursementRequestService.editReimbursementRequest(
          GiveMeMyMoney.reimbursementRequestId,
          GiveMeMyMoney.dateOfExpense,
          GiveMeMyMoney.vendorId,
          GiveMeMyMoney.account as ClubAccount,
          GiveMeMyMoney.expenseTypeId,
          GiveMeMyMoney.totalCost,
          [],
          GiveMeMyMoney.receiptPictures,
          superman
        )
      ).rejects.toThrow(
        new AccessDeniedException(
          'You do not have access to delete this reimbursement request, only the creator can edit a reimbursement request'
        )
      );
    });

    test('Edit Reimbursement Request Fails When Vendor does not exist', async () => {
      jest.spyOn(prisma.reimbursement_Request, 'findUnique').mockResolvedValue(GiveMeMyMoney);
      jest.spyOn(prisma.vendor, 'findUnique').mockResolvedValue(null);

      await expect(() =>
        ReimbursementRequestService.editReimbursementRequest(
          GiveMeMyMoney.reimbursementRequestId,
          GiveMeMyMoney.dateOfExpense,
          GiveMeMyMoney.vendorId,
          GiveMeMyMoney.account as ClubAccount,
          GiveMeMyMoney.expenseTypeId,
          GiveMeMyMoney.totalCost,
          [],
          GiveMeMyMoney.receiptPictures,
          batman
        )
      ).rejects.toThrow(new NotFoundException('Vendor', GiveMeMyMoney.vendorId));
    });

    test('Edit Reimbursement Request Fails When Expense Type does not exist', async () => {
      jest.spyOn(prisma.reimbursement_Request, 'findUnique').mockResolvedValue(GiveMeMyMoney);
      jest.spyOn(prisma.vendor, 'findUnique').mockResolvedValue(PopEyes);
      jest.spyOn(prisma.expense_Type, 'findUnique').mockResolvedValue(null);

      await expect(() =>
        ReimbursementRequestService.editReimbursementRequest(
          GiveMeMyMoney.reimbursementRequestId,
          GiveMeMyMoney.dateOfExpense,
          GiveMeMyMoney.vendorId,
          GiveMeMyMoney.account as ClubAccount,
          GiveMeMyMoney.expenseTypeId,
          GiveMeMyMoney.totalCost,
          [],
          GiveMeMyMoney.receiptPictures,
          batman
        )
      ).rejects.toThrow(new NotFoundException('Expense Type', GiveMeMyMoney.expenseTypeId));
    });

    test('Edit Reimbursement Request Fails When Product Has An Id but does not already exist of reimbursement request', async () => {
      const GiveMeMyMoneyWithoutProduct = {
        ...GiveMeMyMoney,
        reimbursementProducts: []
      };
      jest.spyOn(prisma.reimbursement_Request, 'findUnique').mockResolvedValue(GiveMeMyMoneyWithoutProduct);
      jest.spyOn(prisma.vendor, 'findUnique').mockResolvedValue(PopEyes);
      jest.spyOn(prisma.expense_Type, 'findUnique').mockResolvedValue(Parts);

      await expect(() =>
        ReimbursementRequestService.editReimbursementRequest(
          GiveMeMyMoney.reimbursementRequestId,
          GiveMeMyMoney.dateOfExpense,
          GiveMeMyMoney.vendorId,
          GiveMeMyMoney.account as ClubAccount,
          GiveMeMyMoney.expenseTypeId,
          GiveMeMyMoney.totalCost,
          [
            {
              id: '1',
              name: 'test',
              cost: 1,
              wbsElementId: 1
            }
          ],
          GiveMeMyMoney.receiptPictures,
          batman
        )
      ).rejects.toThrow(new HttpException(400, 'The following products do not exist: test'));
    });

    test('Edit Reimbursement Succeeds', async () => {
      const GiveMeMyMoneyWithProduct = { ...GiveMeMyMoney, reimbursementProducts: [GiveMeMoneyProduct] };
      jest.spyOn(prisma.reimbursement_Request, 'findUnique').mockResolvedValue(GiveMeMyMoneyWithProduct);
      jest.spyOn(prisma.vendor, 'findUnique').mockResolvedValue(PopEyes);
      jest.spyOn(prisma.expense_Type, 'findUnique').mockResolvedValue(Parts);
      jest.spyOn(prisma.reimbursement_Request, 'update').mockResolvedValue(GiveMeMyMoney);
      jest.spyOn(prisma.reimbursement_Product, 'updateMany').mockResolvedValue({ count: 1 });
      jest.spyOn(prisma.reimbursement_Product, 'update').mockResolvedValue(GiveMeMoneyProduct);

      const reimbursementRequest = await ReimbursementRequestService.editReimbursementRequest(
        GiveMeMyMoney.reimbursementRequestId,
        GiveMeMyMoney.dateOfExpense,
        GiveMeMyMoney.vendorId,
        GiveMeMyMoney.account as ClubAccount,
        GiveMeMyMoney.expenseTypeId,
        GiveMeMyMoney.totalCost,
        [
          {
            id: '1',
            name: 'test',
            cost: 1,
            wbsElementId: 1
          }
        ],
        GiveMeMyMoney.receiptPictures,
        batman
      );

      expect(reimbursementRequest.reimbursementRequestId).toEqual(GiveMeMyMoney.reimbursementRequestId);
      expect(prisma.reimbursement_Request.update).toHaveBeenCalledTimes(1);
    });
  });

<<<<<<< HEAD
  describe('Delivered Tests', () => {
    test('Mark as delivered fails for non submitter', async () => {
      jest.spyOn(prisma.reimbursement_Request, 'findUnique').mockResolvedValue(GiveMeMyMoney);

      await expect(
        ReimbursementRequestService.markReimbursementRequestAsDelivered(wonderwoman, GiveMeMyMoney.reimbursementRequestId)
      ).rejects.toThrow(new AccessDeniedException('Only the creator of the reimbursement request can mark as delivered'));

      expect(prisma.reimbursement_Request.findUnique).toBeCalledTimes(1);
    });

    test('Mark as delivered fails for undefined ID', async () => {
      jest.spyOn(prisma.reimbursement_Request, 'findUnique').mockResolvedValue(GiveMeMyMoney);

      await expect(ReimbursementRequestService.markReimbursementRequestAsDelivered(batman, '1234')).rejects.toThrow(
        new NotFoundException('Reimbursement Request', GiveMeMyMoney.reimbursementRequestId)
      );

      expect(prisma.reimbursement_Request.findUnique).toBeCalledTimes(1);
    });

    test('Mark as delivered fails for already marked as delivered', async () => {
      jest
        .spyOn(prisma.reimbursement_Request, 'findUnique')
        .mockResolvedValue({ ...GiveMeMyMoney, dateDelivered: new Date('12/25/203') });

      await expect(
        ReimbursementRequestService.markReimbursementRequestAsDelivered(batman, GiveMeMyMoney.reimbursementRequestId)
      ).rejects.toThrow(new AccessDeniedException('Can only be marked as delivered once'));

      expect(prisma.reimbursement_Request.findUnique).toBeCalledTimes(1);
    });

    test('Mark request as delivered successfully', async () => {
      jest.spyOn(prisma.reimbursement_Request, 'findUnique').mockResolvedValue(GiveMeMyMoney);
      jest
        .spyOn(prisma.reimbursement_Request, 'update')
        .mockResolvedValue({ ...GiveMeMyMoney, dateDelivered: new Date('12/25/203') });

      const reimbursementRequest = await ReimbursementRequestService.markReimbursementRequestAsDelivered(
        batman,
        GiveMeMyMoney.reimbursementRequestId
      );

      expect(prisma.reimbursement_Request.findUnique).toBeCalledTimes(1);
      expect(prisma.reimbursement_Request.update).toBeCalledTimes(1);

      expect(reimbursementRequest).toBe({ ...GiveMeMyMoney, dateDelivered: new Date('12/25/203') });
=======
  describe('Get Reimbursement Requests Tests', () => {
    test('Get all Reimbursement Requests works', async () => {
      jest.spyOn(prisma.reimbursement_Request, 'findMany').mockResolvedValue([]);

      const res = await ReimbursementRequestService.getAllReimbursementRequests();

      expect(prisma.reimbursement_Request.findMany).toHaveBeenCalledTimes(1);
      expect(res).toStrictEqual([]);
>>>>>>> c5fe461a
    });
  });
});<|MERGE_RESOLUTION|>--- conflicted
+++ resolved
@@ -249,7 +249,17 @@
     });
   });
 
-<<<<<<< HEAD
+  describe('Get Reimbursement Requests Tests', () => {
+    test('Get all Reimbursement Requests works', async () => {
+      jest.spyOn(prisma.reimbursement_Request, 'findMany').mockResolvedValue([]);
+
+      const res = await ReimbursementRequestService.getAllReimbursementRequests();
+
+      expect(prisma.reimbursement_Request.findMany).toHaveBeenCalledTimes(1);
+      expect(res).toStrictEqual([]);
+    });
+  });
+
   describe('Delivered Tests', () => {
     test('Mark as delivered fails for non submitter', async () => {
       jest.spyOn(prisma.reimbursement_Request, 'findUnique').mockResolvedValue(GiveMeMyMoney);
@@ -298,16 +308,6 @@
       expect(prisma.reimbursement_Request.update).toBeCalledTimes(1);
 
       expect(reimbursementRequest).toBe({ ...GiveMeMyMoney, dateDelivered: new Date('12/25/203') });
-=======
-  describe('Get Reimbursement Requests Tests', () => {
-    test('Get all Reimbursement Requests works', async () => {
-      jest.spyOn(prisma.reimbursement_Request, 'findMany').mockResolvedValue([]);
-
-      const res = await ReimbursementRequestService.getAllReimbursementRequests();
-
-      expect(prisma.reimbursement_Request.findMany).toHaveBeenCalledTimes(1);
-      expect(res).toStrictEqual([]);
->>>>>>> c5fe461a
     });
   });
 });