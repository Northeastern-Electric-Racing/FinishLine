--- conflicted
+++ resolved
@@ -77,48 +77,15 @@
     expect(res.statusCode).toBe(404);
     expect(res.body.message).toBe(`User with id #${createWorkPackagePayload.userId} not found!`);
   });
-<<<<<<< HEAD
-});
-
-
-
-test('createWorkPackage fails if the associated wbsElem returns null', 
-async () => {
-    jest.spyOn(prisma.user, 'findUnique').mockResolvedValue(batman);
-    jest.spyOn(prisma.change_Request, 'findUnique').mockResolvedValue(changeBatmobile);
-    jest.spyOn(prisma.wBS_Element, 'findUnique').mockResolvedValue(null);
-
-=======
 
   test('createWorkPackage fails when changeRequest is not found', async () => {
     jest.spyOn(prisma.user, 'findUnique').mockResolvedValue(batman);
     jest.spyOn(prisma.change_Request, 'findUnique').mockResolvedValue(null);
     mockGetChangeRequestReviewState.mockResolvedValue(null);
->>>>>>> da1b6466
     const res = await request(app).post('/create').send(createWorkPackagePayload);
 
     expect(prisma.user.findUnique).toHaveBeenCalledTimes(1);
     expect(res.statusCode).toBe(404);
-<<<<<<< HEAD
-    expect(res.body.message).toBe(
-      `Could not find element with wbs number: ${createWorkPackagePayload.projectWbsNum.carNumber}.${createWorkPackagePayload.projectWbsNum.projectNumber}.${createWorkPackagePayload.projectWbsNum.workPackageNumber}`);
-});
-
-
-test('createWorkPackage fails if the associated wbsElem does not have a project object', 
-async () => {
-    jest.spyOn(prisma.user, 'findUnique').mockResolvedValue(batman);
-    jest.spyOn(prisma.change_Request, 'findUnique').mockResolvedValue(changeBatmobile);
-    jest.spyOn(prisma.project, 'findUnique').mockResolvedValue(null);
-
-    const res = await request(app).post('/create').send(createWorkPackagePayload);
-
-    expect(prisma.user.findUnique).toHaveBeenCalledTimes(2);
-    expect(res.statusCode).toBe(404);
-    expect(res.body.message).toBe(
-      `Could not find element with wbs number: 1.2.0`);
-});
-=======
     expect(res.body.message).toBe(`change request with id #1 not found!`);
   });
 
@@ -143,4 +110,34 @@
     expect(calculateWorkPackageProgress(proj.expectedActivities, proj.deliverables)).toBe(0);
   });
 });
->>>>>>> da1b6466
+
+
+
+test('createWorkPackage fails if the associated wbsElem returns null', 
+async () => {
+    jest.spyOn(prisma.user, 'findUnique').mockResolvedValue(batman);
+    jest.spyOn(prisma.change_Request, 'findUnique').mockResolvedValue(changeBatmobile);
+    jest.spyOn(prisma.wBS_Element, 'findUnique').mockResolvedValue(null);
+
+    const res = await request(app).post('/create').send(createWorkPackagePayload);
+
+    expect(prisma.user.findUnique).toHaveBeenCalledTimes(1);
+    expect(res.statusCode).toBe(404);
+    expect(res.body.message).toBe(
+      `Could not find element with wbs number: ${createWorkPackagePayload.projectWbsNum.carNumber}.${createWorkPackagePayload.projectWbsNum.projectNumber}.${createWorkPackagePayload.projectWbsNum.workPackageNumber}`);
+});
+
+
+test('createWorkPackage fails if the associated wbsElem does not have a project object', 
+async () => {
+    jest.spyOn(prisma.user, 'findUnique').mockResolvedValue(batman);
+    jest.spyOn(prisma.change_Request, 'findUnique').mockResolvedValue(changeBatmobile);
+    jest.spyOn(prisma.project, 'findUnique').mockResolvedValue(null);
+
+    const res = await request(app).post('/create').send(createWorkPackagePayload);
+
+    expect(prisma.user.findUnique).toHaveBeenCalledTimes(2);
+    expect(res.statusCode).toBe(404);
+    expect(res.body.message).toBe(
+      `Could not find element with wbs number: 1.2.0`);
+});
