import { alfred } from '../test-data/users.test-data';
import ReimbursementRequestService from '../../src/services/reimbursement-requests.services';
import { AccessDeniedException } from '../../src/utils/errors.utils';
import { createTestReimbursementRequest, createTestUser, resetUsers } from '../test-utils';
import prisma from '../../src/prisma/prisma';
import { assert } from 'console';
<<<<<<< HEAD
import { Organization, Reimbursement_Request } from '@prisma/client';

describe('Reimbursement Requests', () => {
  let orgId: string;
  let organization: Organization;
  let reimbursementRequest: Reimbursement_Request;
  beforeEach(async () => {
    const { organization: org, rr } = await createTestReimbursementRequest();
    organization = org;
    orgId = organization.organizationId;
    reimbursementRequest = rr;
=======
import { ClubAccount, ReimbursementRequest } from 'shared';
import { Account_Code, Vendor } from '@prisma/client';
import { UserWithSecureSettings } from '../../src/utils/auth.utils';

describe('Reimbursement Requests', () => {
  let orgId: string;
  let reimbursementRequest: ReimbursementRequest;
  let createdVendor: Vendor;
  let createdAccountCode: Account_Code;
  let createdUser: UserWithSecureSettings;

  beforeEach(async () => {
    const result = await createTestReimbursementRequest();
    orgId = result.organization.organizationId;
    reimbursementRequest = result.rr;
    createdVendor = result.vendor;
    createdAccountCode = result.accountCode;
    createdUser = result.user;
>>>>>>> 2505dcdd
  });

  afterEach(async () => {
    await resetUsers();
  });

  describe('Deleting a reimbursement request', () => {
    test('Delete Reimbursement Request fails when deleter is not a finance lead', async () => {
      await expect(async () =>
        ReimbursementRequestService.deleteReimbursementRequest(
          reimbursementRequest.reimbursementRequestId,
          await createTestUser(alfred, orgId),
          orgId
        )
      ).rejects.toThrow(
        new AccessDeniedException(
          'You do not have access to delete this reimbursement request, reimbursement requests can only be deleted by their creator or finance leads and above'
        )
      );
    });

    test('Delete Reimbursement Request succeeds when the deleter is a finance lead', async () => {
      const financeLead = await prisma.user.findUnique({
        where: {
          googleAuthId: 'financeLead'
        }
      });

      if (!financeLead) {
        console.log('No finance lead found, please run createFinanceTeamAndLead before this function');
        assert(false);
        throw new Error('No finance lead found, please run createFinanceTeamAndLead before this function');
      }
      await ReimbursementRequestService.deleteReimbursementRequest(
        reimbursementRequest.reimbursementRequestId,
<<<<<<< HEAD
        await createTestUser(alfred, orgId),
        organization
      )
    ).rejects.toThrow(
      new AccessDeniedException(
        'You do not have access to delete this reimbursement request, reimbursement requests can only be deleted by their creator or finance leads and above'
      )
    );
  });
=======
        financeLead,
        orgId
      );
    });

    test('Delete Reimbursement Request succeeds when the deleter is a head of finance', async () => {
      const financeHead = await prisma.user.findUnique({
        where: {
          googleAuthId: 'financeHead'
        }
      });
>>>>>>> 2505dcdd

      if (!financeHead) {
        console.log('No finance head found, please run createFinanceTeamAndLead before this function');
        assert(false);
        throw new Error('No finance head found, please run createFinanceTeamAndLead before this function');
      }
      await ReimbursementRequestService.deleteReimbursementRequest(
        reimbursementRequest.reimbursementRequestId,
        financeHead,
        orgId
      );
    });
<<<<<<< HEAD

    if (!financeLead) {
      console.log('No finance lead found, please run createFinanceTeamAndLead before this function');
      assert(false);
      throw new Error('No finance lead found, please run createFinanceTeamAndLead before this function');
    }
    await ReimbursementRequestService.deleteReimbursementRequest(
      reimbursementRequest.reimbursementRequestId,
      financeLead,
      organization
    );
=======
>>>>>>> 2505dcdd
  });

  describe('Creating a reimbursement request', () => {
    test('Creating a Reimbursement Request Succeeds without a date', async () => {
      const rr = await ReimbursementRequestService.createReimbursementRequest(
        createdUser,
        createdVendor.vendorId,
        ClubAccount.CASH,
        [],
        [
          {
            name: 'GLUE',
            reason: {
              carNumber: 0,
              projectNumber: 0,
              workPackageNumber: 0
            },
            cost: 200000
          }
        ],
        createdAccountCode.accountCodeId,
        100,
        orgId
      );

      expect(rr.accountCode).toStrictEqual({ ...createdAccountCode, dateDeleted: undefined });
      expect(rr.account).toEqual(ClubAccount.CASH);
      expect(rr.vendor.vendorId).toEqual(createdVendor.vendorId);
      expect(rr.recipient.userId).toEqual(createdUser.userId);
      expect(rr.dateOfExpense).toEqual(undefined);
      expect(rr.reimbursementProducts).toHaveLength(1);
      expect(rr.reimbursementProducts[0].name).toEqual('GLUE');
      expect(rr.reimbursementProducts[0].cost).toEqual(200000);
      expect((rr.reimbursementProducts[0].reimbursementProductReason as any).wbsNum).toEqual({
        carNumber: 0,
        projectNumber: 0,
        workPackageNumber: 0
      });
      expect(rr.totalCost).toEqual(100);
      expect(rr.reimbursementStatuses).toHaveLength(1);
      expect(rr.reimbursementStatuses[0].type).toEqual('PENDING_LEADERSHIP_APPROVAL');
      expect(rr.identifier).toEqual(2);
    });

<<<<<<< HEAD
    if (!financeHead) {
      console.log('No finance head found, please run createFinanceTeamAndLead before this function');
      assert(false);
      throw new Error('No finance head found, please run createFinanceTeamAndLead before this function');
    }
    await ReimbursementRequestService.deleteReimbursementRequest(
      reimbursementRequest.reimbursementRequestId,
      financeHead,
      organization
    );
=======
    test('Creating a Reimbursement Request Succeeds with a date', async () => {
      const rr = await ReimbursementRequestService.createReimbursementRequest(
        createdUser,
        createdVendor.vendorId,
        ClubAccount.CASH,
        [],
        [
          {
            name: 'GLUE',
            reason: {
              carNumber: 0,
              projectNumber: 0,
              workPackageNumber: 0
            },
            cost: 200000
          }
        ],
        createdAccountCode.accountCodeId,
        100,
        orgId,
        new Date('12-29-2023')
      );

      expect(rr.accountCode).toStrictEqual({ ...createdAccountCode, dateDeleted: undefined });
      expect(rr.account).toEqual(ClubAccount.CASH);
      expect(rr.vendor.vendorId).toEqual(createdVendor.vendorId);
      expect(rr.recipient.userId).toEqual(createdUser.userId);
      expect(rr.dateOfExpense).toEqual(new Date('12-29-2023'));
      expect(rr.reimbursementProducts).toHaveLength(1);
      expect(rr.reimbursementProducts[0].name).toEqual('GLUE');
      expect(rr.reimbursementProducts[0].cost).toEqual(200000);
      expect((rr.reimbursementProducts[0].reimbursementProductReason as any).wbsNum).toEqual({
        carNumber: 0,
        projectNumber: 0,
        workPackageNumber: 0
      });
      expect(rr.totalCost).toEqual(100);
      expect(rr.reimbursementStatuses).toHaveLength(1);
      expect(rr.reimbursementStatuses[0].type).toEqual('PENDING_LEADERSHIP_APPROVAL');
      expect(rr.identifier).toEqual(2);
    });
>>>>>>> 2505dcdd
  });
});<|MERGE_RESOLUTION|>--- conflicted
+++ resolved
@@ -4,25 +4,12 @@
 import { createTestReimbursementRequest, createTestUser, resetUsers } from '../test-utils';
 import prisma from '../../src/prisma/prisma';
 import { assert } from 'console';
-<<<<<<< HEAD
-import { Organization, Reimbursement_Request } from '@prisma/client';
-
-describe('Reimbursement Requests', () => {
-  let orgId: string;
-  let organization: Organization;
-  let reimbursementRequest: Reimbursement_Request;
-  beforeEach(async () => {
-    const { organization: org, rr } = await createTestReimbursementRequest();
-    organization = org;
-    orgId = organization.organizationId;
-    reimbursementRequest = rr;
-=======
 import { ClubAccount, ReimbursementRequest } from 'shared';
-import { Account_Code, Vendor } from '@prisma/client';
+import { Account_Code, Organization, Vendor } from '@prisma/client';
 import { UserWithSecureSettings } from '../../src/utils/auth.utils';
 
 describe('Reimbursement Requests', () => {
-  let orgId: string;
+  let org: Organization;
   let reimbursementRequest: ReimbursementRequest;
   let createdVendor: Vendor;
   let createdAccountCode: Account_Code;
@@ -30,12 +17,11 @@
 
   beforeEach(async () => {
     const result = await createTestReimbursementRequest();
-    orgId = result.organization.organizationId;
+    org = result.organization;
     reimbursementRequest = result.rr;
     createdVendor = result.vendor;
     createdAccountCode = result.accountCode;
     createdUser = result.user;
->>>>>>> 2505dcdd
   });
 
   afterEach(async () => {
@@ -47,8 +33,8 @@
       await expect(async () =>
         ReimbursementRequestService.deleteReimbursementRequest(
           reimbursementRequest.reimbursementRequestId,
-          await createTestUser(alfred, orgId),
-          orgId
+          await createTestUser(alfred, org.organizationId),
+          org
         )
       ).rejects.toThrow(
         new AccessDeniedException(
@@ -71,19 +57,8 @@
       }
       await ReimbursementRequestService.deleteReimbursementRequest(
         reimbursementRequest.reimbursementRequestId,
-<<<<<<< HEAD
-        await createTestUser(alfred, orgId),
-        organization
-      )
-    ).rejects.toThrow(
-      new AccessDeniedException(
-        'You do not have access to delete this reimbursement request, reimbursement requests can only be deleted by their creator or finance leads and above'
-      )
-    );
-  });
-=======
         financeLead,
-        orgId
+        org
       );
     });
 
@@ -93,7 +68,6 @@
           googleAuthId: 'financeHead'
         }
       });
->>>>>>> 2505dcdd
 
       if (!financeHead) {
         console.log('No finance head found, please run createFinanceTeamAndLead before this function');
@@ -103,23 +77,9 @@
       await ReimbursementRequestService.deleteReimbursementRequest(
         reimbursementRequest.reimbursementRequestId,
         financeHead,
-        orgId
+        org
       );
     });
-<<<<<<< HEAD
-
-    if (!financeLead) {
-      console.log('No finance lead found, please run createFinanceTeamAndLead before this function');
-      assert(false);
-      throw new Error('No finance lead found, please run createFinanceTeamAndLead before this function');
-    }
-    await ReimbursementRequestService.deleteReimbursementRequest(
-      reimbursementRequest.reimbursementRequestId,
-      financeLead,
-      organization
-    );
-=======
->>>>>>> 2505dcdd
   });
 
   describe('Creating a reimbursement request', () => {
@@ -142,7 +102,7 @@
         ],
         createdAccountCode.accountCodeId,
         100,
-        orgId
+        org
       );
 
       expect(rr.accountCode).toStrictEqual({ ...createdAccountCode, dateDeleted: undefined });
@@ -164,18 +124,6 @@
       expect(rr.identifier).toEqual(2);
     });
 
-<<<<<<< HEAD
-    if (!financeHead) {
-      console.log('No finance head found, please run createFinanceTeamAndLead before this function');
-      assert(false);
-      throw new Error('No finance head found, please run createFinanceTeamAndLead before this function');
-    }
-    await ReimbursementRequestService.deleteReimbursementRequest(
-      reimbursementRequest.reimbursementRequestId,
-      financeHead,
-      organization
-    );
-=======
     test('Creating a Reimbursement Request Succeeds with a date', async () => {
       const rr = await ReimbursementRequestService.createReimbursementRequest(
         createdUser,
@@ -195,7 +143,7 @@
         ],
         createdAccountCode.accountCodeId,
         100,
-        orgId,
+        org,
         new Date('12-29-2023')
       );
 
@@ -217,6 +165,5 @@
       expect(rr.reimbursementStatuses[0].type).toEqual('PENDING_LEADERSHIP_APPROVAL');
       expect(rr.identifier).toEqual(2);
     });
->>>>>>> 2505dcdd
   });
 });