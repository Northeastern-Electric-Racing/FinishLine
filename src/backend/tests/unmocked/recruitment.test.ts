--- conflicted
+++ resolved
@@ -1,10 +1,8 @@
 import prisma from '../../src/prisma/prisma';
 import RecruitmentServices from '../../src/services/recruitment.services';
-<<<<<<< HEAD
 import {
   AccessDeniedAdminOnlyException,
   DeletedException,
-  HttpException,
   NotFoundException
 } from '../../src/utils/errors.utils';
 import {
@@ -17,11 +15,6 @@
   alfred
 } from '../test-data/users.test-data';
 import { createTestFaq, createTestOrganization, createTestUser, resetUsers } from '../test-utils';
-=======
-import { AccessDeniedAdminOnlyException, NotFoundException } from '../../src/utils/errors.utils';
-import { batmanAppAdmin, wonderwomanGuest, supermanAdmin, member } from '../test-data/users.test-data';
-import { createTestFAQ, createTestOrganization, createTestUser, resetUsers } from '../test-utils';
->>>>>>> c392b68c
 
 describe('Recruitment Tests', () => {
   let orgId: string;
