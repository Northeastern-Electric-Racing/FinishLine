--- conflicted
+++ resolved
@@ -1,15 +1,8 @@
 import prisma from '../../src/prisma/prisma';
 import RecruitmentServices from '../../src/services/recruitment.services';
-<<<<<<< HEAD
-import { AccessDeniedAdminOnlyException, DeletedException, HttpException } from '../../src/utils/errors.utils';
-import { batmanAppAdmin, wonderwomanGuest, supermanAdmin } from '../test-data/users.test-data';
+import { AccessDeniedAdminOnlyException, DeletedException, HttpException, NotFoundException } from '../../src/utils/errors.utils';
+import { batmanAppAdmin, wonderwomanGuest, supermanAdmin, member } from '../test-data/users.test-data';
 import { createTestMilestone, createTestOrganization, createTestUser, resetUsers } from '../test-utils';
-=======
-
-import { AccessDeniedAdminOnlyException, NotFoundException } from '../../src/utils/errors.utils';
-import { batmanAppAdmin, wonderwomanGuest, supermanAdmin, member } from '../test-data/users.test-data';
-import { createTestOrganization, createTestUser, resetUsers } from '../test-utils';
->>>>>>> 7087e878
 
 describe('Recruitment Tests', () => {
   let orgId: string;
@@ -193,7 +186,6 @@
     });
   });
 
-<<<<<<< HEAD
   describe('Delete a single milestone', () => {
     it('Fails if user is not admin', async () => {
       await expect(
@@ -228,7 +220,8 @@
       });
 
       expect(updatedTestMilestone1?.dateDeleted).not.toBe(null);
-=======
+    });
+
   describe('Create FAQ', () => {
     it('Fails if user is not an admin', async () => {
       await expect(
@@ -253,7 +246,8 @@
 
       expect(result.question).toEqual('question');
       expect(result.answer).toEqual('answer');
->>>>>>> 7087e878
-    });
-  });
+    });
+  });
+
+});
 });