import prisma from '../../src/prisma/prisma';
import RecruitmentServices from '../../src/services/recruitment.services';
import {
  AccessDeniedAdminOnlyException,
  DeletedException,
  HttpException,
  NotFoundException
} from '../../src/utils/errors.utils';
import { createTestMilestone, createTestFAQ, createTestOrganization, createTestUser, resetUsers } from '../test-utils';
import { batmanAppAdmin, wonderwomanGuest, supermanAdmin, member } from '../test-data/users.test-data';

describe('Recruitment Tests', () => {
  let orgId: string;
  beforeEach(async () => {
    orgId = (await createTestOrganization()).organizationId;
  });

  afterEach(async () => {
    await resetUsers();
  });

  describe('Get All FAQs', () => {
    it('Fails if organization doesn`t exist', async () => {
      await expect(
        async () =>
          await RecruitmentServices.createFaq(await createTestUser(batmanAppAdmin, orgId), 'question', 'answer', '5')
      ).rejects.toThrow(new NotFoundException('Organization', `5`));
    });

    it('Succeeds and gets all the FAQs', async () => {
      const faq1 = await RecruitmentServices.createFaq(
        await createTestUser(batmanAppAdmin, orgId),
        'question',
        'answer',
        orgId
      );
      const faq2 = await RecruitmentServices.createFaq(
        await createTestUser(supermanAdmin, orgId),
        'question2',
        'answer2',
        orgId
      );
      const result = await RecruitmentServices.getAllFaqs(orgId);
      expect(result).toStrictEqual([faq1, faq2]);
    });

    describe('Edit FAQ', () => {
      it('Fails if organization doesn`t exist', async () => {
        await expect(
          async () =>
            await RecruitmentServices.editFAQ(
              'What is your return policy?',
              'You can return any item within 30 days of purchase.',
              await createTestUser(wonderwomanGuest, orgId),
              '1',
              'faq123'
            )
        ).rejects.toThrow(new NotFoundException('Organization', 1));
      });
      it('Fails if user is not an admin', async () => {
        await expect(
          async () =>
            await RecruitmentServices.editFAQ(
              'What is your return policy?',
              'You can return any item within 30 days of purchase.',
              await createTestUser(wonderwomanGuest, orgId),
              orgId,
              'faq123'
            )
        ).rejects.toThrow(new AccessDeniedAdminOnlyException('edit frequently asked questions'));
      });

      it('Fails if FAQ does not exist', async () => {
        await expect(
          async () =>
            await RecruitmentServices.editFAQ(
              'What is your return policy?',
              'You can return any item within 30 days of purchase.',
              await createTestUser(batmanAppAdmin, orgId),
              orgId,
              'nonExistentFaqId'
            )
        ).rejects.toThrow(new NotFoundException('Faq', 'nonExistentFaqId'));
      });

      it('Succeeds and edits an FAQ', async () => {
        await createTestFAQ(orgId, 'faq123');
        const result = await RecruitmentServices.editFAQ(
          'What is your return policy?',
          'You can return any item within 60 days of purchase.',
          await createTestUser(batmanAppAdmin, orgId),
          orgId,
          'faq123'
        );

        expect(result.question).toEqual('What is your return policy?');
        expect(result.answer).toEqual('You can return any item within 60 days of purchase.');
      });
    });

    describe('Create Milestone', () => {
      it('Fails if user is not an admin', async () => {
        await expect(
          async () =>
            await RecruitmentServices.createMilestone(
              await createTestUser(wonderwomanGuest, orgId),
              'name',
              'description',
              new Date(),
              orgId
            )
        ).rejects.toThrow(new AccessDeniedAdminOnlyException('create a milestone'));
      });

      it('Fails if organization doesn`t exist', async () => {
        await expect(
          async () =>
            await RecruitmentServices.createMilestone(
              await createTestUser(batmanAppAdmin, orgId),
              'name',
              'description',
              new Date(),
              '1'
            )
        ).rejects.toThrow(new NotFoundException('Organization', 1));
      });

      it('Succeeds and creates a milestone', async () => {
        const result = await RecruitmentServices.createMilestone(
          await createTestUser(batmanAppAdmin, orgId),
          'name',
          'description',
          new Date('11/12/24'),
          orgId
        );

        expect(result.name).toEqual('name');
        expect(result.description).toEqual('description');
        expect(result.dateOfEvent).toEqual(new Date('11/12/24'));
      });
    });

    describe('Edit Milestone', () => {
      it('Fails if user is not an admin', async () => {
        await expect(
          async () =>
            await RecruitmentServices.editMilestone(
              await createTestUser(wonderwomanGuest, orgId),
              'name',
              'description',
              new Date(),
              '1',
              orgId
            )
        ).rejects.toThrow(new AccessDeniedAdminOnlyException('create a milestone'));
      });

      it('Fails if organization doesn`t exist', async () => {
        await expect(
          async () =>
            await RecruitmentServices.editMilestone(
              await createTestUser(batmanAppAdmin, orgId),
              'name',
              'description',
              new Date(),
              '1',
              '1'
            )
        ).rejects.toThrow(new NotFoundException('Organization', 1));
      });

      it('Fails if milestone doesn`t exist', async () => {
        await expect(
          async () =>
            await RecruitmentServices.editMilestone(
              await createTestUser(batmanAppAdmin, orgId),
              'name',
              'description',
              new Date('11/12/24'),
              '1',
              orgId
            )
        ).rejects.toThrow(new NotFoundException('Milestone', 1));
      });

      it('Fails if milestone is deleted', async () => {
        const milestone = await RecruitmentServices.createMilestone(
          await createTestUser(batmanAppAdmin, orgId),
          'name',
          'description',
          new Date('11/12/24'),
          orgId
        );

        await prisma.milestone.delete({
          where: {
            milestoneId: milestone.milestoneId
          }
        });

        await expect(
          async () =>
            await RecruitmentServices.editMilestone(
              await createTestUser(supermanAdmin, orgId),
              'name',
              'description',
              new Date('11/12/24'),
              milestone.milestoneId,
              orgId
            )
        ).rejects.toThrow(new NotFoundException('Milestone', milestone.milestoneId));
      });

      it('Succeeds and creates a milestone', async () => {
        const milestone = await RecruitmentServices.createMilestone(
          await createTestUser(batmanAppAdmin, orgId),
          'name',
          'description',
          new Date('11/12/24'),
          orgId
        );

        const updatedMilestone = await RecruitmentServices.editMilestone(
          await createTestUser(supermanAdmin, orgId),
          'new name',
          'new description',
          new Date('11/14/24'),
          milestone.milestoneId,
          orgId
        );

        expect(updatedMilestone.name).toEqual('new name');
        expect(updatedMilestone.description).toEqual('new description');
        expect(updatedMilestone.dateOfEvent).toEqual(new Date('11/14/24'));
      });
    });

<<<<<<< HEAD
    describe('Get All Milestones', () => {
      it('Fails if the organization ID is wrong', async () => {
        await expect(
          async () =>
            await RecruitmentServices.createMilestone(
              await createTestUser(batmanAppAdmin, orgId),
              'name',
              'description',
              new Date('11/11/24'),
              '55'
            )
        ).rejects.toThrow(new NotFoundException('Organization', 55));
      });

      it('Succeeds and gets all the milestones', async () => {
        const milestone1 = await RecruitmentServices.createMilestone(
          await createTestUser(batmanAppAdmin, orgId),
          'name',
          'description',
          new Date('11/11/24'),
          orgId
        );

        const milestone2 = await RecruitmentServices.createMilestone(
          await createTestUser(supermanAdmin, orgId),
          'name2',
          'description2',
          new Date('1/1/1'),
          orgId
        );
        const result = await RecruitmentServices.getAllMilestones(orgId);
        expect(result).toStrictEqual([milestone1, milestone2]);
      });
    });

    describe('Create FAQ', () => {
      it('Fails if user is not an admin', async () => {
        await expect(
          async () => await RecruitmentServices.createFaq(await createTestUser(member, orgId), 'question', 'answer', orgId)
        ).rejects.toThrow(new AccessDeniedAdminOnlyException('create an faq'));
      });

      it('Fails if organization doesn`t exist', async () => {
        await expect(
          async () =>
            await RecruitmentServices.createFaq(await createTestUser(batmanAppAdmin, orgId), 'question', 'answer', '5')
        ).rejects.toThrow(new NotFoundException('Organization', `5`));
      });

=======
  describe('Delete a single milestone', () => {
    it('Fails if user is not admin', async () => {
      await expect(
        async () => await RecruitmentServices.deleteMilestone(await createTestUser(wonderwomanGuest, orgId), 'id', orgId)
      ).rejects.toThrow(new AccessDeniedAdminOnlyException('delete milestone'));
    });

    it('Fails if milestoneId is not found', async () => {
      await expect(
        async () => await RecruitmentServices.deleteMilestone(await createTestUser(batmanAppAdmin, orgId), 'id1', orgId)
      ).rejects.toThrow(new HttpException(400, 'Milestone with id: id1 not found!'));
    });

    it('Fails if milestone is already deleted', async () => {
      const testSuperman = await createTestUser(supermanAdmin, orgId);
      const testMilestone = await createTestMilestone(testSuperman, orgId);
      await RecruitmentServices.deleteMilestone(testSuperman, testMilestone.milestoneId, orgId);

      await expect(
        async () => await RecruitmentServices.deleteMilestone(testSuperman, testMilestone.milestoneId, orgId)
      ).rejects.toThrow(new DeletedException('Milestone', testMilestone.milestoneId));
    });

    it('Fails if organization doesn`t exist', async () => {
      await expect(
        async () =>
          await RecruitmentServices.createMilestone(
            await createTestUser(batmanAppAdmin, orgId),
            'name',
            'description',
            new Date(),
            '1'
          )
      ).rejects.toThrow(new NotFoundException('Organization', 1));
    });

    it('Succeeds and deletes milestone', async () => {
      const testSuperman = await createTestUser(supermanAdmin, orgId);
      const testMilestone1 = await createTestMilestone(testSuperman, orgId);

      await RecruitmentServices.deleteMilestone(testSuperman, testMilestone1.milestoneId, orgId);

      const updatedTestMilestone1 = await prisma.milestone.findUnique({
        where: { milestoneId: testMilestone1.milestoneId }
      });

      expect(updatedTestMilestone1?.dateDeleted).not.toBe(null);
    });

    describe('Create FAQ', () => {
      it('Fails if user is not an admin', async () => {
        await expect(
          async () => await RecruitmentServices.createFaq(await createTestUser(member, orgId), 'question', 'answer', orgId)
        ).rejects.toThrow(new AccessDeniedAdminOnlyException('create an faq'));
      });

      it('Fails if organization doesn`t exist', async () => {
        await expect(
          async () =>
            await RecruitmentServices.createFaq(await createTestUser(batmanAppAdmin, orgId), 'question', 'answer', '5')
        ).rejects.toThrow(new NotFoundException('Organization', `5`));
      });

>>>>>>> 78f1522f
      it('Succeeds and creates an FAQ', async () => {
        const result = await RecruitmentServices.createFaq(
          await createTestUser(batmanAppAdmin, orgId),
          'question',
          'answer',
          orgId
        );

        expect(result.question).toEqual('question');
        expect(result.answer).toEqual('answer');
      });
    });
  });
});<|MERGE_RESOLUTION|>--- conflicted
+++ resolved
@@ -235,7 +235,6 @@
       });
     });
 
-<<<<<<< HEAD
     describe('Get All Milestones', () => {
       it('Fails if the organization ID is wrong', async () => {
         await expect(
@@ -285,7 +284,6 @@
         ).rejects.toThrow(new NotFoundException('Organization', `5`));
       });
 
-=======
   describe('Delete a single milestone', () => {
     it('Fails if user is not admin', async () => {
       await expect(
@@ -349,7 +347,6 @@
         ).rejects.toThrow(new NotFoundException('Organization', `5`));
       });
 
->>>>>>> 78f1522f
       it('Succeeds and creates an FAQ', async () => {
         const result = await RecruitmentServices.createFaq(
           await createTestUser(batmanAppAdmin, orgId),
