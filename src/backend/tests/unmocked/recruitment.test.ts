--- conflicted
+++ resolved
@@ -1,13 +1,7 @@
 import prisma from '../../src/prisma/prisma';
 import RecruitmentServices from '../../src/services/recruitment.services';
-<<<<<<< HEAD
-import { AccessDeniedAdminOnlyException, HttpException, NotFoundException } from '../../src/utils/errors.utils';
+import { AccessDeniedAdminOnlyException, NotFoundException } from '../../src/utils/errors.utils';
 import { batmanAppAdmin, supermanAdmin, wonderwomanGuest } from '../test-data/users.test-data';
-=======
-
-import { AccessDeniedAdminOnlyException, NotFoundException } from '../../src/utils/errors.utils';
-import { batmanAppAdmin, wonderwomanGuest, supermanAdmin, member } from '../test-data/users.test-data';
->>>>>>> 7087e878
 import { createTestOrganization, createTestUser, resetUsers } from '../test-utils';
 
 describe('Recruitment Tests', () => {
@@ -88,11 +82,7 @@
             '1',
             '1'
           )
-<<<<<<< HEAD
-      ).rejects.toThrow(new HttpException(400, `Organization with id 1 doesn't exist`));
-=======
       ).rejects.toThrow(new NotFoundException('Organization', 1));
->>>>>>> 7087e878
     });
 
     it('Fails if milestone doesn`t exist', async () => {
@@ -109,8 +99,6 @@
       ).rejects.toThrow(new NotFoundException('Milestone', 1));
     });
 
-<<<<<<< HEAD
-=======
     it('Fails if milestone is deleted', async () => {
       const milestone = await RecruitmentServices.createMilestone(
         await createTestUser(batmanAppAdmin, orgId),
@@ -139,7 +127,6 @@
       ).rejects.toThrow(new NotFoundException('Milestone', milestone.milestoneId));
     });
 
->>>>>>> 7087e878
     it('Succeeds and creates a milestone', async () => {
       const milestone = await RecruitmentServices.createMilestone(
         await createTestUser(batmanAppAdmin, orgId),
