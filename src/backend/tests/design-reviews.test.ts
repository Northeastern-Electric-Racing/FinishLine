import {
<<<<<<< HEAD
  designReview1,
  prismaDesignReview1,
  prismaDesignReview2,
  prismaDesignReview3,
  sharedDesignReview1,
  teamType1
} from './test-data/design-reviews.test-data';
import { aquaman, batman, wonderwoman } from './test-data/users.test-data';
import DesignReviewsService from '../src/services/design-reviews.services';
import prisma from '../src/prisma/prisma';
import {
  AccessDeniedAdminOnlyException,
  AccessDeniedMemberException,
  DeletedException,
  HttpException,
  NotFoundException
} from '../src/utils/errors.utils';
import { Design_Review_Status as PrismaDesignReviewStatus } from '@prisma/client';
=======
  prismaDesignReview1,
  prismaDesignReview2,
  sharedDesignReview1,
  teamType1
} from './test-data/design-reviews.test-data';
import { batman, theVisitor, wonderwoman } from './test-data/users.test-data';
import DesignReviewService from '../src/services/design-review.services';
import prisma from '../src/prisma/prisma';
import {
  AccessDeniedAdminOnlyException,
  AccessDeniedException,
  DeletedException,
  NotFoundException
} from '../src/utils/errors.utils';
import { prismaWbsElement1 } from './test-data/wbs-element.test-data';
>>>>>>> 28970fe6

describe('Design Reviews', () => {
  beforeEach(() => {
    vi.spyOn(prisma.user, 'findMany').mockImplementation((users) => {
      return [batman, wonderwoman, aquaman].filter((user) => user.userId.toString() === users.where?.userId?.in?.toString());
    });
  });

  afterEach(() => {
    vi.clearAllMocks();
  });

  describe('Edit Design Reviews Tests', () => {
    test('Edit Design Review fails when user is not lead or above', async () => {
      vi.spyOn(prisma.design_Review, 'findUnique').mockResolvedValue(designReview1);
      await expect(() =>
        DesignReviewsService.editDesignReviews(
          wonderwoman,
          designReview1.designReviewId,
          designReview1.dateScheduled,
          designReview1.teamTypeId,
          [1],
          [6],
          designReview1.isOnline,
          designReview1.isInPerson,
          designReview1.zoomLink,
          designReview1.location,
          designReview1.docTemplateLink,
          designReview1.status,
          [],
          designReview1.meetingTimes
        )
      ).rejects.toThrow(new AccessDeniedMemberException('edit design reviews'));
    });

    test('Edit Design Review fails when ID does not exist', async () => {
      vi.spyOn(prisma.design_Review, 'findUnique').mockResolvedValue(null);
      await expect(() =>
        DesignReviewsService.editDesignReviews(
          batman,
          designReview1.designReviewId,
          designReview1.dateScheduled,
          designReview1.teamTypeId,
          [1],
          [6],
          designReview1.isOnline,
          designReview1.isInPerson,
          'https://www.zoom.com',
          null,
          '',
          designReview1.status,
          [],
          designReview1.meetingTimes
        )
      ).rejects.toThrow(new NotFoundException('Design Review', designReview1.designReviewId));
    });

    test('Edit Design Review fails when design review is already deleted', async () => {
      vi.spyOn(prisma.design_Review, 'findUnique').mockResolvedValue({ ...designReview1, dateDeleted: new Date() });
      await expect(() =>
        DesignReviewsService.editDesignReviews(
          batman,
          designReview1.designReviewId,
          designReview1.dateScheduled,
          designReview1.teamTypeId,
          [1],
          [6],
          designReview1.isOnline,
          designReview1.isInPerson,
          'https://www.zoom.com',
          prismaDesignReview2.location,
          designReview1.docTemplateLink,
          designReview1.status,
          [1],
          [83]
        )
      ).rejects.toThrow(new DeletedException('Design Review', designReview1.designReviewId));
    });

    test('Edit Design Review fails when TeamTypeId does not exist', async () => {
      vi.spyOn(prisma.design_Review, 'findUnique').mockResolvedValue(designReview1);
      vi.spyOn(prisma.teamType, 'findUnique').mockResolvedValue(null);
      await expect(() =>
        DesignReviewsService.editDesignReviews(
          batman,
          designReview1.designReviewId,
          designReview1.dateScheduled,
          'notTeamTypeId',
          [1],
          [6],
          designReview1.isOnline,
          designReview1.isInPerson,
          'https://www.zoom.com',
          null,
          '',
          designReview1.status,
          [],
          designReview1.meetingTimes
        )
      ).rejects.toThrow(new NotFoundException('Team Type', 'notTeamTypeId'));
    });

    test('Edit Design Review fails when any requiredMembers are in optionalMembers', async () => {
      vi.spyOn(prisma.design_Review, 'findUnique').mockResolvedValue(designReview1);
      await expect(() =>
        DesignReviewsService.editDesignReviews(
          batman,
          prismaDesignReview2.designReviewId,
          prismaDesignReview2.dateScheduled,
          prismaDesignReview2.teamTypeId,
          [3],
          [wonderwoman.userId, 1],
          prismaDesignReview2.isOnline,
          prismaDesignReview2.isInPerson,
          prismaDesignReview2.zoomLink,
          prismaDesignReview2.location,
          prismaDesignReview2.docTemplateLink,
          prismaDesignReview2.status,
          [],
          prismaDesignReview2.meetingTimes
        )
      ).rejects.toThrow(new HttpException(400, 'required members cannot be in optional members'));
    });

    test('Edit Design Review fails when required member doesnt exist', async () => {
      vi.spyOn(prisma.design_Review, 'findUnique').mockResolvedValue(prismaDesignReview2);
      await expect(() =>
        DesignReviewsService.editDesignReviews(
          batman,
          prismaDesignReview2.designReviewId,
          prismaDesignReview2.dateScheduled,
          prismaDesignReview2.teamTypeId,
          [1200],
          [],
          prismaDesignReview2.isOnline,
          prismaDesignReview2.isInPerson,
          '',
          prismaDesignReview2.location,
          prismaDesignReview2.docTemplateLink,
          prismaDesignReview2.status,
          [1],
          [0, 1, 2, 3, 4]
        )
      ).rejects.toThrow(new HttpException(400, 'User(s) with the following ids not found: 1200'));
    });

    test('Edit Design Review fails when optionalMember doesnt exist', async () => {
      vi.spyOn(prisma.design_Review, 'findUnique').mockResolvedValue(designReview1);
      await expect(() =>
        DesignReviewsService.editDesignReviews(
          batman,
          designReview1.designReviewId,
          designReview1.dateScheduled,
          designReview1.teamTypeId,
          [1],
          [1200],
          designReview1.isOnline,
          designReview1.isInPerson,
          'https://www.zoom.com',
          prismaDesignReview2.location,
          designReview1.docTemplateLink,
          designReview1.status,
          [],
          designReview1.meetingTimes
        )
      ).rejects.toThrow(new HttpException(400, 'User(s) with the following ids not found: 1200'));
    });

    test('Edit Design Review fails when the meeting is online and there is no zoomLink / no text', async () => {
      vi.spyOn(prisma.design_Review, 'findUnique').mockResolvedValue(designReview1);
      await expect(() =>
        DesignReviewsService.editDesignReviews(
          batman,
          prismaDesignReview2.designReviewId,
          prismaDesignReview2.dateScheduled,
          prismaDesignReview2.teamTypeId,
          [1],
          [6],
          true,
          false,
          null,
          prismaDesignReview2.location,
          prismaDesignReview2.docTemplateLink,
          prismaDesignReview2.status,
          [],
          prismaDesignReview2.meetingTimes
        )
      ).rejects.toThrow(new HttpException(400, 'zoom link is required for online design reviews'));
    });

    test('Edit Design Review fails when the meeting in person and there is no location', async () => {
      vi.spyOn(prisma.design_Review, 'findUnique').mockResolvedValue(designReview1);
      await expect(() =>
        DesignReviewsService.editDesignReviews(
          batman,
          prismaDesignReview2.designReviewId,
          prismaDesignReview2.dateScheduled,
          prismaDesignReview2.teamTypeId,
          [1],
          [6],
          false,
          true,
          prismaDesignReview2.zoomLink,
          prismaDesignReview2.location,
          prismaDesignReview2.docTemplateLink,
          prismaDesignReview2.status,
          [],
          prismaDesignReview2.meetingTimes
        )
      ).rejects.toThrow(new HttpException(400, 'location is required for in person design reviews'));
    });

    test('Edit Design Review fails when meeting times are not consecutive', async () => {
      vi.spyOn(prisma.design_Review, 'findUnique').mockResolvedValue(designReview1);
      await expect(() =>
        DesignReviewsService.editDesignReviews(
          batman,
          prismaDesignReview2.designReviewId,
          prismaDesignReview2.dateScheduled,
          prismaDesignReview2.teamTypeId,
          [1],
          [6],
          true,
          false,
          'location',
          prismaDesignReview2.location,
          prismaDesignReview2.docTemplateLink,
          prismaDesignReview2.status,
          [],
          [1, 4, 2, 3]
        )
      ).rejects.toThrow(new HttpException(400, 'meeting times must be consecutive'));
    });

    test('Edit Design Review fails when meeting times are consecutive and *above* 83', async () => {
      vi.spyOn(prisma.design_Review, 'findUnique').mockResolvedValue(designReview1);
      await expect(() =>
        DesignReviewsService.editDesignReviews(
          batman,
          prismaDesignReview2.designReviewId,
          prismaDesignReview2.dateScheduled,
          prismaDesignReview2.teamTypeId,
          [1],
          [6],
          true,
          false,
          'location',
          prismaDesignReview2.zoomLink,
          prismaDesignReview2.docTemplateLink,
          prismaDesignReview2.status,
          [],
          [84, 85]
        )
      ).rejects.toThrow(new HttpException(400, 'meeting time must be between 0-83'));
    });

    test('Edit Design Review fails when no docTemplateLink, and status is scheduled or done', async () => {
      vi.spyOn(prisma.design_Review, 'findUnique').mockResolvedValue(designReview1);
      vi.spyOn(prisma.teamType, 'findUnique').mockResolvedValue(teamType1);
      await expect(() =>
        DesignReviewsService.editDesignReviews(
          batman,
          prismaDesignReview2.designReviewId,
          prismaDesignReview2.dateScheduled,
          prismaDesignReview2.teamTypeId,
          [1],
          [6],
          true,
          false,
          'zoomLink',
          prismaDesignReview2.location,
          null,
          PrismaDesignReviewStatus.SCHEDULED,
          [],
          prismaDesignReview2.meetingTimes
        )
      ).rejects.toThrow(new HttpException(400, 'doc template link is required for scheduled and done design reviews'));
    });
    test('Edit Design Review succeeds when user is lead or above', async () => {
      vi.spyOn(prisma.design_Review, 'findUnique').mockResolvedValue(prismaDesignReview3);
      vi.spyOn(prisma.design_Review, 'update').mockResolvedValue(prismaDesignReview3);
      vi.spyOn(prisma.teamType, 'findUnique').mockResolvedValue(teamType1);

      const res = await DesignReviewsService.editDesignReviews(
        aquaman,
        prismaDesignReview3.designReviewId,
        prismaDesignReview3.dateScheduled,
        prismaDesignReview3.teamTypeId,
        [wonderwoman.userId],
        [],
        prismaDesignReview3.isOnline,
        prismaDesignReview3.isInPerson,
        prismaDesignReview3.zoomLink,
        prismaDesignReview3.location,
        prismaDesignReview3.docTemplateLink,
        prismaDesignReview3.status,
        [wonderwoman.userId],
        prismaDesignReview3.meetingTimes
      );

      expect(prisma.design_Review.findUnique).toHaveBeenCalledTimes(1);
      // THIS TEST IS KINDA BS, but everything else I try fails.
      expect(res).toStrictEqual(prismaDesignReview3);
    });
  });
  describe('getAllDesignReviews', () => {
    test('Get All Design Reviews works', async () => {
      vi.spyOn(prisma.design_Review, 'findMany').mockResolvedValue([]);

      const res = await DesignReviewsService.getAllDesignReviews();

      expect(prisma.design_Review.findMany).toHaveBeenCalledTimes(1);
      expect(res).toStrictEqual([]);
    });
  });

  describe('Delete Design Review Tests', () => {
    test('Delete Design Review fails when ID does not exist', async () => {
      vi.spyOn(prisma.design_Review, 'findUnique').mockResolvedValue(null);
      await expect(() =>
        DesignReviewsService.deleteDesignReview(batman, prismaDesignReview1.designReviewId)
      ).rejects.toThrow(new NotFoundException('Design Review', prismaDesignReview1.designReviewId));
    });
    test('Delete Design Review fails when user is not an admin nor the user who created the design review', async () => {
      vi.spyOn(prisma.design_Review, 'findUnique').mockResolvedValue(prismaDesignReview1);
      await expect(() =>
        DesignReviewsService.deleteDesignReview(wonderwoman, prismaDesignReview1.designReviewId)
      ).rejects.toThrow(new AccessDeniedAdminOnlyException('delete design reviews'));
    });
    test('Delete Design Review fails when design review is already deleted', async () => {
      vi.spyOn(prisma.design_Review, 'findUnique').mockResolvedValue({ ...prismaDesignReview1, dateDeleted: new Date() });
      await expect(() =>
        DesignReviewsService.deleteDesignReview(batman, prismaDesignReview1.designReviewId)
      ).rejects.toThrow(new DeletedException('Design Review', prismaDesignReview1.designReviewId));
    });
    test('Delete Design Review succeeds when user is admin', async () => {
      vi.spyOn(prisma.design_Review, 'findUnique').mockResolvedValue(prismaDesignReview2);
      vi.spyOn(prisma.design_Review, 'update').mockResolvedValue(prismaDesignReview2);

      expect(prismaDesignReview2.dateDeleted).toBeNull();

      await DesignReviewsService.deleteDesignReview(batman, prismaDesignReview2.designReviewId);

      expect(prisma.design_Review.findUnique).toHaveBeenCalledTimes(1);
      expect(prisma.design_Review.update).toHaveBeenCalledTimes(1);
      expect(prismaDesignReview2.dateDeleted).toBeDefined();
    });

    test('Delete Design Review succeeds when user is the creator of the design review', async () => {
      vi.spyOn(prisma.design_Review, 'findUnique').mockResolvedValue(prismaDesignReview2);
      vi.spyOn(prisma.design_Review, 'update').mockResolvedValue(prismaDesignReview2);

      expect(prismaDesignReview2.dateDeleted).toBeNull();

      await DesignReviewsService.deleteDesignReview(wonderwoman, prismaDesignReview2.designReviewId);

      expect(prisma.design_Review.findUnique).toHaveBeenCalledTimes(1);
      expect(prisma.design_Review.update).toHaveBeenCalledTimes(1);
      expect(prismaDesignReview2.dateDeleted).toBeDefined();
    });
  });

  describe('Get Single Design Review Tests', () => {
    test('Get Single Design Review fails when ID does not exist', async () => {
      vi.spyOn(prisma.design_Review, 'findUnique').mockResolvedValue(null);
      await expect(() =>
        DesignReviewsService.getSingleDesignReview(batman, prismaDesignReview1.designReviewId)
      ).rejects.toThrow(new NotFoundException('Design Review', prismaDesignReview1.designReviewId));
    });
    test('Get Single Design Review fails when design review is already deleted', async () => {
      vi.spyOn(prisma.design_Review, 'findUnique').mockResolvedValue({ ...prismaDesignReview1, dateDeleted: new Date() });
      await expect(() =>
        DesignReviewsService.getSingleDesignReview(batman, prismaDesignReview1.designReviewId)
      ).rejects.toThrow(new DeletedException('Design Review', prismaDesignReview1.designReviewId));
    });

    test('Get Single Design Review succeeds', async () => {
      vi.spyOn(prisma.design_Review, 'findUnique').mockResolvedValue(prismaDesignReview1);

      const result = await DesignReviewsService.getSingleDesignReview(wonderwoman, prismaDesignReview1.designReviewId);

      expect(prisma.design_Review.findUnique).toHaveBeenCalledTimes(1);
      expect(result).toEqual(sharedDesignReview1);
    });
  });

  describe('Create design review tests', () => {
    test('Create design review succeeds', async () => {
      vi.spyOn(prisma.teamType, 'findFirst').mockResolvedValue(teamType1);
      vi.spyOn(prisma.wBS_Element, 'findUnique').mockResolvedValue(prismaWbsElement1);
      vi.spyOn(prisma.design_Review, 'create').mockResolvedValue(prismaDesignReview1);

      const res = await DesignReviewService.createDesignReview(
        batman,
        new Date('2024-03-25'),
        '1',
        [],
        [],
        true,
        false,
        'doc temp',
        {
          carNumber: 1,
          projectNumber: 2,
          workPackageNumber: 0
        },
        [0, 1, 2, 3],
        'zoooooom'
      );

      expect(res.teamType).toBe(teamType1);
    });

    test('Create design review fails guest permission', async () => {
      await expect(
        DesignReviewService.createDesignReview(
          theVisitor,
          new Date('2024-03-25'),
          '1',
          [],
          [],
          true,
          false,
          'doc temp',
          {
            carNumber: 1,
            projectNumber: 2,
            workPackageNumber: 0
          },
          [0, 1, 2, 3],
          'zoom'
        )
      ).rejects.toThrow(new AccessDeniedException('create design review'));
    });

    test('Create design review team type not found', async () => {
      vi.spyOn(prisma.teamType, 'findFirst').mockResolvedValue(null);
      await expect(
        DesignReviewService.createDesignReview(
          batman,
          new Date('2024-03-25'),
          '15',
          [],
          [],
          true,
          false,
          'doc temp',
          {
            carNumber: 1,
            projectNumber: 2,
            workPackageNumber: 0
          },
          [0, 1, 2, 3],
          'zoom'
        )
      ).rejects.toThrow(new NotFoundException('Team Type', '15'));
    });

    test('Create design review wbs element not found', async () => {
      vi.spyOn(prisma.teamType, 'findFirst').mockResolvedValue(teamType1);

      vi.spyOn(prisma.wBS_Element, 'findUnique').mockResolvedValue(null);
      await expect(
        DesignReviewService.createDesignReview(
          batman,
          new Date('2024-03-25'),
          '1',
          [],
          [],
          true,
          false,
          'doc temp',
          {
            carNumber: 15,
            projectNumber: 2,
            workPackageNumber: 0
          },
          [0, 1, 2, 3],
          'zoom'
        )
      ).rejects.toThrow(new NotFoundException('WBS Element', 15));
    });
  });
});<|MERGE_RESOLUTION|>--- conflicted
+++ resolved
@@ -1,5 +1,4 @@
 import {
-<<<<<<< HEAD
   designReview1,
   prismaDesignReview1,
   prismaDesignReview2,
@@ -7,34 +6,19 @@
   sharedDesignReview1,
   teamType1
 } from './test-data/design-reviews.test-data';
-import { aquaman, batman, wonderwoman } from './test-data/users.test-data';
-import DesignReviewsService from '../src/services/design-reviews.services';
+import { aquaman, batman, theVisitor, wonderwoman } from './test-data/users.test-data';
 import prisma from '../src/prisma/prisma';
 import {
   AccessDeniedAdminOnlyException,
+  AccessDeniedException,
   AccessDeniedMemberException,
   DeletedException,
   HttpException,
   NotFoundException
 } from '../src/utils/errors.utils';
+import { prismaWbsElement1 } from './test-data/wbs-element.test-data';
+import DesignReviewsService from '../src/services/design-reviews.services';
 import { Design_Review_Status as PrismaDesignReviewStatus } from '@prisma/client';
-=======
-  prismaDesignReview1,
-  prismaDesignReview2,
-  sharedDesignReview1,
-  teamType1
-} from './test-data/design-reviews.test-data';
-import { batman, theVisitor, wonderwoman } from './test-data/users.test-data';
-import DesignReviewService from '../src/services/design-review.services';
-import prisma from '../src/prisma/prisma';
-import {
-  AccessDeniedAdminOnlyException,
-  AccessDeniedException,
-  DeletedException,
-  NotFoundException
-} from '../src/utils/errors.utils';
-import { prismaWbsElement1 } from './test-data/wbs-element.test-data';
->>>>>>> 28970fe6
 
 describe('Design Reviews', () => {
   beforeEach(() => {
@@ -427,7 +411,7 @@
       vi.spyOn(prisma.wBS_Element, 'findUnique').mockResolvedValue(prismaWbsElement1);
       vi.spyOn(prisma.design_Review, 'create').mockResolvedValue(prismaDesignReview1);
 
-      const res = await DesignReviewService.createDesignReview(
+      const res = await DesignReviewsService.createDesignReview(
         batman,
         new Date('2024-03-25'),
         '1',
@@ -450,7 +434,7 @@
 
     test('Create design review fails guest permission', async () => {
       await expect(
-        DesignReviewService.createDesignReview(
+        DesignReviewsService.createDesignReview(
           theVisitor,
           new Date('2024-03-25'),
           '1',
@@ -473,7 +457,7 @@
     test('Create design review team type not found', async () => {
       vi.spyOn(prisma.teamType, 'findFirst').mockResolvedValue(null);
       await expect(
-        DesignReviewService.createDesignReview(
+        DesignReviewsService.createDesignReview(
           batman,
           new Date('2024-03-25'),
           '15',
@@ -498,7 +482,7 @@
 
       vi.spyOn(prisma.wBS_Element, 'findUnique').mockResolvedValue(null);
       await expect(
-        DesignReviewService.createDesignReview(
+        DesignReviewsService.createDesignReview(
           batman,
           new Date('2024-03-25'),
           '1',
