import {
  Club_Accounts,
  Organization,
  Project,
  Schedule_Settings,
  User,
  User_Secure_Settings,
  User_Settings,
  WBS_Element_Status
} from '@prisma/client';
import prisma from '../src/prisma/prisma';
import { dbSeedAllUsers } from '../src/prisma/seed-data/users.seed';
import TeamsService from '../src/services/teams.services';
import ReimbursementRequestService from '../src/services/reimbursement-requests.services';
import { ClubAccount, RoleEnum } from 'shared';
import { batmanAppAdmin, batmanScheduleSettings, batmanSecureSettings, batmanSettings } from './test-data/users.test-data';
import { getWorkPackageTemplateQueryArgs } from '../src/prisma-query-args/work-package-template.query-args';
import DesignReviewsService from '../src/services/design-reviews.services';

export interface CreateTestUserParams {
  firstName: string;
  lastName: string;
  email: string;
  emailId?: string | null;
  googleAuthId: string;
  role: RoleEnum;
}

export const createTestUser = async (
  { firstName, lastName, email, emailId, googleAuthId, role }: CreateTestUserParams,
  organizationId: string,
  userSettings?: User_Settings,
  userSecureSettings?: User_Secure_Settings,
  scheduleSettings?: Schedule_Settings
): Promise<User> => {
  const createdUser = await prisma.user.create({
    data: {
      firstName,
      lastName,
      email,
      emailId,
      googleAuthId,
      roles: {
        create: {
          roleType: role,
          organizationId
        }
      }
    }
  });

  if (userSettings) {
    await prisma.user_Settings.create({
      data: {
        ...userSettings,
        userId: createdUser.userId
      }
    });
  }

  if (userSecureSettings) {
    await prisma.user_Secure_Settings.create({
      data: {
        ...userSecureSettings,
        userId: createdUser.userId
      }
    });
  }

  if (scheduleSettings) {
    await prisma.schedule_Settings.create({
      data: {
        ...scheduleSettings,
        userId: createdUser.userId
      }
    });
  }

  return createdUser;
};

export const resetUsers = async () => {
  await prisma.frequentlyAskedQuestion.deleteMany();
  await prisma.work_Package.deleteMany();
  await prisma.project.deleteMany();
  await prisma.material.deleteMany();
  await prisma.manufacturer.deleteMany();
  await prisma.material_Type.deleteMany();
  await prisma.assembly.deleteMany();
  await prisma.team.deleteMany();
  await prisma.user_Secure_Settings.deleteMany();
  await prisma.reimbursement_Product.deleteMany();
  await prisma.reimbursement_Status.deleteMany();
  await prisma.reimbursement_Request.deleteMany();
  await prisma.vendor.deleteMany();
  await prisma.account_Code.deleteMany();
  await prisma.car.deleteMany();
  await prisma.task.deleteMany();
  await prisma.stage_Gate_CR.deleteMany();
  await prisma.activation_CR.deleteMany();
  await prisma.change.deleteMany();
  await prisma.proposed_Solution.deleteMany();
  await prisma.scope_CR_Why.deleteMany();
  await prisma.scope_CR.deleteMany();
  await prisma.change_Request.deleteMany();
  await prisma.link.deleteMany();
  await prisma.link_Type.deleteMany();
  await prisma.work_Package_Template.deleteMany();
  await prisma.user_Settings.deleteMany();
  await prisma.session.deleteMany();
  await prisma.user_Secure_Settings.deleteMany();
  await prisma.schedule_Settings.deleteMany();
  await prisma.role.deleteMany();
  await prisma.design_Review.deleteMany();
  await prisma.team_Type.deleteMany();
  await prisma.wBS_Element.deleteMany();
  await prisma.milestone.deleteMany();
  await prisma.frequentlyAskedQuestion.deleteMany();
  await prisma.organization.deleteMany();
  await prisma.user.deleteMany();
};

export const createFinanceTeamAndLead = async (organization?: Organization) => {
  if (!organization) organization = await createTestOrganization();
  const head = await createTestUser(
    { ...batmanAppAdmin, googleAuthId: 'financeHead', role: RoleEnum.APP_ADMIN },
    organization.organizationId,
    batmanSettings,
    batmanSecureSettings,
    batmanScheduleSettings
  );

  const lead = await createTestUser(
    { ...dbSeedAllUsers.aang, googleAuthId: 'financeLead', role: RoleEnum.LEADERSHIP },
    organization.organizationId
  );

  const financeMember = await createTestUser(
    { ...dbSeedAllUsers.johnBoddy, googleAuthId: 'financeMember', role: RoleEnum.MEMBER },
    organization.organizationId
  );

  const team = await TeamsService.createTeam(head, 'Finance Team', head.userId, 'Finance Team', '', true, organization);

  await TeamsService.setTeamLeads(head, team.teamId, [lead.userId], organization);

  await TeamsService.setTeamMembers(head, team.teamId, [financeMember.userId], organization);
};

export const createTestFAQ = async (orgId: string, faqId: string) => {
  const user = await prisma.user.create({
    data: {
      firstName: 'ADMIN',
      lastName: 'FAQ',
      email: 'FAQCREATOR@gmail.com',
      googleAuthId: 'FAQCREATOR'
    }
  });

  return await prisma.frequentlyAskedQuestion.create({
    data: {
      faqId,
      question: 'Joe mama',
      answer: 'Joe mama`s organization',
      userCreated: {
        connect: {
          userId: user.userId
        }
      },
      organization: {
        connect: {
          organizationId: orgId
        }
      }
    }
  });
};

export const createTestOrganization = async () => {
  const user = await prisma.user.create({
    data: {
      firstName: 'Admin',
      lastName: 'User',
      email: '',
      googleAuthId: 'organizationCreator'
    }
  });

  return await prisma.organization.create({
    data: {
      name: 'Joe mama',
      description: 'Joe mama`s organization',
      userCreated: {
        connect: {
          userId: user.userId
        }
      }
    }
  });
};

export const createTestWorkPackageTemplate = async (user: User, organizationId?: string) => {
  if (!organizationId) organizationId = await createTestOrganization().then((org) => org.organizationId);
  if (!organizationId) throw new Error('Failed to create organization');

  const workPackageTemplate = await prisma.work_Package_Template.create({
    data: {
      workPackageName: 'Work Package 1',
      templateName: 'Template 1',
      templateNotes: 'This is a new work package template',
      dateCreated: new Date('03/25/2024'),
      userCreatedId: user.userId,
      organizationId
    },
    ...getWorkPackageTemplateQueryArgs(organizationId)
  });

  return workPackageTemplate;
};

export const createTestFaq = async (user: User, organizationId: string) => {
  if (!organizationId) organizationId = await createTestOrganization().then((org) => org.organizationId);
  if (!organizationId) throw new Error('Failed to create organization');

  const faq = await prisma.frequentlyAskedQuestion.create({
    data: {
      question: 'Who is Chief Software Engineer of NER?',
      answer: 'Peyton McKee!',
      organizationId,
      userCreatedId: user.userId
    }
  });
  return faq;
};

export const createTestMilestone = async (user: User, organizationId: string) => {
  if (!organizationId) organizationId = await createTestOrganization().then((org) => org.organizationId);
  if (!organizationId) throw new Error('Failed to create organization');

  const milestone = await prisma.milestone.create({
    data: {
      name: 'Milestone 1',
      description: 'Description',
      dateOfEvent: new Date('03/03/2024'),
      organizationId,
      userCreatedId: user.userId
    }
  });
  return milestone;
};

export const createTestLinkType = async (user: User, organizationId?: string) => {
  if (!organizationId) organizationId = await createTestOrganization().then((org) => org.organizationId);
  if (!organizationId) throw new Error('Failed to create organization');

  const linkType = await prisma.link_Type.create({
    data: {
      name: 'Link type 1',
      dateCreated: new Date('03/25/2024'),
      iconName: 'youtube icon',
      required: true,
      creatorId: user.userId,
      organizationId
    }
  });

  return linkType;
};

export const createTestProject = async (user: User, organizationId?: string): Promise<Project> => {
  if (!organizationId) organizationId = (await createTestOrganization().then((org) => org.organizationId)) as string;
  const car = await prisma.car.create({
    data: {
      wbsElement: {
        create: {
          carNumber: 0,
          projectNumber: 0,
          workPackageNumber: 0,
          dateCreated: new Date('01/01/2023'),
          name: 'Car',
          status: WBS_Element_Status.INACTIVE,
          leadId: user.userId,
          managerId: user.userId,
          organizationId
        }
      }
    }
  });

  const genesisProject = await prisma.project.create({
    data: {
      wbsElement: {
        create: {
          carNumber: 0,
          projectNumber: 1,
          workPackageNumber: 0,
          dateCreated: new Date('01/01/2023'),
          name: 'Genesis',
          status: WBS_Element_Status.INACTIVE,
          leadId: user.userId,
          managerId: user.userId,
          organizationId
        }
      },
      car: {
        connect: {
          carId: car.carId
        }
      },
      summary: 'Initial Car so that we can make change requests and projects and other stuff',
      budget: 1000
    }
  });

  return genesisProject;
};

export const createTestReimbursementRequest = async () => {
  const organization = await createTestOrganization();
  await createFinanceTeamAndLead(organization);
  const user = await prisma.user.findUnique({
    where: {
      googleAuthId: 'financeHead'
    },
    include: {
      userSettings: true,
      userSecureSettings: true
    }
  });

  if (!user || !user.userSecureSettings || !user.userSettings) throw new Error('Failed to find user');

  const project = await createTestProject(user, organization.organizationId);

  const vendor = await ReimbursementRequestService.createVendor(user, 'Tesla', organization);

  const accountCode = await ReimbursementRequestService.createAccountCode(
    user,
    'Equipment',
    123,
    true,
    [Club_Accounts.CASH, Club_Accounts.BUDGET],
    organization
  );

  const rr = await ReimbursementRequestService.createReimbursementRequest(
    user,
    vendor.vendorId,
    ClubAccount.CASH,
    [],
    [
      {
        name: 'GLUE',
        reason: {
          carNumber: 0,
          projectNumber: 0,
          workPackageNumber: 0
        },
        cost: 200000
      }
    ],
    accountCode.accountCodeId,
    100,
<<<<<<< HEAD
    organization
=======
    organization.organizationId,
    new Date()
>>>>>>> 2505dcdd
  );

  if (!rr) throw new Error('Failed to create reimbursement request');

  return { rr, organization, vendor, accountCode, project, user };
};

// Always creates a new design review
export const createTestDesignReview = async () => {
  const organization = await createTestOrganization();
  const head = await createTestUser(
    { ...batmanAppAdmin, googleAuthId: 'financeHead', role: RoleEnum.APP_ADMIN },
    organization.organizationId
  );
  const lead = await createTestUser(
    { ...dbSeedAllUsers.aang, googleAuthId: 'financeLead', role: RoleEnum.LEADERSHIP },
    organization.organizationId
  );
  if (!head) throw new Error('Failed to find user');
  if (!lead) throw new Error('Failed to find user');
  await createTestProject(head, organization.organizationId);
  const teamType = await TeamsService.createTeamType(head, 'Team1', 'Software', organization);
  const { designReviewId } = await DesignReviewsService.createDesignReview(
    lead,
    '03/25/2027',
    teamType.teamTypeId,
    [lead.userId],
    [],
    {
      carNumber: 0,
      projectNumber: 0,
      workPackageNumber: 0
    },
    [0, 1],
    organization
  );

  const dr = await prisma.design_Review.findUnique({
    where: {
      designReviewId
    },
    include: {
      userCreated: true
    }
  });

  if (!dr) throw new Error('Failed to create design review');

  const orgId = organization.organizationId;
  return { dr, organization, orgId };
};<|MERGE_RESOLUTION|>--- conflicted
+++ resolved
@@ -361,12 +361,8 @@
     ],
     accountCode.accountCodeId,
     100,
-<<<<<<< HEAD
-    organization
-=======
-    organization.organizationId,
+    organization,
     new Date()
->>>>>>> 2505dcdd
   );
 
   if (!rr) throw new Error('Failed to create reimbursement request');
