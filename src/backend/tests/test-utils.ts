--- conflicted
+++ resolved
@@ -384,7 +384,7 @@
   if (!head) throw new Error('Failed to find user');
   if (!lead) throw new Error('Failed to find user');
   await createTestProject(head, organization.organizationId);
-<<<<<<< HEAD
+
   const teamType = await TeamsService.createTeamType(
     head,
     'Team1',
@@ -392,9 +392,7 @@
     'Software team',
     organization.organizationId
   );
-=======
-  const teamType = await TeamsService.createTeamType(head, 'Team1', 'Software', organization);
->>>>>>> 84172c3b
+
   const { designReviewId } = await DesignReviewsService.createDesignReview(
     lead,
     '03/25/2027',
