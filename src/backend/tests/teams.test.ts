import TeamsService from '../src/services/teams.services';
import prisma from '../src/prisma/prisma';
import * as teamsTransformer from '../src/transformers/teams.transformer';
import { prismaTeam1, sharedTeam1, justiceLeague, primsaTeam2 } from './test-data/teams.test-data';
import teamQueryArgs from '../src/prisma-query-args/teams.query-args';
import {
  alfred,
  aquaman,
  batman,
  flash,
  greenlantern,
  superman,
  theVisitor,
  wonderwoman
} from './test-data/users.test-data';
import * as userUtils from '../src/utils/users.utils';
import { AccessDeniedException, HttpException } from '../src/utils/errors.utils';
import teamTransformer from '../src/transformers/teams.transformer';
import { Role } from '@prisma/client';

describe('Teams', () => {
  beforeEach(() => {
    vi.spyOn(teamsTransformer, 'default').mockReturnValue(sharedTeam1);
  });

  afterEach(() => {
    vi.clearAllMocks();
  });

  test('getAllTeams works', async () => {
    vi.spyOn(prisma.team, 'findMany').mockResolvedValue([prismaTeam1]);

    const teams = await TeamsService.getAllTeams();

    expect(teams).toStrictEqual([sharedTeam1]);
    expect(prisma.team.findMany).toHaveBeenCalledTimes(1);
    expect(prisma.team.findMany).toHaveBeenCalledWith({ ...teamQueryArgs });
  });

  test('getSingleTeam works', async () => {
    vi.spyOn(prisma.team, 'findUnique').mockResolvedValue(prismaTeam1);

    const { teamId } = prismaTeam1;
    const team = await TeamsService.getSingleTeam(teamId);

    expect(team).toStrictEqual(sharedTeam1);
    expect(prisma.team.findUnique).toHaveBeenCalledTimes(1);
    expect(prisma.team.findUnique).toHaveBeenCalledWith({ where: { teamId }, ...teamQueryArgs });
  });

  test('getSingleTeam not found', async () => {
    vi.spyOn(prisma.team, 'findUnique').mockResolvedValue(null);

    const { teamId } = prismaTeam1;
    await expect(() => TeamsService.getSingleTeam(teamId)).rejects.toThrow();

    expect(prisma.team.findUnique).toHaveBeenCalledTimes(1);
    expect(prisma.team.findUnique).toHaveBeenCalledWith({ where: { teamId }, ...teamQueryArgs });
  });

  describe('setTeamMembers', () => {
    test('setTeamMembers members not found', async () => {
      vi.spyOn(prisma.team, 'findUnique').mockResolvedValue(prismaTeam1);
      vi.spyOn(prisma.user, 'findMany').mockResolvedValue([batman]);

      const callSetTeamMembers = async () =>
        await TeamsService.setTeamMembers(flash, sharedTeam1.teamId, [batman.userId, 122, 55]);

      // note that the error does not include batman's id since he was found in the database
      const expectedException = new HttpException(404, 'User(s) with the following ids not found: 122, 55');

      await expect(callSetTeamMembers).rejects.toThrow(expectedException);
    });

    test('setTeamMembers works', async () => {
      vi.spyOn(prisma.team, 'findUnique').mockResolvedValue(prismaTeam1);
      vi.spyOn(prisma.team, 'update').mockResolvedValue(prismaTeam1);
      vi.spyOn(userUtils, 'getUsers').mockResolvedValue([greenlantern, theVisitor]);

      const teamId = 'id1';
      const userIds = [
        {
          userId: 5
        },
        {
          userId: 7
        }
      ];
      const res = await TeamsService.setTeamMembers(flash, sharedTeam1.teamId, [5, 7]);

      expect(prisma.team.findUnique).toHaveBeenCalledTimes(1);
      expect(prisma.team.update).toHaveBeenCalledTimes(1);
      expect(prisma.team.update).toHaveBeenCalledWith({
        where: { teamId },
        data: {
          members: {
            set: userIds
          }
        },
        ...teamQueryArgs
      });
      expect(res).toStrictEqual(sharedTeam1);
    });
  });

  describe('Edit Team Description', () => {
    test('Update Team Description Success', async () => {
      const newJustice = { ...justiceLeague, description: 'hello!' };

      vi.spyOn(prisma.team, 'findUnique').mockResolvedValueOnce(justiceLeague);
      vi.spyOn(prisma.team, 'update').mockResolvedValue(newJustice);

      const res = await TeamsService.editDescription(batman, '1', 'hello!');

      expect(res).toStrictEqual(teamTransformer(newJustice));
      expect(prisma.team.findUnique).toHaveBeenCalledTimes(1);
      expect(prisma.team.update).toHaveBeenCalledTimes(1);
    });

    test('Returns Error If Not Admin', async () => {
      vi.spyOn(prisma.team, 'findUnique').mockResolvedValueOnce(justiceLeague);

      await expect(() => TeamsService.editDescription(wonderwoman, '1', 'Hello!')).rejects.toThrow(
        new AccessDeniedException('you must be an admin or the team head to update the members!')
      );

      expect(prisma.team.findUnique).toHaveBeenCalledTimes(1);
    });
  });

  describe('setTeamHead', () => {
    test('setTeamHead head not found', async () => {
      vi.spyOn(prisma.user, 'findUnique').mockResolvedValue(null);
      vi.spyOn(prisma.team, 'findUnique').mockResolvedValue(prismaTeam1);

      const callSetTeamHead = async () => await TeamsService.setTeamHead(flash, sharedTeam1.teamId, 122);

      const expectedException = new HttpException(404, 'User with id: 122 not found!');

      await expect(callSetTeamHead).rejects.toThrow(expectedException);
    });

    test('setTeamHead team not found', async () => {
      vi.spyOn(prisma.user, 'findUnique').mockResolvedValue(superman);
      vi.spyOn(prisma.team, 'findUnique').mockResolvedValue(null);

      const callSetTeamHead = async () => await TeamsService.setTeamHead(flash, 'randomId', 2);

      const expectedException = new HttpException(404, 'Team with id: randomId not found!');

      await expect(callSetTeamHead).rejects.toThrow(expectedException);
    });

    test(`setTeamHead head's role is not at least head role`, async () => {
      vi.spyOn(prisma.team, 'findUnique').mockResolvedValue(prismaTeam1);
      vi.spyOn(prisma.user, 'findUnique').mockResolvedValue(wonderwoman);

      const callSetTeamHead = async () => await TeamsService.setTeamHead(flash, sharedTeam1.teamId, 3);

      const expectedException = new HttpException(403, 'Access Denied: The team head must be at least a head');

      await expect(callSetTeamHead).rejects.toThrow(expectedException);
    });

    test('setTeamHead new head is already a head of another team', async () => {
      vi.spyOn(prisma.team, 'findUnique').mockResolvedValue(prismaTeam1);
      vi.spyOn(prisma.team, 'findFirst').mockResolvedValue(justiceLeague);
      vi.spyOn(prisma.user, 'findUnique').mockResolvedValue(batman);

      const callSetTeamHead = async () => await TeamsService.setTeamHead(flash, sharedTeam1.teamId, 1);

      const expectedException = new HttpException(
        403,
        'Access Denied: The new team head must not be a head or lead of another team'
      );

      await expect(callSetTeamHead).rejects.toThrow(expectedException);
    });

    test('setTeamHead new head is already a lead of another team', async () => {
      vi.spyOn(prisma.team, 'findUnique').mockResolvedValue(prismaTeam1);
      vi.spyOn(prisma.team, 'findFirst').mockResolvedValue(justiceLeague);
      vi.spyOn(prisma.user, 'findUnique').mockResolvedValue({ ...wonderwoman, role: Role.HEAD });

      const callSetTeamHead = async () => await TeamsService.setTeamHead(flash, sharedTeam1.teamId, 1);

      const expectedException = new HttpException(
        403,
        'Access Denied: The new team head must not be a head or lead of another team'
      );

      await expect(callSetTeamHead).rejects.toThrow(expectedException);
    });

    test('setTeamHead works', async () => {
      vi.spyOn(prisma.team, 'findUnique').mockResolvedValue(prismaTeam1);
      vi.spyOn(prisma.team, 'update').mockResolvedValue(prismaTeam1);
      vi.spyOn(prisma.user, 'findUnique').mockResolvedValue(superman);
      vi.spyOn(prisma.team, 'findFirst').mockResolvedValue(null);

      const teamId = 'id1';
      const res = await TeamsService.setTeamHead(flash, sharedTeam1.teamId, 2);

      expect(prisma.team.findUnique).toHaveBeenCalledTimes(1);
      expect(prisma.team.update).toHaveBeenCalledTimes(1);
      expect(prisma.team.update).toHaveBeenCalledWith({
        where: { teamId },
        data: {
          head: {
            connect: {
              userId: 2
            }
          }
        },
        ...teamQueryArgs
      });
      expect(res).toStrictEqual(sharedTeam1);
    });
  });

<<<<<<< HEAD
  describe('deleteTeam', () => {
    test('deleteTeam team not found', async () => {
      vi.spyOn(prisma.team, 'findUnique').mockResolvedValue(null);

      const callDeleteTeam = async () => await TeamsService.deleteTeam(flash, 'fakeId');

      const expectedException = new HttpException(404, 'Team with id: fakeId not found!');

      await expect(callDeleteTeam).rejects.toThrow(expectedException);
    });

    test('deleteTeam submitter is not admin', async () => {
      vi.spyOn(prisma.team, 'findUnique').mockResolvedValue(prismaTeam1);

      const callDeleteTeam = async () => await TeamsService.deleteTeam(greenlantern, prismaTeam1.teamId);

      const expectedException = new HttpException(
        403,
        'Access Denied: admin and app-admin only have the ability to delete teams'
      );

      await expect(callDeleteTeam).rejects.toThrow(expectedException);
    });

    test('deleteTeam works', async () => {
      vi.spyOn(prisma.team, 'findUnique').mockResolvedValue(prismaTeam1);
      vi.spyOn(prisma.team, 'delete').mockResolvedValue(prismaTeam1);

      await TeamsService.deleteTeam(batman, prismaTeam1.teamId);

      expect(prisma.team.findUnique).toHaveBeenCalledTimes(1);
      expect(prisma.team.delete).toHaveBeenCalledTimes(1);
      expect(prisma.team.delete).toHaveBeenCalledWith({ where: { teamId: prismaTeam1.teamId } });
=======
  describe('setTeamLeads', () => {
    test('setTeamLeads submitter is not the head or admin', async () => {
      vi.spyOn(prisma.team, 'findUnique').mockResolvedValue(prismaTeam1);
      vi.spyOn(prisma.user, 'findMany').mockResolvedValue([theVisitor]);
      vi.spyOn(prisma.team, 'findMany').mockResolvedValue([prismaTeam1, primsaTeam2, justiceLeague]);

      const callSetTeamLeads = async () =>
        await TeamsService.setTeamLeads(wonderwoman, prismaTeam1.teamId, [theVisitor.userId]);

      const expectedException = new HttpException(
        400,
        'Access Denied: You must be an admin or the head to update the lead!'
      );

      await expect(callSetTeamLeads).rejects.toThrow(expectedException);
    });

    test('setTeamLeads lead is a member', async () => {
      vi.spyOn(prisma.team, 'findUnique').mockResolvedValue(prismaTeam1);
      vi.spyOn(prisma.user, 'findMany').mockResolvedValue([aquaman]);
      vi.spyOn(prisma.team, 'findMany').mockResolvedValue([prismaTeam1, primsaTeam2, justiceLeague]);

      const callSetTeamLeads = async () => await TeamsService.setTeamLeads(flash, sharedTeam1.teamId, [aquaman.userId]);

      const expectedException = new HttpException(400, 'A lead cannot be a member of the team!');

      await expect(callSetTeamLeads).rejects.toThrow(expectedException);
    });

    test('setTeamLeads lead is a head', async () => {
      vi.spyOn(prisma.team, 'findUnique').mockResolvedValue(justiceLeague);
      vi.spyOn(userUtils, 'getUsers').mockResolvedValue([batman]);
      vi.spyOn(prisma.team, 'findMany').mockResolvedValue([prismaTeam1, primsaTeam2, justiceLeague]);

      const callSetTeamLeads = async () => await TeamsService.setTeamLeads(alfred, justiceLeague.teamId, [batman.userId]);

      const expectedException = new HttpException(400, 'A lead cannot be the head of the team!');

      await expect(callSetTeamLeads).rejects.toThrow(expectedException);
    });

    test('setTeamLeads works', async () => {
      vi.spyOn(prisma.team, 'findUnique').mockResolvedValue(prismaTeam1);
      vi.spyOn(prisma.team, 'update').mockResolvedValue(prismaTeam1);
      vi.spyOn(userUtils, 'getUsers').mockResolvedValue([greenlantern, theVisitor]);
      vi.spyOn(prisma.team, 'findMany').mockResolvedValue([prismaTeam1, primsaTeam2, justiceLeague]);

      const teamId = 'id1';
      const userIds = [
        {
          userId: 5
        },
        {
          userId: 7
        }
      ];
      const res = await TeamsService.setTeamLeads(flash, sharedTeam1.teamId, [5, 7]);

      expect(prisma.team.findUnique).toHaveBeenCalledTimes(1);
      expect(prisma.team.update).toHaveBeenCalledTimes(1);
      expect(prisma.team.update).toHaveBeenCalledWith({
        where: { teamId },
        data: {
          leads: {
            set: userIds
          }
        },
        ...teamQueryArgs
      });
      expect(res).toStrictEqual(sharedTeam1);
>>>>>>> 0754b1cb
    });
  });
});<|MERGE_RESOLUTION|>--- conflicted
+++ resolved
@@ -218,7 +218,6 @@
     });
   });
 
-<<<<<<< HEAD
   describe('deleteTeam', () => {
     test('deleteTeam team not found', async () => {
       vi.spyOn(prisma.team, 'findUnique').mockResolvedValue(null);
@@ -252,7 +251,9 @@
       expect(prisma.team.findUnique).toHaveBeenCalledTimes(1);
       expect(prisma.team.delete).toHaveBeenCalledTimes(1);
       expect(prisma.team.delete).toHaveBeenCalledWith({ where: { teamId: prismaTeam1.teamId } });
-=======
+    });
+  });
+  
   describe('setTeamLeads', () => {
     test('setTeamLeads submitter is not the head or admin', async () => {
       vi.spyOn(prisma.team, 'findUnique').mockResolvedValue(prismaTeam1);
@@ -323,7 +324,6 @@
         ...teamQueryArgs
       });
       expect(res).toStrictEqual(sharedTeam1);
->>>>>>> 0754b1cb
     });
   });
 });