import TeamsService from '../src/services/teams.services';
import prisma from '../src/prisma/prisma';
import * as teamsTransformer from '../src/transformers/teams.transformer';
import { prismaTeam1, sharedTeam1, justiceLeague } from './test-data/teams.test-data';
import teamQueryArgs from '../src/prisma-query-args/teams.query-args';
import { batman, flash, greenlantern, superman, theVisitor, wonderwoman } from './test-data/users.test-data';
import * as userUtils from '../src/utils/users.utils';
import { AccessDeniedException, HttpException } from '../src/utils/errors.utils';
import teamTransformer from '../src/transformers/teams.transformer';

describe('Teams', () => {
  beforeEach(() => {
    vi.spyOn(teamsTransformer, 'default').mockReturnValue(sharedTeam1);
  });

  afterEach(() => {
    vi.clearAllMocks();
  });

  test('getAllTeams works', async () => {
    vi.spyOn(prisma.team, 'findMany').mockResolvedValue([prismaTeam1]);

    const teams = await TeamsService.getAllTeams();

    expect(teams).toStrictEqual([sharedTeam1]);
    expect(prisma.team.findMany).toHaveBeenCalledTimes(1);
    expect(prisma.team.findMany).toHaveBeenCalledWith({ ...teamQueryArgs });
  });

  test('getSingleTeam works', async () => {
    vi.spyOn(prisma.team, 'findUnique').mockResolvedValue(prismaTeam1);

    const { teamId } = prismaTeam1;
    const team = await TeamsService.getSingleTeam(teamId);

    expect(team).toStrictEqual(sharedTeam1);
    expect(prisma.team.findUnique).toHaveBeenCalledTimes(1);
    expect(prisma.team.findUnique).toHaveBeenCalledWith({ where: { teamId }, ...teamQueryArgs });
  });

  test('getSingleTeam not found', async () => {
    vi.spyOn(prisma.team, 'findUnique').mockResolvedValue(null);

    const { teamId } = prismaTeam1;
    await expect(() => TeamsService.getSingleTeam(teamId)).rejects.toThrow();

    expect(prisma.team.findUnique).toHaveBeenCalledTimes(1);
    expect(prisma.team.findUnique).toHaveBeenCalledWith({ where: { teamId }, ...teamQueryArgs });
  });

  describe('setTeamMembers', () => {
    test('setTeamMembers members not found', async () => {
      vi.spyOn(prisma.team, 'findUnique').mockResolvedValue(prismaTeam1);
      vi.spyOn(prisma.user, 'findMany').mockResolvedValue([batman]);

      const callSetTeamMembers = async () =>
        await TeamsService.setTeamMembers(flash, sharedTeam1.teamId, [batman.userId, 122, 55]);

      // note that the error does not include batman's id since he was found in the database
      const expectedException = new HttpException(404, 'User(s) with the following ids not found: 122, 55');

      await expect(callSetTeamMembers).rejects.toThrow(expectedException);
    });

    test('setTeamMembers works', async () => {
<<<<<<< HEAD
      jest.spyOn(prisma.team, 'findUnique').mockResolvedValue(prismaTeam1);
      jest.spyOn(prisma.team, 'update').mockResolvedValue(prismaTeam1);
      jest.spyOn(userUtils, 'getUsers').mockResolvedValue([greenlantern, theVisitor]);
=======
      vi.spyOn(prisma.team, 'findUnique').mockResolvedValue(prismaTeam1);
      vi.spyOn(prisma.team, 'update').mockResolvedValue(prismaTeam1);
      vi.spyOn(userUtils, 'getUsers').mockResolvedValue([superman, wonderwoman]);
>>>>>>> 646a5130

      const teamId = 'id1';
      const userIds = [
        {
          userId: 5
        },
        {
          userId: 7
        }
      ];
      const res = await TeamsService.setTeamMembers(flash, sharedTeam1.teamId, [5, 7]);

      expect(prisma.team.findUnique).toHaveBeenCalledTimes(1);
      expect(prisma.team.update).toHaveBeenCalledTimes(1);
      expect(prisma.team.update).toHaveBeenCalledWith({
        where: { teamId },
        data: {
          members: {
            set: userIds
          }
        },
        ...teamQueryArgs
      });
      expect(res).toStrictEqual(sharedTeam1);
    });
  });

  describe('Edit Team Description', () => {
    test('Update Team Description Success', async () => {
      const newJustice = { ...justiceLeague, description: 'hello!' };

      vi.spyOn(prisma.team, 'findUnique').mockResolvedValueOnce(justiceLeague);
      vi.spyOn(prisma.team, 'update').mockResolvedValue(newJustice);

      const res = await TeamsService.editDescription(batman, '1', 'hello!');

      expect(res).toStrictEqual(teamTransformer(newJustice));
      expect(prisma.team.findUnique).toHaveBeenCalledTimes(1);
      expect(prisma.team.update).toHaveBeenCalledTimes(1);
    });

    test('Returns Error If Not Admin', async () => {
      vi.spyOn(prisma.team, 'findUnique').mockResolvedValueOnce(justiceLeague);

      await expect(() => TeamsService.editDescription(wonderwoman, '1', 'Hello!')).rejects.toThrow(
        new AccessDeniedException('you must be an admin or the team head to update the members!')
      );

      expect(prisma.team.findUnique).toHaveBeenCalledTimes(1);
    });
  });

  describe('setTeamHead', () => {
    test('setTeamHead head not found', async () => {
      vi.spyOn(prisma.user, 'findUnique').mockResolvedValue(null);
      vi.spyOn(prisma.team, 'findUnique').mockResolvedValue(prismaTeam1);

      const callSetTeamHead = async () => await TeamsService.setTeamHead(flash, sharedTeam1.teamId, 122);

      const expectedException = new HttpException(404, 'User with id: 122 not found!');

      await expect(callSetTeamHead).rejects.toThrow(expectedException);
    });

    test('setTeamHead team not found', async () => {
      vi.spyOn(prisma.user, 'findUnique').mockResolvedValue(superman);
      vi.spyOn(prisma.team, 'findUnique').mockResolvedValue(null);

      const callSetTeamHead = async () => await TeamsService.setTeamHead(flash, 'randomId', 2);

      const expectedException = new HttpException(404, 'Team with id: randomId not found!');

      await expect(callSetTeamHead).rejects.toThrow(expectedException);
    });

    test(`setTeamHead head's role is not at least head role`, async () => {
      vi.spyOn(prisma.team, 'findUnique').mockResolvedValue(prismaTeam1);
      vi.spyOn(prisma.user, 'findUnique').mockResolvedValue(wonderwoman);

      const callSetTeamHead = async () => await TeamsService.setTeamHead(flash, sharedTeam1.teamId, 3);

      const expectedException = new HttpException(403, 'Access Denied: The team head must be at least a head');

      await expect(callSetTeamHead).rejects.toThrow(expectedException);
    });

<<<<<<< HEAD
    test('setTeamHead new head is already a head of another team', async () => {
      jest.spyOn(prisma.team, 'findUnique').mockResolvedValue(prismaTeam1);
      jest.spyOn(prisma.team, 'findFirst').mockResolvedValue(justiceLeague);
      jest.spyOn(prisma.user, 'findUnique').mockResolvedValue(superman);
=======
    test('setTeamHead new head is already a lead of another team', async () => {
      vi.spyOn(prisma.team, 'findUnique').mockResolvedValue(prismaTeam1);
      vi.spyOn(prisma.team, 'findFirst').mockResolvedValue(justiceLeague);
      vi.spyOn(prisma.user, 'findUnique').mockResolvedValue(superman);
>>>>>>> 646a5130

      const callSetTeamHead = async () => await TeamsService.setTeamHead(flash, sharedTeam1.teamId, 1);

      const expectedException = new HttpException(
        403,
        'Access Denied: The new team head must not be a head of another team'
      );

      await expect(callSetTeamHead).rejects.toThrow(expectedException);
    });

    test('setTeamHead works', async () => {
      vi.spyOn(prisma.team, 'findUnique').mockResolvedValue(prismaTeam1);
      vi.spyOn(prisma.team, 'update').mockResolvedValue(prismaTeam1);
      vi.spyOn(prisma.user, 'findUnique').mockResolvedValue(superman);
      vi.spyOn(prisma.team, 'findFirst').mockResolvedValue(null);

      const teamId = 'id1';
      const res = await TeamsService.setTeamHead(flash, sharedTeam1.teamId, 2);

      expect(prisma.team.findUnique).toHaveBeenCalledTimes(1);
      expect(prisma.team.update).toHaveBeenCalledTimes(1);
      expect(prisma.team.update).toHaveBeenCalledWith({
        where: { teamId },
        data: {
          head: {
            connect: {
              userId: 2
            }
          }
        },
        ...teamQueryArgs
      });
      expect(res).toStrictEqual(sharedTeam1);
    });
  });
});<|MERGE_RESOLUTION|>--- conflicted
+++ resolved
@@ -63,15 +63,9 @@
     });
 
     test('setTeamMembers works', async () => {
-<<<<<<< HEAD
-      jest.spyOn(prisma.team, 'findUnique').mockResolvedValue(prismaTeam1);
-      jest.spyOn(prisma.team, 'update').mockResolvedValue(prismaTeam1);
-      jest.spyOn(userUtils, 'getUsers').mockResolvedValue([greenlantern, theVisitor]);
-=======
       vi.spyOn(prisma.team, 'findUnique').mockResolvedValue(prismaTeam1);
       vi.spyOn(prisma.team, 'update').mockResolvedValue(prismaTeam1);
-      vi.spyOn(userUtils, 'getUsers').mockResolvedValue([superman, wonderwoman]);
->>>>>>> 646a5130
+      vi.spyOn(userUtils, 'getUsers').mockResolvedValue([greenlantern, theVisitor]);
 
       const teamId = 'id1';
       const userIds = [
@@ -158,17 +152,10 @@
       await expect(callSetTeamHead).rejects.toThrow(expectedException);
     });
 
-<<<<<<< HEAD
     test('setTeamHead new head is already a head of another team', async () => {
-      jest.spyOn(prisma.team, 'findUnique').mockResolvedValue(prismaTeam1);
-      jest.spyOn(prisma.team, 'findFirst').mockResolvedValue(justiceLeague);
-      jest.spyOn(prisma.user, 'findUnique').mockResolvedValue(superman);
-=======
-    test('setTeamHead new head is already a lead of another team', async () => {
       vi.spyOn(prisma.team, 'findUnique').mockResolvedValue(prismaTeam1);
       vi.spyOn(prisma.team, 'findFirst').mockResolvedValue(justiceLeague);
       vi.spyOn(prisma.user, 'findUnique').mockResolvedValue(superman);
->>>>>>> 646a5130
 
       const callSetTeamHead = async () => await TeamsService.setTeamHead(flash, sharedTeam1.teamId, 1);
 
