import TeamsService from '../src/services/teams.services';
import prisma from '../src/prisma/prisma';
import * as teamsTransformer from '../src/transformers/teams.transformer';
<<<<<<< HEAD
import { prismaTeam1, sharedTeam1 } from './test-data/teams.test-data';
import teamQueryArgs from '../src/prisma-query-args/teams.query-args';

describe('Teams', () => {
  beforeEach(() => {
    jest.spyOn(teamsTransformer, 'default').mockReturnValue(sharedTeam1);
  });

  afterEach(() => {
    jest.clearAllMocks();
  });

  test('getAllTeams works', async () => {
    jest.spyOn(prisma.team, 'findMany').mockResolvedValue([prismaTeam1]);

    const teams = await TeamsService.getAllTeams();

    expect(teams).toStrictEqual([sharedTeam1]);
    expect(prisma.team.findMany).toHaveBeenCalledTimes(1);
    expect(prisma.team.findMany).toHaveBeenCalledWith({ ...teamQueryArgs });
  });

  test('getSingleTeam works', async () => {
    jest.spyOn(prisma.team, 'findUnique').mockResolvedValue(prismaTeam1);

    const { teamId } = prismaTeam1;
    const team = await TeamsService.getSingleTeam(teamId);

    expect(team).toStrictEqual(sharedTeam1);
    expect(prisma.team.findUnique).toHaveBeenCalledTimes(1);
    expect(prisma.team.findUnique).toHaveBeenCalledWith({ where: { teamId }, ...teamQueryArgs });
  });

  test('getSingleTeam not found', async () => {
    jest.spyOn(prisma.team, 'findUnique').mockResolvedValue(null);

    const { teamId } = prismaTeam1;
    await expect(() => TeamsService.getSingleTeam(teamId)).rejects.toThrow();

    expect(prisma.team.findUnique).toHaveBeenCalledTimes(1);
    expect(prisma.team.findUnique).toHaveBeenCalledWith({ where: { teamId }, ...teamQueryArgs });
  });
});

=======
import { prismaTeam1, sharedTeam1, justiceLeague } from './test-data/teams.test-data';
import teamQueryArgs from '../src/prisma-query-args/teams.query-args';
import { batman, flash, superman, wonderwoman } from './test-data/users.test-data';
import * as userUtils from '../src/utils/users.utils';
import { AccessDeniedException, HttpException } from '../src/utils/errors.utils';
import teamTransformer from '../src/transformers/teams.transformer';

describe('Teams', () => {
  beforeEach(() => {
    jest.spyOn(teamsTransformer, 'default').mockReturnValue(sharedTeam1);
  });
>>>>>>> 97027402

  afterEach(() => {
    jest.clearAllMocks();
  });

  test('getAllTeams works', async () => {
    jest.spyOn(prisma.team, 'findMany').mockResolvedValue([prismaTeam1]);

    const teams = await TeamsService.getAllTeams();

    expect(teams).toStrictEqual([sharedTeam1]);
    expect(prisma.team.findMany).toHaveBeenCalledTimes(1);
    expect(prisma.team.findMany).toHaveBeenCalledWith({ ...teamQueryArgs });
  });

  test('getSingleTeam works', async () => {
    jest.spyOn(prisma.team, 'findUnique').mockResolvedValue(prismaTeam1);

    const { teamId } = prismaTeam1;
    const team = await TeamsService.getSingleTeam(teamId);

<<<<<<< HEAD
  expect(res.statusCode).toBe(403);
=======
    expect(team).toStrictEqual(sharedTeam1);
    expect(prisma.team.findUnique).toHaveBeenCalledTimes(1);
    expect(prisma.team.findUnique).toHaveBeenCalledWith({ where: { teamId }, ...teamQueryArgs });
  });

  test('getSingleTeam not found', async () => {
    jest.spyOn(prisma.team, 'findUnique').mockResolvedValue(null);

    const { teamId } = prismaTeam1;
    await expect(() => TeamsService.getSingleTeam(teamId)).rejects.toThrow();

    expect(prisma.team.findUnique).toHaveBeenCalledTimes(1);
    expect(prisma.team.findUnique).toHaveBeenCalledWith({ where: { teamId }, ...teamQueryArgs });
  });

  describe('setTeamMembers', () => {
    test('setTeamMembers members not found', async () => {
      jest.spyOn(prisma.team, 'findUnique').mockResolvedValue(prismaTeam1);
      jest.spyOn(prisma.user, 'findMany').mockResolvedValue([batman]);

      const callSetTeamMembers = async () =>
        await TeamsService.setTeamMembers(flash, sharedTeam1.teamId, [batman.userId, 122, 55]);

      // note that the error does not include batman's id since he was found in the database
      const expectedException = new HttpException(404, 'User(s) with the following ids not found: 122, 55');

      await expect(callSetTeamMembers).rejects.toThrow(expectedException);
    });

    test('setTeamMembers works', async () => {
      jest.spyOn(prisma.team, 'findUnique').mockResolvedValue(prismaTeam1);
      jest.spyOn(prisma.team, 'update').mockResolvedValue(prismaTeam1);
      jest.spyOn(userUtils, 'getUsers').mockResolvedValue([superman, wonderwoman]);

      const teamId = 'id1';
      const userIds = [
        {
          userId: 2
        },
        {
          userId: 3
        }
      ];
      const res = await TeamsService.setTeamMembers(flash, sharedTeam1.teamId, [2, 3]);

      expect(prisma.team.findUnique).toHaveBeenCalledTimes(1);
      expect(prisma.team.update).toHaveBeenCalledTimes(1);
      expect(prisma.team.update).toHaveBeenCalledWith({
        where: { teamId },
        data: {
          members: {
            set: userIds
          }
        },
        ...teamQueryArgs
      });
      expect(res).toStrictEqual(sharedTeam1);
    });
  });

  describe('Edit Team Description', () => {
    test('Update Team Description Success', async () => {
      const newJustice = { ...justiceLeague, description: 'hello!' };

      jest.spyOn(prisma.team, 'findUnique').mockResolvedValueOnce(justiceLeague);
      jest.spyOn(prisma.team, 'update').mockResolvedValue(newJustice);

      const res = await TeamsService.editDescription(batman, '1', 'hello!');

      expect(res).toStrictEqual(teamTransformer(newJustice));
      expect(prisma.team.findUnique).toHaveBeenCalledTimes(1);
      expect(prisma.team.update).toHaveBeenCalledTimes(1);
    });

    test('Returns Error If Not Admin', async () => {
      jest.spyOn(prisma.team, 'findUnique').mockResolvedValueOnce(justiceLeague);

      await expect(() => TeamsService.editDescription(wonderwoman, '1', 'Hello!')).rejects.toThrow(
        new AccessDeniedException()
      );

      expect(prisma.team.findUnique).toHaveBeenCalledTimes(1);
    });
  });
});
>>>>>>> 97027402
<|MERGE_RESOLUTION|>--- conflicted
+++ resolved
@@ -1,9 +1,12 @@
 import TeamsService from '../src/services/teams.services';
 import prisma from '../src/prisma/prisma';
 import * as teamsTransformer from '../src/transformers/teams.transformer';
-<<<<<<< HEAD
-import { prismaTeam1, sharedTeam1 } from './test-data/teams.test-data';
+import { prismaTeam1, sharedTeam1, justiceLeague } from './test-data/teams.test-data';
 import teamQueryArgs from '../src/prisma-query-args/teams.query-args';
+import { batman, flash, superman, wonderwoman } from './test-data/users.test-data';
+import * as userUtils from '../src/utils/users.utils';
+import { AccessDeniedException, HttpException } from '../src/utils/errors.utils';
+import teamTransformer from '../src/transformers/teams.transformer';
 
 describe('Teams', () => {
   beforeEach(() => {
@@ -30,59 +33,6 @@
     const { teamId } = prismaTeam1;
     const team = await TeamsService.getSingleTeam(teamId);
 
-    expect(team).toStrictEqual(sharedTeam1);
-    expect(prisma.team.findUnique).toHaveBeenCalledTimes(1);
-    expect(prisma.team.findUnique).toHaveBeenCalledWith({ where: { teamId }, ...teamQueryArgs });
-  });
-
-  test('getSingleTeam not found', async () => {
-    jest.spyOn(prisma.team, 'findUnique').mockResolvedValue(null);
-
-    const { teamId } = prismaTeam1;
-    await expect(() => TeamsService.getSingleTeam(teamId)).rejects.toThrow();
-
-    expect(prisma.team.findUnique).toHaveBeenCalledTimes(1);
-    expect(prisma.team.findUnique).toHaveBeenCalledWith({ where: { teamId }, ...teamQueryArgs });
-  });
-});
-
-=======
-import { prismaTeam1, sharedTeam1, justiceLeague } from './test-data/teams.test-data';
-import teamQueryArgs from '../src/prisma-query-args/teams.query-args';
-import { batman, flash, superman, wonderwoman } from './test-data/users.test-data';
-import * as userUtils from '../src/utils/users.utils';
-import { AccessDeniedException, HttpException } from '../src/utils/errors.utils';
-import teamTransformer from '../src/transformers/teams.transformer';
-
-describe('Teams', () => {
-  beforeEach(() => {
-    jest.spyOn(teamsTransformer, 'default').mockReturnValue(sharedTeam1);
-  });
->>>>>>> 97027402
-
-  afterEach(() => {
-    jest.clearAllMocks();
-  });
-
-  test('getAllTeams works', async () => {
-    jest.spyOn(prisma.team, 'findMany').mockResolvedValue([prismaTeam1]);
-
-    const teams = await TeamsService.getAllTeams();
-
-    expect(teams).toStrictEqual([sharedTeam1]);
-    expect(prisma.team.findMany).toHaveBeenCalledTimes(1);
-    expect(prisma.team.findMany).toHaveBeenCalledWith({ ...teamQueryArgs });
-  });
-
-  test('getSingleTeam works', async () => {
-    jest.spyOn(prisma.team, 'findUnique').mockResolvedValue(prismaTeam1);
-
-    const { teamId } = prismaTeam1;
-    const team = await TeamsService.getSingleTeam(teamId);
-
-<<<<<<< HEAD
-  expect(res.statusCode).toBe(403);
-=======
     expect(team).toStrictEqual(sharedTeam1);
     expect(prisma.team.findUnique).toHaveBeenCalledTimes(1);
     expect(prisma.team.findUnique).toHaveBeenCalledWith({ where: { teamId }, ...teamQueryArgs });
@@ -167,5 +117,4 @@
       expect(prisma.team.findUnique).toHaveBeenCalledTimes(1);
     });
   });
-});
->>>>>>> 97027402
+});