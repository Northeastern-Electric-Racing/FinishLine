--- conflicted
+++ resolved
@@ -1,30 +1,6 @@
 import {
   Change_Request as PrismaChangeRequest,
   Proposed_Solution as PrismaProposedSolution,
-<<<<<<< HEAD
-  Scope_CR_Why as PrismaScopeCRWhy,
-  Scope_CR as PrismaScopeCR,
-  Work_Package as PrismaWorkPackage,
-  Description_Bullet as PrismaDescriptionBullet,
-  WBS_Element as PrismaWBSElement,
-  WBS_Element_Status as PrismaWBSElementStatus,
-  Change as PrismaChange,
-  Stage_Gate_CR as PrismaStageGateCR,
-  CR_Type as PrismaCRType,
-  Scope_CR_Why_Type as PrismaScopeCRWhyType
-} from '@prisma/client';
-
-export const changeBatmobileChange: PrismaChange = {
-  changeId: 3,
-  dateImplemented: new Date('11/26/2020'),
-  changeRequestId: 1,
-  implementerId: 1,
-  wbsElementId: 65,
-  detail: 'changed batmobile from white (yuck) to black'
-};
-
-export const changeBatmobile: PrismaChangeRequest = {
-=======
   Scope_CR as PrismaScopeCR,
   Description_Bullet as PrismaDescriptionBullet,
   CR_Type as PrismaCRType
@@ -33,7 +9,6 @@
 import { sharedUser1 } from './users.test-data';
 
 export const prismaChangeRequest1: PrismaChangeRequest = {
->>>>>>> 97027402
   crId: 1,
   submitterId: 1,
   wbsElementId: 65,
@@ -47,11 +22,7 @@
   deletedByUserId: null
 };
 
-<<<<<<< HEAD
-export const solutionToRedesignWhip: PrismaProposedSolution = {
-=======
 export const prismaProposedSolution1: PrismaProposedSolution = {
->>>>>>> 97027402
   proposedSolutionId: '1',
   description: 'Change Color from Orange to Black',
   timelineImpact: 10,
@@ -63,129 +34,13 @@
   approved: false
 };
 
-<<<<<<< HEAD
-export const redesignWhipWhy: PrismaScopeCRWhy = {
-  scopeCrWhyId: 1,
-  scopeCrId: 1,
-  type: PrismaScopeCRWhyType.DESIGN,
-  explain: 'because it looks better'
-};
-
-export const redesignWhipScopeCR: PrismaScopeCR = {
-=======
 export const prismaScopeChangeRequest1: PrismaScopeCR = {
->>>>>>> 97027402
   scopeCrId: 1,
   changeRequestId: 2,
   what: 'redesign whip',
   scopeImpact: 'huge',
   timelineImpact: 10,
   budgetImpact: 1000
-<<<<<<< HEAD
-};
-
-export const whipExpectedActivites: PrismaDescriptionBullet = {
-  descriptionId: 1,
-  dateAdded: new Date('10/10/2022'),
-  userCheckedId: 1,
-  dateTimeChecked: new Date('10/10/2022'),
-  dateDeleted: null,
-  projectIdGoals: null,
-  projectIdFeatures: null,
-  projectIdOtherConstraints: null,
-  workPackageIdDeliverables: null,
-  detail: 'redesign whip',
-  workPackageIdExpectedActivities: 1
-};
-
-export const whipDeliverables: PrismaDescriptionBullet = {
-  descriptionId: 2,
-  dateAdded: new Date('10/10/2022'),
-  userCheckedId: 1,
-  dateTimeChecked: new Date('10/10/2022'),
-  detail: 'Gotta Finish',
-  workPackageIdDeliverables: 1,
-  projectIdGoals: null,
-  projectIdFeatures: null,
-  projectIdOtherConstraints: null,
-  workPackageIdExpectedActivities: null,
-  dateDeleted: null
-};
-
-export const whipWorkPackage: PrismaWorkPackage = {
-  workPackageId: 1,
-  wbsElementId: 65,
-  projectId: 1,
-  orderInProject: 1,
-  startDate: new Date('10/10/2022'),
-  duration: 10
-};
-
-export const redesignWhipWBSElement: PrismaWBSElement = {
-  wbsElementId: 65,
-  dateCreated: new Date('10/18/2022'),
-  carNumber: 1,
-  projectNumber: 1,
-  workPackageNumber: 1,
-  name: 'redesign whip',
-  status: PrismaWBSElementStatus.ACTIVE,
-  projectLeadId: 1,
-  projectManagerId: 2
-};
-
-export const redesignWhipChange: PrismaChange = {
-  changeId: 1,
-  changeRequestId: 2,
-  implementerId: 3,
-  dateImplemented: new Date('10/18/2022'),
-  wbsElementId: 65,
-  detail: 'changed whip from orange (yuck) to Red'
-};
-export const redesignWhip: PrismaChangeRequest = {
-  crId: 2,
-  submitterId: 1,
-  wbsElementId: 65,
-  type: PrismaCRType.OTHER,
-  dateSubmitted: new Date('10/10/2022'),
-  dateReviewed: new Date('10/18/2022'),
-  accepted: true,
-  reviewerId: 2,
-  reviewNotes: 'orange sucks'
-};
-
-export const redesignWhipStageGate: PrismaStageGateCR = {
-  stageGateCrId: 1,
-  changeRequestId: 2,
-  leftoverBudget: 1000,
-  confirmDone: true
-};
-
-export const unreviewedCrChange: PrismaChange = {
-  changeId: 2,
-  changeRequestId: 1,
-  implementerId: 1,
-  dateImplemented: new Date('11/24/2020'),
-  wbsElementId: 65,
-  detail: "this won't get reviewed"
-};
-
-export const unreviewedCr: PrismaChangeRequest = {
-  crId: 69,
-  submitterId: 1,
-  wbsElementId: 65,
-  type: PrismaCRType.DEFINITION_CHANGE,
-  dateSubmitted: new Date('11/24/2020'),
-  dateReviewed: null,
-  accepted: null,
-  reviewerId: null,
-  reviewNotes: null
-};
-
-export const reviewChangeRequestParams = {
-  crId: 2,
-  reviewNotes: 'reviewNotes',
-  accepted: true
-=======
 };
 
 export const whipExpectedActivites: PrismaDescriptionBullet = {
@@ -226,5 +81,4 @@
   submitter: sharedUser1,
   dateSubmitted: new Date('12-25-2000'),
   type: ChangeRequestType.Redefinition
->>>>>>> 97027402
 };