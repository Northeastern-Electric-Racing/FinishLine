--- conflicted
+++ resolved
@@ -120,7 +120,6 @@
   confirmDone: true
 };
 
-<<<<<<< HEAD
 export const redesignWhipWBSElement = {
   wbsElementId: 65,
   dateCreated: new Date('10/18/2022'),
@@ -136,9 +135,6 @@
   changeRequests: [redesignWhip],
   workPackage: whipWorkPackage
 };
-=======
-
->>>>>>> 5941ef9a
 
 export const unreviewedCr = {
   crId: 69,
