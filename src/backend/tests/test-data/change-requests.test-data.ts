import {
  Change_Request as PrismaChangeRequest,
  Proposed_Solution as PrismaProposedSolution,
  Scope_CR as PrismaScopeCR,
  Description_Bullet as PrismaDescriptionBullet,
  CR_Type as PrismaCRType
} from '@prisma/client';
import { ChangeRequest as SharedChangeRequest, ChangeRequestType } from 'shared';
import { sharedUser1 } from './users.test-data';

export const prismaChangeRequest1: PrismaChangeRequest = {
  crId: 1,
  submitterId: 1,
  wbsElementId: 65,
  type: PrismaCRType.DEFINITION_CHANGE,
  dateSubmitted: new Date('11/24/2020'),
  dateReviewed: new Date('11/25/2020'),
<<<<<<< HEAD
  dateDeleted: null,
  accepted: true,
  deletedByUserId: null,
  reviewerId: 1,
  reviewNotes: 'white sucks'
=======
  accepted: null,
  reviewerId: null,
  reviewNotes: null
>>>>>>> 33b08e0a
};

export const prismaProposedSolution1: PrismaProposedSolution = {
  proposedSolutionId: '1',
  description: 'Change Color from Orange to Black',
  timelineImpact: 10,
  budgetImpact: 1000,
  scopeImpact: 'huge',
  changeRequestId: 1,
  createdByUserId: 3,
  dateCreated: new Date('10/16/2022'),
  approved: false
};

export const prismaScopeChangeRequest1: PrismaScopeCR = {
  scopeCrId: 1,
  changeRequestId: 2,
  what: 'redesign whip',
  scopeImpact: 'huge',
  timelineImpact: 10,
  budgetImpact: 1000
};

<<<<<<< HEAD
export const redesignWhipWBSElement = {
  wbsElementId: 65,
  dateCreated: new Date('10/18/2022'),
  dateDeleted: null,
  carNumber: 1,
  projectNumber: 1,
  workPackageNumber: 1,
  name: 'redesign whip',
  status: WBS_Element_Status.ACTIVE,
  deletedByUserId: null,
  projectLeadId: 1,
  projectManagerId: 2,
  workPackage: whipWorkPackage
};

export const redesignWhip = {
  crId: 2,
  submitterId: 100,
  wbsElementId: 65,
  wbsElement: redesignWhipWBSElement,
  projectId: 2,
  type: CR_Type.OTHER,
  dateSubmitted: new Date('10/10/2022'),
  dateReviewed: new Date('10/18/2022'),
  dateDeleted: null,
  deletedByUserId: null,
  accepted: true,
  reviewerId: 1,
  reviewNotes: 'orange sucks',
  changes: [
    {
      changeRequestId: 2,
      implementerId: 3,
      wbsElementId: 65,
      detail: 'changed whip from orange (yuck) to Red'
    }
  ],
  scopeChangeRequest: redesignWhipScopeCR
};

export const redesignWhipStageGate = {
  stageGateCrId: 1,
  changeRequestId: 2,
  leftoverBudget: 1000,
  confirmDone: true
};

export const unreviewedCr = {
  crId: 69,
  submitterId: 1,
  wbsElementId: 65,
  type: CR_Type.DEFINITION_CHANGE,
  changes: [
    {
      changeRequestId: 1,
      implementerId: 1,
      wbsElementId: 65,
      detail: "this won't get reviewed"
    }
  ],
  dateSubmitted: new Date('11/24/2020'),
  dateReviewed: null,
  dateDeleted: null,
  accepted: null,
  deletedByUserId: null,
  reviewerId: null,
  reviewNotes: null
=======
export const whipExpectedActivites: PrismaDescriptionBullet = {
  descriptionId: 1,
  dateAdded: new Date('10/10/2022'),
  userCheckedId: 1,
  dateTimeChecked: new Date('10/10/2022'),
  dateDeleted: null,
  projectIdGoals: null,
  projectIdFeatures: null,
  projectIdOtherConstraints: null,
  workPackageIdDeliverables: null,
  detail: 'redesign whip',
  workPackageIdExpectedActivities: 1
};

export const whipDeliverables: PrismaDescriptionBullet = {
  descriptionId: 2,
  dateAdded: new Date('10/10/2022'),
  userCheckedId: 1,
  dateTimeChecked: new Date('10/10/2022'),
  detail: 'Gotta Finish',
  workPackageIdDeliverables: 1,
  projectIdGoals: null,
  projectIdFeatures: null,
  projectIdOtherConstraints: null,
  workPackageIdExpectedActivities: null,
  dateDeleted: null
>>>>>>> 33b08e0a
};

export const sharedChangeRequest: SharedChangeRequest = {
  crId: 1,
  wbsNum: {
    carNumber: 1,
    projectNumber: 2,
    workPackageNumber: 3
  },
  submitter: sharedUser1,
  dateSubmitted: new Date('12-25-2000'),
  type: ChangeRequestType.Redefinition
};<|MERGE_RESOLUTION|>--- conflicted
+++ resolved
@@ -15,17 +15,9 @@
   type: PrismaCRType.DEFINITION_CHANGE,
   dateSubmitted: new Date('11/24/2020'),
   dateReviewed: new Date('11/25/2020'),
-<<<<<<< HEAD
-  dateDeleted: null,
-  accepted: true,
-  deletedByUserId: null,
-  reviewerId: 1,
-  reviewNotes: 'white sucks'
-=======
   accepted: null,
   reviewerId: null,
   reviewNotes: null
->>>>>>> 33b08e0a
 };
 
 export const prismaProposedSolution1: PrismaProposedSolution = {
@@ -49,75 +41,6 @@
   budgetImpact: 1000
 };
 
-<<<<<<< HEAD
-export const redesignWhipWBSElement = {
-  wbsElementId: 65,
-  dateCreated: new Date('10/18/2022'),
-  dateDeleted: null,
-  carNumber: 1,
-  projectNumber: 1,
-  workPackageNumber: 1,
-  name: 'redesign whip',
-  status: WBS_Element_Status.ACTIVE,
-  deletedByUserId: null,
-  projectLeadId: 1,
-  projectManagerId: 2,
-  workPackage: whipWorkPackage
-};
-
-export const redesignWhip = {
-  crId: 2,
-  submitterId: 100,
-  wbsElementId: 65,
-  wbsElement: redesignWhipWBSElement,
-  projectId: 2,
-  type: CR_Type.OTHER,
-  dateSubmitted: new Date('10/10/2022'),
-  dateReviewed: new Date('10/18/2022'),
-  dateDeleted: null,
-  deletedByUserId: null,
-  accepted: true,
-  reviewerId: 1,
-  reviewNotes: 'orange sucks',
-  changes: [
-    {
-      changeRequestId: 2,
-      implementerId: 3,
-      wbsElementId: 65,
-      detail: 'changed whip from orange (yuck) to Red'
-    }
-  ],
-  scopeChangeRequest: redesignWhipScopeCR
-};
-
-export const redesignWhipStageGate = {
-  stageGateCrId: 1,
-  changeRequestId: 2,
-  leftoverBudget: 1000,
-  confirmDone: true
-};
-
-export const unreviewedCr = {
-  crId: 69,
-  submitterId: 1,
-  wbsElementId: 65,
-  type: CR_Type.DEFINITION_CHANGE,
-  changes: [
-    {
-      changeRequestId: 1,
-      implementerId: 1,
-      wbsElementId: 65,
-      detail: "this won't get reviewed"
-    }
-  ],
-  dateSubmitted: new Date('11/24/2020'),
-  dateReviewed: null,
-  dateDeleted: null,
-  accepted: null,
-  deletedByUserId: null,
-  reviewerId: null,
-  reviewNotes: null
-=======
 export const whipExpectedActivites: PrismaDescriptionBullet = {
   descriptionId: 1,
   dateAdded: new Date('10/10/2022'),
@@ -144,7 +67,6 @@
   projectIdOtherConstraints: null,
   workPackageIdExpectedActivities: null,
   dateDeleted: null
->>>>>>> 33b08e0a
 };
 
 export const sharedChangeRequest: SharedChangeRequest = {
