import { Prisma, WBS_Element_Status as PrismaWBSElementStatus, Project } from '@prisma/client';
import { Project as SharedProject, WbsElementStatus } from 'shared';
import projectQueryArgs from '../../src/prisma-query-args/projects.query-args';
import { prismaTeam1 } from './teams.test-data';
import { batman, superman } from './users.test-data';

export const prismaProject2: Project = {
  projectId: 2,
  wbsElementId: 3,
  budget: 3,
  summary: 'ajsjdfk',
  rules: ['a'],
  googleDriveFolderLink: 'https://drive.google.com/drive/folders/1',
  slideDeckLink: 'https://docs.google.com/presentation/d/1',
  bomLink: 'https://docs.google.com/spreadsheets/d/1',
  taskListLink: 'https://docs.google.com/spreadsheets/d/1'
};

export const prismaProject1: Prisma.ProjectGetPayload<typeof projectQueryArgs> = {
  projectId: 2,
  wbsElementId: 3,
  budget: 3,
  summary: 'ajsjdfk',
  rules: ['a'],
<<<<<<< HEAD
  googleDriveFolderLink: 'https://drive.google.com/drive/folders/1',
  slideDeckLink: 'https://docs.google.com/presentation/d/1',
  bomLink: 'https://docs.google.com/spreadsheets/d/1',
  taskListLink: 'https://docs.google.com/spreadsheets/d/1',
=======
  links: [],
  teamId: '1',
>>>>>>> 5c87627f
  wbsElement: {
    wbsElementId: 65,
    dateCreated: new Date('10/18/2022'),
    carNumber: 1,
    projectNumber: 1,
    workPackageNumber: 0,
    name: 'Project 1',
    status: PrismaWBSElementStatus.ACTIVE,
    projectLeadId: batman.userId,
    projectLead: batman,
    projectManagerId: superman.userId,
    projectManager: superman,
    dateDeleted: null,
    deletedByUserId: null,
    changes: [],
    tasks: []
  },
  workPackages: [
    {
      workPackageId: 2,
      wbsElementId: 7,
      projectId: 6,
      orderInProject: 0,
      startDate: new Date('2020-07-14'),
      duration: 4,
      wbsElement: {
        wbsElementId: 66,
        dateCreated: new Date('01/25/2023'),
        carNumber: 1,
        projectNumber: 1,
        workPackageNumber: 1,
        name: 'Work Package 1',
        status: PrismaWBSElementStatus.ACTIVE,
        dateDeleted: null,
        deletedByUserId: null,
        projectLeadId: null,
        projectLead: null,
        projectManagerId: null,
        projectManager: null,
        changes: []
      },
      blockedBy: [],
      expectedActivities: [],
      deliverables: [],
      stage: null
    }
  ],
  goals: [],
  features: [],
  otherConstraints: [],
  teams: [prismaTeam1],
  favoritedBy: []
};

export const sharedProject1: SharedProject = {
  id: 1,
  wbsNum: {
    carNumber: 1,
    projectNumber: 2,
    workPackageNumber: 0
  },
  dateCreated: new Date('12-25-2022'),
  name: 'name',
  status: WbsElementStatus.Active,
  changes: [],
  summary: 'summary',
  budget: 5,
  links: [],
  rules: ['rule 1', 'rule 2'],
  duration: 0,
  goals: [],
  features: [],
  otherConstraints: [],
  workPackages: [],
  tasks: [],
  teams: []
};<|MERGE_RESOLUTION|>--- conflicted
+++ resolved
@@ -22,15 +22,6 @@
   budget: 3,
   summary: 'ajsjdfk',
   rules: ['a'],
-<<<<<<< HEAD
-  googleDriveFolderLink: 'https://drive.google.com/drive/folders/1',
-  slideDeckLink: 'https://docs.google.com/presentation/d/1',
-  bomLink: 'https://docs.google.com/spreadsheets/d/1',
-  taskListLink: 'https://docs.google.com/spreadsheets/d/1',
-=======
-  links: [],
-  teamId: '1',
->>>>>>> 5c87627f
   wbsElement: {
     wbsElementId: 65,
     dateCreated: new Date('10/18/2022'),
@@ -46,7 +37,8 @@
     dateDeleted: null,
     deletedByUserId: null,
     changes: [],
-    tasks: []
+    tasks: [],
+    links: []
   },
   workPackages: [
     {
