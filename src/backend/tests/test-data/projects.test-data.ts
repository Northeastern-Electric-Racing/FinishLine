--- conflicted
+++ resolved
@@ -1,13 +1,10 @@
-<<<<<<< HEAD
 import {
   Material_Type as PrismaMaterialType,
   Prisma,
   WBS_Element_Status as PrismaWBSElementStatus,
-  Project
+  Project,
+  Manufacturer
 } from '@prisma/client';
-=======
-import { Prisma, WBS_Element_Status as PrismaWBSElementStatus, Project, Manufacturer } from '@prisma/client';
->>>>>>> c54b0b20
 import { Project as SharedProject, WbsElementStatus } from 'shared';
 import projectQueryArgs from '../../src/prisma-query-args/projects.query-args';
 import { prismaTeam1 } from './teams.test-data';
@@ -107,15 +104,14 @@
   teams: []
 };
 
-<<<<<<< HEAD
+export const prismaManufacturer1: Manufacturer = {
+  name: 'Manufacturer1',
+  dateCreated: new Date('10-1-2023'),
+  creatorId: 1
+};
+
 export const toolMaterial: PrismaMaterialType = {
   name: 'NERSoftwareTools',
   dateCreated: new Date(),
   creatorId: batman.userId
-=======
-export const prismaManufacturer1: Manufacturer = {
-  name: 'Manufacturer1',
-  dateCreated: new Date('10-1-2023'),
-  creatorId: 1
->>>>>>> c54b0b20
 };