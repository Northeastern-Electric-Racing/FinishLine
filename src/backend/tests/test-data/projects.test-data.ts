import {
<<<<<<< HEAD
  Assembly,
  Manufacturer,
  Material,
  Material_Type,
  Prisma,
  WBS_Element_Status as PrismaWBSElementStatus,
  Project,
  Unit
=======
  Material_Type as PrismaMaterialType,
  Prisma,
  WBS_Element_Status as PrismaWBSElementStatus,
  Project,
  Manufacturer
>>>>>>> ba58ae6a
} from '@prisma/client';
import { Project as SharedProject, WbsElementStatus } from 'shared';
import projectQueryArgs from '../../src/prisma-query-args/projects.query-args';
import { prismaTeam1 } from './teams.test-data';
import { batman, superman } from './users.test-data';

export const prismaProject2: Project = {
  projectId: 2,
  wbsElementId: 3,
  budget: 3,
  summary: 'ajsjdfk',
  rules: ['a']
};

export const prismaProject1: Prisma.ProjectGetPayload<typeof projectQueryArgs> = {
  projectId: 2,
  wbsElementId: 3,
  budget: 3,
  summary: 'ajsjdfk',
  rules: ['a'],
  wbsElement: {
    wbsElementId: 65,
    dateCreated: new Date('10/18/2022'),
    carNumber: 1,
    projectNumber: 1,
    workPackageNumber: 0,
    name: 'Project 1',
    status: PrismaWBSElementStatus.ACTIVE,
    projectLeadId: batman.userId,
    projectLead: batman,
    projectManagerId: superman.userId,
    projectManager: superman,
    dateDeleted: null,
    deletedByUserId: null,
    changes: [],
    tasks: [],
    links: []
  },
  workPackages: [
    {
      workPackageId: 2,
      wbsElementId: 7,
      projectId: 6,
      orderInProject: 0,
      startDate: new Date('2020-07-14'),
      duration: 4,
      wbsElement: {
        wbsElementId: 66,
        dateCreated: new Date('01/25/2023'),
        carNumber: 1,
        projectNumber: 1,
        workPackageNumber: 1,
        name: 'Work Package 1',
        status: PrismaWBSElementStatus.ACTIVE,
        dateDeleted: null,
        deletedByUserId: null,
        projectLeadId: null,
        projectLead: null,
        projectManagerId: null,
        projectManager: null,
        changes: [],
        links: []
      },
      blockedBy: [],
      expectedActivities: [],
      deliverables: [],
      stage: null
    }
  ],
  goals: [],
  features: [],
  otherConstraints: [],
  teams: [prismaTeam1],
  favoritedBy: []
};

export const sharedProject1: SharedProject = {
  id: 1,
  wbsNum: {
    carNumber: 1,
    projectNumber: 2,
    workPackageNumber: 0
  },
  dateCreated: new Date('12-25-2022'),
  name: 'name',
  status: WbsElementStatus.Active,
  changes: [],
  summary: 'summary',
  budget: 5,
  links: [],
  rules: ['rule 1', 'rule 2'],
  duration: 0,
  goals: [],
  features: [],
  otherConstraints: [],
  workPackages: [],
  tasks: [],
  teams: []
};

export const prismaAssembly: Assembly = {
  assemblyId: '1',
  name: 'name',
  pdmFileName: 'fileName',
  dateDeleted: null,
  userDeletedId: null,
  dateCreated: new Date('10-18-2023'),
  userCreatedId: 1,
  wbsElementId: 1
};

export const prismaMaterialType: Material_Type = {
  name: 'name',
  dateCreated: new Date('10-18-2023'),
  creatorId: 1
};

export const prismaUnit: Unit = {
  name: 'FT'
};

export const prismaMaterial: Material = {
  materialId: 'id',
  assemblyId: 'assemblyId',
  name: 'name',
  wbsElementId: 1,
  dateDeleted: null,
  userDeletedId: null,
  dateCreated: new Date('10-18-2023'),
  userCreatedId: 1,
  pdmFileName: 'file',
  status: 'ORDERED',
  notes: 'none',
  materialTypeName: 'type',
  manufacturerName: 'manufacturer',
  manufacturerPartNumber: 'partNum',
  price: 800,
  subtotal: 400,
  quantity: 6,
  unitName: 'FT',
  linkUrl: 'https://www.google.com'
};

export const prismaManufacturer1: Manufacturer = {
  name: 'Manufacturer1',
  dateCreated: new Date('10-1-2023'),
  creatorId: 1
};

<<<<<<< HEAD
export const prismaManufacturer2: Manufacturer = {
  name: 'name',
  dateCreated: new Date('10-18-2023'),
  creatorId: 1
=======
export const toolMaterial: PrismaMaterialType = {
  name: 'NERSoftwareTools',
  dateCreated: new Date(),
  creatorId: batman.userId
>>>>>>> ba58ae6a
};<|MERGE_RESOLUTION|>--- conflicted
+++ resolved
@@ -1,20 +1,13 @@
 import {
-<<<<<<< HEAD
   Assembly,
   Manufacturer,
   Material,
-  Material_Type,
-  Prisma,
-  WBS_Element_Status as PrismaWBSElementStatus,
-  Project,
-  Unit
-=======
   Material_Type as PrismaMaterialType,
   Prisma,
   WBS_Element_Status as PrismaWBSElementStatus,
   Project,
+  Unit,
   Manufacturer
->>>>>>> ba58ae6a
 } from '@prisma/client';
 import { Project as SharedProject, WbsElementStatus } from 'shared';
 import projectQueryArgs from '../../src/prisma-query-args/projects.query-args';
@@ -126,7 +119,7 @@
   wbsElementId: 1
 };
 
-export const prismaMaterialType: Material_Type = {
+export const prismaMaterialType: PrismaMaterialType = {
   name: 'name',
   dateCreated: new Date('10-18-2023'),
   creatorId: 1
@@ -164,15 +157,14 @@
   creatorId: 1
 };
 
-<<<<<<< HEAD
 export const prismaManufacturer2: Manufacturer = {
   name: 'name',
   dateCreated: new Date('10-18-2023'),
   creatorId: 1
-=======
+};
+
 export const toolMaterial: PrismaMaterialType = {
   name: 'NERSoftwareTools',
   dateCreated: new Date(),
   creatorId: batman.userId
->>>>>>> ba58ae6a
 };