import {
  Assembly,
  Material,
  Material_Type as PrismaMaterialType,
  Prisma,
  WBS_Element_Status as PrismaWBSElementStatus,
  Project,
<<<<<<< HEAD
  Manufacturer,
  Assembly,
  Material
=======
  Unit,
  Manufacturer
>>>>>>> 529cfe20
} from '@prisma/client';
import { Project as SharedProject, WbsElementStatus } from 'shared';
import projectQueryArgs from '../../src/prisma-query-args/projects.query-args';
import { prismaTeam1 } from './teams.test-data';
import { batman, superman } from './users.test-data';

export const prismaProject2: Project = {
  projectId: 2,
  wbsElementId: 3,
  budget: 3,
  summary: 'ajsjdfk',
  rules: ['a']
};

export const prismaProject1: Prisma.ProjectGetPayload<typeof projectQueryArgs> = {
  projectId: 2,
  wbsElementId: 3,
  budget: 3,
  summary: 'ajsjdfk',
  rules: ['a'],
  wbsElement: {
    wbsElementId: 65,
    dateCreated: new Date('10/18/2022'),
    carNumber: 1,
    projectNumber: 1,
    workPackageNumber: 0,
    name: 'Project 1',
    status: PrismaWBSElementStatus.ACTIVE,
    projectLeadId: batman.userId,
    projectLead: batman,
    projectManagerId: superman.userId,
    projectManager: superman,
    dateDeleted: null,
    deletedByUserId: null,
    changes: [],
    tasks: [],
    links: []
  },
  workPackages: [
    {
      workPackageId: 2,
      wbsElementId: 7,
      projectId: 6,
      orderInProject: 0,
      startDate: new Date('2020-07-14'),
      duration: 4,
      wbsElement: {
        wbsElementId: 66,
        dateCreated: new Date('01/25/2023'),
        carNumber: 1,
        projectNumber: 1,
        workPackageNumber: 1,
        name: 'Work Package 1',
        status: PrismaWBSElementStatus.ACTIVE,
        dateDeleted: null,
        deletedByUserId: null,
        projectLeadId: null,
        projectLead: null,
        projectManagerId: null,
        projectManager: null,
        changes: [],
        links: []
      },
      blockedBy: [],
      expectedActivities: [],
      deliverables: [],
      stage: null
    }
  ],
  goals: [],
  features: [],
  otherConstraints: [],
  teams: [prismaTeam1],
  favoritedBy: []
};

export const sharedProject1: SharedProject = {
  id: 1,
  wbsNum: {
    carNumber: 1,
    projectNumber: 2,
    workPackageNumber: 0
  },
  dateCreated: new Date('12-25-2022'),
  name: 'name',
  status: WbsElementStatus.Active,
  changes: [],
  summary: 'summary',
  budget: 5,
  links: [],
  rules: ['rule 1', 'rule 2'],
  duration: 0,
  goals: [],
  features: [],
  otherConstraints: [],
  workPackages: [],
  tasks: [],
  teams: []
};

export const prismaAssembly1: Assembly = {
  name: 'New Assembly',
  pdmFileName: 'file.txt',
  dateCreated: new Date('10-19-2023'),
  userCreatedId: batman.userId,
  wbsElementId: 66,
  dateDeleted: null,
  userDeletedId: null,
  assemblyId: '1'
};

export const prismaMaterialType: PrismaMaterialType = {
  name: 'name',
  dateCreated: new Date('10-18-2023'),
  creatorId: 1
};

export const prismaUnit: Unit = {
  name: 'FT'
};

export const prismaMaterial: Material = {
  materialId: 'id',
  assemblyId: 'assemblyId',
  name: 'name',
  wbsElementId: 1,
  dateDeleted: null,
  userDeletedId: null,
  dateCreated: new Date('10-18-2023'),
  userCreatedId: 1,
  pdmFileName: 'file',
  status: 'ORDERED',
  notes: 'none',
  materialTypeName: 'type',
  manufacturerName: 'manufacturer',
  manufacturerPartNumber: 'partNum',
  price: 800,
  subtotal: 400,
  quantity: 6,
  unitName: 'FT',
  linkUrl: 'https://www.google.com'
};
export const prismaManufacturer1: Manufacturer = {
  name: 'Manufacturer1',
  dateCreated: new Date('10-1-2023'),
  creatorId: 1
};

export const prismaManufacturer2: Manufacturer = {
  name: 'name',
  dateCreated: new Date('10-18-2023'),
  creatorId: 1
};

export const toolMaterial: PrismaMaterialType = {
  name: 'NERSoftwareTools',
  dateCreated: new Date(),
  creatorId: batman.userId
};

export const prismaMaterial1: Material = {
  materialId: '1',
  assemblyId: '1',
  dateCreated: new Date('2023-11-07'),
  linkUrl: 'https://eample.com',
  manufacturerName: 'Manufacturer1',
  manufacturerPartNumber: '1',
  materialTypeName: 'NERSoftwareTools',
  name: prismaManufacturer1.name,
  notes: 'Sample notes',
  pdmFileName: 'pdmname',
  price: 10,
  quantity: 89,
  status: 'ORDERED',
  subtotal: 1,
  unitName: 'Unit',
  userCreatedId: batman.userId,
  wbsElementId: sharedProject1.id,
  dateDeleted: null,
  userDeletedId: null
};<|MERGE_RESOLUTION|>--- conflicted
+++ resolved
@@ -5,14 +5,10 @@
   Prisma,
   WBS_Element_Status as PrismaWBSElementStatus,
   Project,
-<<<<<<< HEAD
   Manufacturer,
   Assembly,
-  Material
-=======
-  Unit,
-  Manufacturer
->>>>>>> 529cfe20
+  Material,
+  Unit
 } from '@prisma/client';
 import { Project as SharedProject, WbsElementStatus } from 'shared';
 import projectQueryArgs from '../../src/prisma-query-args/projects.query-args';
