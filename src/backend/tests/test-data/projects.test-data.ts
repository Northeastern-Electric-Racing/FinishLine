--- conflicted
+++ resolved
@@ -5,13 +5,8 @@
   Prisma,
   WBS_Element_Status as PrismaWBSElementStatus,
   Project,
-<<<<<<< HEAD
   Unit,
   Manufacturer
-=======
-  Manufacturer,
-  Assembly
->>>>>>> af5fdc60
 } from '@prisma/client';
 import { Project as SharedProject, WbsElementStatus } from 'shared';
 import projectQueryArgs from '../../src/prisma-query-args/projects.query-args';
@@ -112,16 +107,15 @@
   teams: []
 };
 
-<<<<<<< HEAD
-export const prismaAssembly: Assembly = {
-  assemblyId: '1',
-  name: 'name',
-  pdmFileName: 'fileName',
+export const prismaAssembly1: Assembly = {
+  name: 'New Assembly',
+  pdmFileName: 'file.txt',
+  dateCreated: new Date('10-19-2023'),
+  userCreatedId: batman.userId,
+  wbsElementId: 66,
   dateDeleted: null,
   userDeletedId: null,
-  dateCreated: new Date('10-18-2023'),
-  userCreatedId: 1,
-  wbsElementId: 1
+  assemblyId: '1'
 };
 
 export const prismaMaterialType: PrismaMaterialType = {
@@ -154,19 +148,7 @@
   quantity: 6,
   unitName: 'FT',
   linkUrl: 'https://www.google.com'
-=======
-export const prismaAssembly1: Assembly = {
-  name: 'New Assembly',
-  pdmFileName: 'file.txt',
-  dateCreated: new Date('10-19-2023'),
-  userCreatedId: batman.userId,
-  wbsElementId: 66,
-  dateDeleted: null,
-  userDeletedId: null,
-  assemblyId: '1'
->>>>>>> af5fdc60
 };
-
 export const prismaManufacturer1: Manufacturer = {
   name: 'Manufacturer1',
   dateCreated: new Date('10-1-2023'),
