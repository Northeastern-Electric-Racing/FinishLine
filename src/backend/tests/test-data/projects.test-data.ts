import {
  Assembly,
  Material,
  Material_Type as PrismaMaterialType,
  Prisma,
  WBS_Element_Status as PrismaWBSElementStatus,
  Project,
  Unit,
  Manufacturer
} from '@prisma/client';
import { Project as SharedProject, WbsElementStatus } from 'shared';
import projectQueryArgs from '../../src/prisma-query-args/projects.query-args';
import { prismaTeam1 } from './teams.test-data';
import { batman, superman } from './users.test-data';

export const prismaProject2: Project = {
  projectId: 2,
  wbsElementId: 3,
  budget: 3,
  summary: 'ajsjdfk',
  rules: ['a']
};

export const prismaProject1: Prisma.ProjectGetPayload<typeof projectQueryArgs> = {
  projectId: 2,
  wbsElementId: 3,
  budget: 3,
  summary: 'ajsjdfk',
  rules: ['a'],
  wbsElement: {
    wbsElementId: 65,
    dateCreated: new Date('10/18/2022'),
    carNumber: 1,
    projectNumber: 1,
    workPackageNumber: 0,
    name: 'Project 1',
    status: PrismaWBSElementStatus.ACTIVE,
    projectLeadId: batman.userId,
    projectLead: batman,
    projectManagerId: superman.userId,
    projectManager: superman,
    dateDeleted: null,
    deletedByUserId: null,
    changes: [],
    tasks: [],
    links: []
  },
  workPackages: [
    {
      workPackageId: 2,
      wbsElementId: 7,
      projectId: 6,
      orderInProject: 0,
      startDate: new Date('2020-07-14'),
      duration: 4,
      wbsElement: {
        wbsElementId: 66,
        dateCreated: new Date('01/25/2023'),
        carNumber: 1,
        projectNumber: 1,
        workPackageNumber: 1,
        name: 'Work Package 1',
        status: PrismaWBSElementStatus.ACTIVE,
        dateDeleted: null,
        deletedByUserId: null,
        projectLeadId: null,
        projectLead: null,
        projectManagerId: null,
        projectManager: null,
        changes: [],
        links: []
      },
      blockedBy: [],
      expectedActivities: [],
      deliverables: [],
      stage: null
    }
  ],
  goals: [],
  features: [],
  otherConstraints: [],
  teams: [prismaTeam1],
  favoritedBy: []
};

export const sharedProject1: SharedProject = {
  id: 1,
  wbsNum: {
    carNumber: 1,
    projectNumber: 2,
    workPackageNumber: 0
  },
  dateCreated: new Date('12-25-2022'),
  name: 'name',
  status: WbsElementStatus.Active,
  changes: [],
  summary: 'summary',
  budget: 5,
  links: [],
  rules: ['rule 1', 'rule 2'],
  duration: 0,
  goals: [],
  features: [],
  otherConstraints: [],
  workPackages: [],
  tasks: [],
  teams: []
};

export const prismaAssembly1: Assembly = {
  name: 'New Assembly',
  pdmFileName: 'file.txt',
  dateCreated: new Date('10-19-2023'),
  userCreatedId: batman.userId,
  wbsElementId: 66,
  dateDeleted: null,
  userDeletedId: null,
  assemblyId: '1'
};

export const prismaMaterialType: PrismaMaterialType = {
  name: 'name',
  dateCreated: new Date('10-18-2023'),
  creatorId: 1,
  dateDeleted: null
};

export const prismaUnit: Unit = {
  name: 'FT'
};

export const prismaMaterial: Material = {
  materialId: 'id',
  assemblyId: 'assemblyId',
  name: 'name',
  wbsElementId: 1,
  dateDeleted: null,
  userDeletedId: null,
  dateCreated: new Date('10-18-2023'),
  userCreatedId: 1,
  pdmFileName: 'file',
  status: 'ORDERED',
  notes: 'none',
  materialTypeName: 'type',
  manufacturerName: 'manufacturer',
  manufacturerPartNumber: 'partNum',
  price: 800,
  subtotal: 400,
  quantity: 6,
  unitName: 'FT',
  linkUrl: 'https://www.google.com'
};
export const prismaManufacturer1: Manufacturer = {
  name: 'Manufacturer1',
  dateCreated: new Date('10-1-2023'),
  creatorId: 1
};

export const prismaManufacturer2: Manufacturer = {
  name: 'name',
  dateCreated: new Date('10-18-2023'),
  creatorId: 1
};

export const toolMaterial: PrismaMaterialType = {
  name: 'NERSoftwareTools',
  dateCreated: new Date(),
<<<<<<< HEAD
  creatorId: batman.userId,
  dateDeleted: null
=======
  creatorId: batman.userId
};

export const prismaMaterial2: Material = {
  materialId: 'id',
  assemblyId: 'assemblyId',
  name: 'name2',
  wbsElementId: 1,
  dateDeleted: null,
  userDeletedId: null,
  dateCreated: new Date('10-18-2023'),
  userCreatedId: 1,
  pdmFileName: 'file2',
  status: 'ORDERED',
  notes: 'random notes',
  materialTypeName: 'type',
  manufacturerName: 'manufacturer',
  manufacturerPartNumber: 'partNum',
  price: 1000,
  subtotal: 500,
  quantity: 8,
  unitName: 'FT',
  linkUrl: 'https://www.google.com'
>>>>>>> 155fb7a1
};<|MERGE_RESOLUTION|>--- conflicted
+++ resolved
@@ -165,11 +165,8 @@
 export const toolMaterial: PrismaMaterialType = {
   name: 'NERSoftwareTools',
   dateCreated: new Date(),
-<<<<<<< HEAD
   creatorId: batman.userId,
   dateDeleted: null
-=======
-  creatorId: batman.userId
 };
 
 export const prismaMaterial2: Material = {
@@ -192,5 +189,4 @@
   quantity: 8,
   unitName: 'FT',
   linkUrl: 'https://www.google.com'
->>>>>>> 155fb7a1
 };