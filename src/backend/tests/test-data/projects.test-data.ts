--- conflicted
+++ resolved
@@ -1,4 +1,3 @@
-<<<<<<< HEAD
 import {
   Assembly,
   Manufacturer,
@@ -9,9 +8,6 @@
   Project,
   Unit
 } from '@prisma/client';
-=======
-import { Prisma, WBS_Element_Status as PrismaWBSElementStatus, Project, Manufacturer } from '@prisma/client';
->>>>>>> c54b0b20
 import { Project as SharedProject, WbsElementStatus } from 'shared';
 import projectQueryArgs from '../../src/prisma-query-args/projects.query-args';
 import { prismaTeam1 } from './teams.test-data';
@@ -111,7 +107,6 @@
   teams: []
 };
 
-<<<<<<< HEAD
 export const prismaAssembly: Assembly = {
   assemblyId: '1',
   name: 'name',
@@ -124,12 +119,6 @@
 };
 
 export const prismaMaterialType: Material_Type = {
-  name: 'name',
-  dateCreated: new Date('10-18-2023'),
-  creatorId: 1
-};
-
-export const prismaManufacturer: Manufacturer = {
   name: 'name',
   dateCreated: new Date('10-18-2023'),
   creatorId: 1
@@ -159,10 +148,16 @@
   quantity: 6,
   unitName: 'FT',
   linkUrl: 'https://www.google.com'
-=======
+};
+
 export const prismaManufacturer1: Manufacturer = {
   name: 'Manufacturer1',
   dateCreated: new Date('10-1-2023'),
   creatorId: 1
->>>>>>> c54b0b20
+};
+
+export const prismaManufacturer2: Manufacturer = {
+  name: 'name',
+  dateCreated: new Date('10-18-2023'),
+  creatorId: 1
 };