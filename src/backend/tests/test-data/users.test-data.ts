import { Role as PrismaRole, Theme, User as PrismaUser, User_Settings, User_Secure_Settings, Team } from '@prisma/client';
import { User as SharedUser } from 'shared';
import { prismaTeam1 } from './teams.test-data';

export const batman: PrismaUser = {
  userId: 1,
  firstName: 'Bruce',
  lastName: 'Wayne',
  email: 'notbatman@gmail.com',
  emailId: 'notbatman',
  role: PrismaRole.APP_ADMIN,
  googleAuthId: 'b'
};

export const theVisitor: PrismaUser = {
  userId: 7,
  firstName: 'The',
  lastName: 'Visitor',
  email: 'oooscary@gmail.com',
  emailId: 'oooscary',
  role: PrismaRole.GUEST,
  googleAuthId: 't'
};

export const superman: PrismaUser = {
  userId: 2,
  firstName: 'Clark',
  lastName: 'Kent',
  email: 'clark.kent@thedailyplanet.com',
  emailId: 'clark.kent',
  role: PrismaRole.ADMIN,
  googleAuthId: 's'
};

export const wonderwoman: PrismaUser = {
  userId: 3,
  firstName: 'Wonder',
  lastName: 'Woman',
  email: 'amazonian1@savingtheday.com',
  emailId: 'amazonian1',
  role: PrismaRole.GUEST,
  googleAuthId: 'w'
};

export const flash: PrismaUser = {
  userId: 4,
  firstName: 'Barry',
  lastName: 'Allen',
  email: 'b.allen@fast.com',
  emailId: 'barry.allen',
  role: PrismaRole.ADMIN,
  googleAuthId: 'f'
};

export const greenlantern: PrismaUser = {
  userId: 5,
  firstName: 'Hal',
  lastName: 'Jordan',
  email: 'h.jordam@pilot.com',
  emailId: 'hal.jordan',
  role: PrismaRole.HEAD,
  googleAuthId: 'g'
};

export const aquaman: PrismaUser = {
  userId: 6,
  firstName: 'Arthur',
  lastName: 'Curry',
  email: 'a.curry@water.com',
  emailId: 'arhur.curry',
  role: PrismaRole.LEADERSHIP,
  googleAuthId: 'a'
};

export const batmanSettings: User_Settings = {
  id: 'bm',
  userId: 1,
  defaultTheme: Theme.DARK,
  slackId: 'slack'
};

export const sharedBatman: SharedUser = {
  userId: 1,
  firstName: 'Bruce',
  lastName: 'Wayne',
  email: 'notbatman@gmail.com',
  emailId: 'notbatman',
  role: 'APP_ADMIN'
};

export const batmanSecureSettings: User_Secure_Settings = {
  userSecureSettingsId: 'bm',
  userId: 1,
  nuid: '001234567',
  phoneNumber: '1234567890',
  street: '123 Gotham St.',
  city: 'Gotham',
  state: 'NY',
  zipcode: '12345'
};

export const alfred: PrismaUser & { teamsAsMember: Team[]; teamsAsLead: Team[] } = {
  userId: 10,
  firstName: 'Alfred',
  lastName: 'Pennyworth',
  email: 'butler@gmail.com',
  emailId: 'butler',
  role: PrismaRole.APP_ADMIN,
  googleAuthId: 'u',
<<<<<<< HEAD
  teams: [prismaTeam1]
};

export const batmanWithSlackId: PrismaUser & { userSettings: { slackId: String } } = {
  ...batman,
  userSettings: {
    slackId: 'slack'
  }
=======
  teamsAsMember: [prismaTeam1],
  teamsAsLead: []
>>>>>>> c963bd33
};<|MERGE_RESOLUTION|>--- conflicted
+++ resolved
@@ -107,8 +107,8 @@
   emailId: 'butler',
   role: PrismaRole.APP_ADMIN,
   googleAuthId: 'u',
-<<<<<<< HEAD
-  teams: [prismaTeam1]
+  teamsAsMember: [prismaTeam1],
+  teamsAsLead: []
 };
 
 export const batmanWithSlackId: PrismaUser & { userSettings: { slackId: String } } = {
@@ -116,8 +116,4 @@
   userSettings: {
     slackId: 'slack'
   }
-=======
-  teamsAsMember: [prismaTeam1],
-  teamsAsLead: []
->>>>>>> c963bd33
 };