<<<<<<< HEAD
import { Club_Accounts, Expense_Type as PrismaExpenseType, Vendor as PrismaVendor, Reimbursement_Request } from '@prisma/client';

=======
import {
  Vendor as PrismaVendor,
  Reimbursement_Request as PrismaReimbursementRequest,
  Expense_Type as PrismaExpenseType,
  Reimbursement_Product as PrismaReimbursementProduct
} from '@prisma/client';
import { Club_Account } from 'shared';
>>>>>>> ee4aa3b6
export const PopEyes: PrismaVendor = {
  vendorId: 'CHICKEN',
  dateCreated: new Date('12/22/203'),
  name: 'Pop Eyes'
};

export const Parts: PrismaExpenseType = {
  expenseTypeId: 'PARTS',
  name: 'hammer',
  code: 12245,
  allowed: true
};

<<<<<<< HEAD
export const requestDeliveredValid: Reimbursement_Request = {
  reimbursementRequestId: '12345',
  saboId: null,
  dateCreated: new Date('12/22/203'),
  dateDeleted: null,
  dateOfExpense: new Date('12/07/203'),
  recepientId: 343,
  vendorId: 'CHICKEN',
  account: Club_Accounts,
  totalCost: 343,
  receiptPictures: [],
  dateDelivered: null,
  expenseTypeId: 'PARTS'
=======
export const GiveMeMyMoney: PrismaReimbursementRequest = {
  reimbursementRequestId: '',
  saboId: null,
  dateCreated: new Date('20/8/2023'),
  dateDeleted: null,
  dateOfExpense: new Date('18/8/2023'),
  recipientId: 1,
  vendorId: '',
  account: Club_Account.CASH,
  totalCost: 0,
  receiptPictures: [],
  dateDelivered: null,
  expenseTypeId: ''
};

export const GiveMeMoneyProduct: PrismaReimbursementProduct = {
  reimbursementProductId: '1',
  reimbursementRequestId: '',
  name: 'test',
  cost: 0,
  dateDeleted: null,
  wbsElementId: 1
>>>>>>> ee4aa3b6
};<|MERGE_RESOLUTION|>--- conflicted
+++ resolved
@@ -1,15 +1,11 @@
-<<<<<<< HEAD
-import { Club_Accounts, Expense_Type as PrismaExpenseType, Vendor as PrismaVendor, Reimbursement_Request } from '@prisma/client';
-
-=======
 import {
   Vendor as PrismaVendor,
   Reimbursement_Request as PrismaReimbursementRequest,
   Expense_Type as PrismaExpenseType,
-  Reimbursement_Product as PrismaReimbursementProduct
+  Reimbursement_Product as PrismaReimbursementProduct,
+  Reimbursement_Request
 } from '@prisma/client';
 import { Club_Account } from 'shared';
->>>>>>> ee4aa3b6
 export const PopEyes: PrismaVendor = {
   vendorId: 'CHICKEN',
   dateCreated: new Date('12/22/203'),
@@ -23,21 +19,6 @@
   allowed: true
 };
 
-<<<<<<< HEAD
-export const requestDeliveredValid: Reimbursement_Request = {
-  reimbursementRequestId: '12345',
-  saboId: null,
-  dateCreated: new Date('12/22/203'),
-  dateDeleted: null,
-  dateOfExpense: new Date('12/07/203'),
-  recepientId: 343,
-  vendorId: 'CHICKEN',
-  account: Club_Accounts,
-  totalCost: 343,
-  receiptPictures: [],
-  dateDelivered: null,
-  expenseTypeId: 'PARTS'
-=======
 export const GiveMeMyMoney: PrismaReimbursementRequest = {
   reimbursementRequestId: '',
   saboId: null,
@@ -60,5 +41,19 @@
   cost: 0,
   dateDeleted: null,
   wbsElementId: 1
->>>>>>> ee4aa3b6
+};
+
+export const requestDeliveredValid: Reimbursement_Request = {
+  reimbursementRequestId: '12345',
+  saboId: null,
+  dateCreated: new Date('12/22/203'),
+  dateDeleted: null,
+  dateOfExpense: new Date('12/07/203'),
+  recepientId: 343,
+  vendorId: 'CHICKEN',
+  account: Club_Account.CASH,
+  totalCost: 343,
+  receiptPictures: [],
+  dateDelivered: null,
+  expenseTypeId: 'PARTS'
 };