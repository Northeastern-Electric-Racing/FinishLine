--- conflicted
+++ resolved
@@ -3,17 +3,14 @@
   Reimbursement_Request as PrismaReimbursementRequest,
   Expense_Type as PrismaExpenseType,
   Reimbursement_Product as PrismaReimbursementProduct,
-<<<<<<< HEAD
   Reimbursement_Status as PrismaReimbursementStatus,
-  Reimbursement_Status_Type
-=======
-  Club_Accounts,
-  Prisma
->>>>>>> c5fe461a
+  Reimbursement_Status_Type as PrismaReimbursementStatusType,
+  Prisma,
+  Club_Accounts
 } from '@prisma/client';
-import reimbursementRequestQueryArgs from '../../src/prisma-query-args/reimbursement-requests.query-args';
 import { batman } from './users.test-data';
 import { prismaWbsElement1 } from './wbs-element.test-data';
+import reimbursementRequestQueryArgs from '../../src/prisma-query-args/reimbursement-requests.query-args';
 export const PopEyes: PrismaVendor = {
   vendorId: 'CHICKEN',
   dateCreated: new Date('12/22/203'),
@@ -51,14 +48,14 @@
   wbsElementId: 1
 };
 
-<<<<<<< HEAD
 export const Status: PrismaReimbursementStatus = {
   reimbursementStatusId: 1,
-  type: Reimbursement_Status_Type.SABO_SUBMITTED,
+  type: PrismaReimbursementStatusType.SABO_SUBMITTED,
   userId: 2,
   dateCreated: new Date(),
   reimbursementRequestId: 'id'
-=======
+};
+
 export const prismaGiveMeMyMoney: Prisma.Reimbursement_RequestGetPayload<typeof reimbursementRequestQueryArgs> = {
   ...GiveMeMyMoney,
   reimbursementsStatuses: [],
@@ -66,5 +63,4 @@
   vendor: PopEyes,
   reimbursementProducts: [{ ...GiveMeMoneyProduct, wbsElement: prismaWbsElement1 }],
   expenseType: Parts
->>>>>>> c5fe461a
 };