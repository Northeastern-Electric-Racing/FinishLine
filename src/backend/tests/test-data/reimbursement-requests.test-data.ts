--- conflicted
+++ resolved
@@ -3,28 +3,13 @@
   Reimbursement_Request as PrismaReimbursementRequest,
   Expense_Type as PrismaExpenseType,
   Reimbursement_Product as PrismaReimbursementProduct,
-<<<<<<< HEAD
-  Club_Accounts,
-  Prisma,
-  Reimbursement_Status,
-  Reimbursement_Status_Type
-=======
   Reimbursement_Status as PrismaReimbursementStatus,
   Reimbursement_Status_Type as PrismaReimbursementStatusType,
   Prisma,
   Club_Accounts
->>>>>>> c7bdd069
 } from '@prisma/client';
 import { batman } from './users.test-data';
 import { prismaWbsElement1 } from './wbs-element.test-data';
-<<<<<<< HEAD
-
-=======
-import reimbursementRequestQueryArgs from '../../src/prisma-query-args/reimbursement-requests.query-args';
-import { ClubAccount, ReimbursementRequest } from 'shared';
-import { wbsNumOf } from '../../src/utils/utils';
-import userTransformer from '../../src/transformers/user.transformer';
->>>>>>> c7bdd069
 export const PopEyes: PrismaVendor = {
   vendorId: 'CHICKEN',
   dateCreated: new Date('12/22/203'),
@@ -62,21 +47,20 @@
   wbsElementId: 1
 };
 
-<<<<<<< HEAD
-export const examplePendingFinanceStatus: Reimbursement_Status = {
-  reimbursementStatusId: 1,
-  type: Reimbursement_Status_Type.PENDING_FINANCE,
-  userId: batman.userId,
-  dateCreated: new Date('2023-08-20T08:00:00Z'),
-  reimbursementRequestId: ''
-=======
-export const Status: PrismaReimbursementStatus = {
+export const exampleSaboSubmittedStatus: PrismaReimbursementStatus = {
   reimbursementStatusId: 1,
   type: PrismaReimbursementStatusType.SABO_SUBMITTED,
   userId: 2,
   dateCreated: new Date(),
   reimbursementRequestId: 'id'
->>>>>>> c7bdd069
+};
+
+export const examplePendingFinanceStatus: PrismaReimbursementStatus = {
+  reimbursementStatusId: 1,
+  type: PrismaReimbursementStatusType.PENDING_FINANCE,
+  userId: batman.userId,
+  dateCreated: new Date('2023-08-20T08:00:00Z'),
+  reimbursementRequestId: ''
 };
 
 export const prismaGiveMeMyMoney: Prisma.Reimbursement_RequestGetPayload<typeof reimbursementRequestQueryArgs> = {
