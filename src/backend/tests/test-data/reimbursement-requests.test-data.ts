--- conflicted
+++ resolved
@@ -4,22 +4,14 @@
   Expense_Type as PrismaExpenseType,
   Reimbursement_Product as PrismaReimbursementProduct,
   Reimbursement_Status as PrismaReimbursementStatus,
-<<<<<<< HEAD
+  Reimbursement_Status_Type as PrismaReimbursementStatusType,
+  Prisma,
   Club_Accounts,
-  Prisma,
   User
 } from '@prisma/client';
 import reimbursementRequestQueryArgs from '../../src/prisma-query-args/reimbursement-requests.query-args';
 import { alfred, batman } from './users.test-data';
-=======
-  Reimbursement_Status_Type as PrismaReimbursementStatusType,
-  Prisma,
-  Club_Accounts
-} from '@prisma/client';
-import { batman } from './users.test-data';
->>>>>>> 7139bca6
 import { prismaWbsElement1 } from './wbs-element.test-data';
-import reimbursementRequestQueryArgs from '../../src/prisma-query-args/reimbursement-requests.query-args';
 import { ClubAccount, ReimbursementRequest } from 'shared';
 import { wbsNumOf } from '../../src/utils/utils';
 import userTransformer from '../../src/transformers/user.transformer';
@@ -150,7 +142,7 @@
   dateDeleted: undefined,
   account: GiveMeMyMoney.account as ClubAccount,
   dateDelivered: undefined,
-  reimbursementsStatuses: [],
+  reimbursementStatuses: [],
   reimbursementProducts: [
     {
       wbsNum: wbsNumOf(prismaWbsElement1),
