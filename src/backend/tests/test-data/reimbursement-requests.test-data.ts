--- conflicted
+++ resolved
@@ -84,10 +84,7 @@
 
 export const prismaGiveMeMyMoney: Prisma.Reimbursement_RequestGetPayload<typeof reimbursementRequestQueryArgs> = {
   ...GiveMeMyMoney,
-<<<<<<< HEAD
-=======
   receiptPictures: [],
->>>>>>> 6571ed21
   reimbursementStatuses: [{ ...examplePendingFinanceStatus, user: batman }],
   recipient: batman,
   vendor: PopEyes,
