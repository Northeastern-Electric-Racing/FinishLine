<<<<<<< HEAD
import { Prisma } from '@prisma/client';
import workPackageQueryArgs from '../../src/prisma-query-args/work-packages.query-args';
import { wbsElement1, project1 } from './projects.test-data';
import { batman } from './users.test-data';
=======
import { Work_Package as PrismaWorkPackage } from '@prisma/client';
import { WorkPackage, WbsElementStatus, TimelineStatus } from 'shared';
>>>>>>> a15ac8c1

export const prismaWorkPackage1: Prisma.Work_PackageGetPayload<typeof workPackageQueryArgs> = {
  workPackageId: 1,
  wbsElementId: 65,
  projectId: 1,
  orderInProject: 1,
  startDate: new Date('10/10/2022'),
  duration: 10,
<<<<<<< HEAD
  wbsElement: {
    ...wbsElement1,
    projectLead: batman,
    projectManager: batman,
    changes: []
  },
  project: project1,
  dependencies: [],
  deliverables: [],
  expectedActivities: []
=======
  stage: null
};

export const sharedWorkPackage: WorkPackage = {
  id: 1,
  dateCreated: new Date('10/18/2022'),
  name: 'Work Package 1',
  orderInProject: 1,
  progress: 0,
  startDate: new Date('10/10/2022'),
  duration: 10,
  expectedActivities: [],
  deliverables: [],
  dependencies: [],
  projectManager: undefined,
  projectLead: undefined,
  status: WbsElementStatus.Active,
  wbsNum: {
    carNumber: 1,
    projectNumber: 1,
    workPackageNumber: 1
  },
  changes: [],
  expectedProgress: 0,
  projectName: 'Project 1',
  timelineStatus: TimelineStatus.OnTrack,
  endDate: new Date('10/20/2022')
>>>>>>> a15ac8c1
};<|MERGE_RESOLUTION|>--- conflicted
+++ resolved
@@ -1,12 +1,9 @@
-<<<<<<< HEAD
 import { Prisma } from '@prisma/client';
 import workPackageQueryArgs from '../../src/prisma-query-args/work-packages.query-args';
-import { wbsElement1, project1 } from './projects.test-data';
 import { batman } from './users.test-data';
-=======
-import { Work_Package as PrismaWorkPackage } from '@prisma/client';
 import { WorkPackage, WbsElementStatus, TimelineStatus } from 'shared';
->>>>>>> a15ac8c1
+import { prismaWbsElement1 } from './wbs-element.test-data';
+import { prismaProject1 } from './projects.test-data';
 
 export const prismaWorkPackage1: Prisma.Work_PackageGetPayload<typeof workPackageQueryArgs> = {
   workPackageId: 1,
@@ -15,18 +12,17 @@
   orderInProject: 1,
   startDate: new Date('10/10/2022'),
   duration: 10,
-<<<<<<< HEAD
   wbsElement: {
-    ...wbsElement1,
+    ...prismaWbsElement1,
     projectLead: batman,
     projectManager: batman,
-    changes: []
+    changes: [],
+    tasks: []
   },
-  project: project1,
+  project: prismaProject1,
   dependencies: [],
   deliverables: [],
-  expectedActivities: []
-=======
+  expectedActivities: [],
   stage: null
 };
 
@@ -54,5 +50,4 @@
   projectName: 'Project 1',
   timelineStatus: TimelineStatus.OnTrack,
   endDate: new Date('10/20/2022')
->>>>>>> a15ac8c1
 };