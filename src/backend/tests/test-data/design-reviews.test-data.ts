--- conflicted
+++ resolved
@@ -7,11 +7,7 @@
 export const teamType1: TeamType = {
   teamTypeId: '1',
   name: 'teamType1',
-<<<<<<< HEAD
-  iconName: 'icon1'
-=======
   iconName: 'YouTubeIcon'
->>>>>>> ae1fd986
 };
 
 export const prismaDesignReview1: Prisma.Design_ReviewGetPayload<typeof designReviewQueryArgs> = {
