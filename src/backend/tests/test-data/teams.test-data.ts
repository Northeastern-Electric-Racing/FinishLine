--- conflicted
+++ resolved
@@ -1,15 +1,7 @@
-<<<<<<< HEAD
-import { project1, wbsElement1 } from './projects.test-data';
 import { batman, superman, wonderwoman, flash } from './users.test-data';
-import { Team as PrismaTeam, Prisma } from '@prisma/client';
-import { Team as SharedTeam } from 'shared/src/types/team-types';
-import teamQueryArgs from '../../src/prisma-query-args/teams.query-args';
-=======
 import { Prisma } from '@prisma/client';
 import { Team as SharedTeam } from 'shared/src/types/team-types';
 import teamQueryArgs from '../../src/prisma-query-args/teams.query-args';
-import { flash } from './users.test-data';
->>>>>>> 4344ad1b
 
 const teamId = 'id1';
 const teamName = 'pats';
@@ -44,6 +36,6 @@
   slackId: '1234',
   leaderId: 1,
   leader: batman,
-  projects: [{ ...project1, wbsElement: wbsElement1 }],
+  projects: [],
   members: [superman, wonderwoman]
 };