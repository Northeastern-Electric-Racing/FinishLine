import { Task_Status } from '@prisma/client';
import { WbsNumber } from 'shared';
import taskQueryArgs from '../src/prisma-query-args/tasks.query-args';
import prisma from '../src/prisma/prisma';
import TasksService from '../src/services/tasks.services';
import * as taskTransformer from '../src/transformers/tasks.transformer';
import { AccessDeniedException, HttpException, NotFoundException } from '../src/utils/errors.utils';
import * as userUtils from '../src/utils/users.utils';
import {
  invalidTaskNotes,
  taskSaveTheDayDeletedPrisma,
  taskSaveTheDayInProgressPrisma,
  taskSaveTheDayInProgressShared,
  taskSaveTheDayPrisma,
  taskSaveTheDayShared
} from './test-data/tasks.test-data';
import { aquaman, batman, greenlantern, superman, wonderwoman } from './test-data/users.test-data';
import { prismaWbsElement1 } from './test-data/wbs-element.test-data';

describe('Tasks', () => {
  const mockDate = new Date('2022-12-25T00:00:00.000Z');
  const mockWBSNum: WbsNumber = {
    carNumber: 1,
    projectNumber: 2,
    workPackageNumber: 0
  };

  afterEach(() => {
    jest.clearAllMocks();
  });

  beforeEach(() => {
    jest.spyOn(taskTransformer, 'default').mockReturnValue(taskSaveTheDayShared);
  });

  describe('createTask', () => {
    test('create task fails when user does not have permission', async () => {
      await expect(() =>
        TasksService.createTask(wonderwoman, mockWBSNum, 'hellow world', '', mockDate, 'HIGH', 'DONE', [])
      ).rejects.toThrow(new AccessDeniedException());
    });

    test('create task fails when title is over word count', async () => {
      await expect(() =>
        TasksService.createTask(
          batman,
          mockWBSNum,
          'WE NEED TO SAVE THE DAY VERY VERY VERY VERY VERY VERY VERY VERY VERY QUICKLY',
          'DO IT NOW',
          mockDate,
          'HIGH',
          'DONE',
          []
        )
      ).rejects.toThrow(new HttpException(400, 'Title must be less than 15 words'));
    });

    test('create task fails when notes is over word count', async () => {
      await expect(() =>
        TasksService.createTask(batman, mockWBSNum, 'hellow world', invalidTaskNotes, mockDate, 'HIGH', 'DONE', [])
      ).rejects.toThrow(new HttpException(400, 'Notes must be less than 250 words'));
    });

    test('create task fails when wbs element doesnt exist', async () => {
      jest.spyOn(prisma.wBS_Element, 'findUnique').mockResolvedValue(null);

      await expect(() =>
        TasksService.createTask(batman, mockWBSNum, 'hellow world', '', mockDate, 'HIGH', 'DONE', [])
      ).rejects.toThrow(new NotFoundException('WBS Element', '1.2.0'));

      expect(prisma.wBS_Element.findUnique).toHaveBeenCalledTimes(1);
    });

    test('create task fails when wbs element has been deleted', async () => {
      jest.spyOn(prisma.wBS_Element, 'findUnique').mockResolvedValue({ ...prismaWbsElement1, dateDeleted: mockDate });

      await expect(() =>
        TasksService.createTask(batman, mockWBSNum, 'hellow world', '', mockDate, 'HIGH', 'DONE', [])
      ).rejects.toThrow(new HttpException(400, "This task's wbs element has been deleted!"));

      expect(prisma.wBS_Element.findUnique).toHaveBeenCalledTimes(1);
    });

    test('create task fails when assignees do not exist', async () => {
      jest.spyOn(prisma.wBS_Element, 'findUnique').mockResolvedValue(prismaWbsElement1);
      jest.spyOn(prisma.user, 'findMany').mockResolvedValue([wonderwoman]);

      await expect(() =>
        TasksService.createTask(batman, mockWBSNum, 'hellow world', '', mockDate, 'HIGH', 'DONE', [
          batman.userId,
          wonderwoman.userId
        ])
      ).rejects.toThrow(new HttpException(404, `User(s) with the following ids not found: 1`));

      expect(prisma.wBS_Element.findUnique).toHaveBeenCalledTimes(1);
      expect(prisma.user.findMany).toHaveBeenCalledTimes(1);
    });

    test('create task succeeds', async () => {
      jest.spyOn(prisma.wBS_Element, 'findUnique').mockResolvedValue(prismaWbsElement1);
      jest.spyOn(prisma.task, 'create').mockResolvedValue(taskSaveTheDayPrisma);
      jest.spyOn(prisma.user, 'findMany').mockResolvedValue([batman, wonderwoman]);

      const task = await TasksService.createTask(batman, mockWBSNum, 'hellow world', '', mockDate, 'HIGH', 'DONE', [
        batman.userId,
        wonderwoman.userId
      ]);

      expect(task).toStrictEqual(taskSaveTheDayShared);
      expect(prisma.wBS_Element.findUnique).toHaveBeenCalledTimes(1);
      expect(prisma.task.create).toHaveBeenCalledTimes(1);
      expect(prisma.user.findMany).toHaveBeenCalledTimes(1);
    });
  });

  describe('editTaskStatus', () => {
    test('edit task status succeeds', async () => {
      jest.spyOn(prisma.task, 'findUnique').mockResolvedValue(taskSaveTheDayPrisma);
      jest.spyOn(prisma.task, 'update').mockResolvedValue(taskSaveTheDayInProgressPrisma);
      jest.spyOn(taskTransformer, 'default').mockReturnValue(taskSaveTheDayInProgressShared);

      const taskId = '1';
      // Update from IN_PROGRESS to IN_BACKLOG
      const updatedTask = await TasksService.editTaskStatus(batman, taskId, Task_Status.IN_BACKLOG);

      expect(updatedTask).toStrictEqual(taskSaveTheDayInProgressShared);
      expect(prisma.task.update).toHaveBeenCalledTimes(1);
      expect(prisma.task.update).toHaveBeenCalledWith({
        where: { taskId },
        data: {
          status: 'IN_BACKLOG'
        },
        ...taskQueryArgs
      });
    });

    test('edit task status succeeds if the user is an assignee', async () => {
      jest.spyOn(prisma.task, 'findUnique').mockResolvedValue(taskSaveTheDayPrisma);
      jest.spyOn(prisma.task, 'update').mockResolvedValue(taskSaveTheDayInProgressPrisma);
      jest.spyOn(taskTransformer, 'default').mockReturnValue(taskSaveTheDayInProgressShared);

      const taskId = '1';
      // Update from IN_PROGRESS to IN_BACKLOG
      // Greenlantern is a wbs element assignee
      const updatedTask = await TasksService.editTaskStatus(greenlantern, taskId, Task_Status.IN_BACKLOG);

      expect(updatedTask).toStrictEqual(taskSaveTheDayInProgressShared);
      expect(prisma.task.update).toHaveBeenCalledTimes(1);
      expect(prisma.task.update).toHaveBeenCalledWith({
        where: { taskId },
        data: {
          status: 'IN_BACKLOG'
        },
        ...taskQueryArgs
      });
    });

    test('edit task fails when task does not exist', async () => {
      jest.spyOn(prisma.task, 'findUnique').mockResolvedValue(null);

      const fakeTaskId = '100';
      await expect(() => TasksService.editTaskStatus(batman, fakeTaskId, Task_Status.IN_BACKLOG)).rejects.toThrow(
        new NotFoundException('Task', fakeTaskId)
      );
    });

    test('edit task fails if user does not have permission', async () => {
      jest.spyOn(prisma.task, 'findUnique').mockResolvedValue(taskSaveTheDayPrisma);
      jest.spyOn(prisma.task, 'update').mockResolvedValue(taskSaveTheDayInProgressPrisma);
      jest.spyOn(taskTransformer, 'default').mockReturnValue(taskSaveTheDayInProgressShared);

      const taskId = '1';
      // Try updating from IN_PROGRESS to IN_BACKLOG
      await expect(() => TasksService.editTaskStatus(aquaman, taskId, Task_Status.IN_BACKLOG)).rejects.toThrow(
        new AccessDeniedException(
          'Only admins, app admins, task creators, project leads, project managers, or project assignees can edit a task'
        )
      );
    });

    test('edit task fails if the user did not create the task or is not an assignee', async () => {
      jest.spyOn(prisma.task, 'findUnique').mockResolvedValue(taskSaveTheDayPrisma);
      jest.spyOn(prisma.task, 'update').mockResolvedValue(taskSaveTheDayInProgressPrisma);
      jest.spyOn(taskTransformer, 'default').mockReturnValue(taskSaveTheDayInProgressShared);

      const taskId = '1';
      // Try updating from IN_PROGRESS to IN_BACKLOG
      // Aquaman is a leader, but did not create this task
      await expect(() => TasksService.editTaskStatus(aquaman, taskId, Task_Status.IN_BACKLOG)).rejects.toThrow(
        new AccessDeniedException(
          'Only admins, app admins, task creators, project leads, project managers, or project assignees can edit a task'
        )
      );
    });

    test('edit task fails if task is deleted', async () => {
      jest.spyOn(prisma.task, 'findUnique').mockResolvedValue(taskSaveTheDayDeletedPrisma);

      const taskId = '1';
      // Try updating from IN_PROGRESS to IN_BACKLOG
      await expect(() => TasksService.editTaskStatus(batman, taskId, Task_Status.IN_BACKLOG)).rejects.toThrow(
        new HttpException(400, 'Cant edit a deleted Task!')
      );
    });
  });

<<<<<<< HEAD
  describe('deleteTask', () => {
    const mockTaskId = '4';

    test('delete task fails when task does not exist', async () => {
      jest.spyOn(prisma.task, 'findUnique').mockResolvedValue(null);

      await expect(() => TasksService.deleteTask(batman, mockTaskId)).rejects.toThrow(
        new NotFoundException('Task', mockTaskId)
      );

      expect(prisma.task.findUnique).toHaveBeenCalledTimes(1);
    });

    test('delete task fails when task is already deleted', async () => {
      jest.spyOn(prisma.task, 'findUnique').mockResolvedValue(taskSaveTheDayDeletedPrisma);

      await expect(() => TasksService.deleteTask(batman, mockTaskId)).rejects.toThrow(
        new HttpException(400, 'Cant delete a deleted Task!')
      );

      expect(prisma.task.findUnique).toHaveBeenCalledTimes(1);
    });

    test('delete task fails when wbs element does not exist', async () => {
      jest.spyOn(prisma.task, 'findUnique').mockResolvedValue(taskSaveTheDayPrisma);
      jest.spyOn(prisma.wBS_Element, 'findUnique').mockResolvedValue(null);

      await expect(() => TasksService.deleteTask(batman, mockTaskId)).rejects.toThrow(
        new NotFoundException('WBS Element', taskSaveTheDayPrisma.wbsElementId)
      );

      expect(prisma.task.findUnique).toHaveBeenCalledTimes(1);
      expect(prisma.wBS_Element.findUnique).toHaveBeenCalledTimes(1);
    });

    test('delete task fails when wbs element is deleted', async () => {
      jest.spyOn(prisma.task, 'findUnique').mockResolvedValue(taskSaveTheDayPrisma);
      jest.spyOn(prisma.wBS_Element, 'findUnique').mockResolvedValue({ ...prismaWbsElement1, dateDeleted: new Date() });

      await expect(() => TasksService.deleteTask(batman, mockTaskId)).rejects.toThrow(
        new HttpException(400, "This task's wbs element has been deleted!")
      );

      expect(prisma.task.findUnique).toHaveBeenCalledTimes(1);
      expect(prisma.wBS_Element.findUnique).toHaveBeenCalledTimes(1);
    });

    test('delete task fails when user does not have permission', async () => {
      jest.spyOn(prisma.task, 'findUnique').mockResolvedValue(taskSaveTheDayPrisma);
      jest.spyOn(prisma.wBS_Element, 'findUnique').mockResolvedValue(prismaWbsElement1);

      await expect(() => TasksService.deleteTask(wonderwoman, mockTaskId)).rejects.toThrow(new AccessDeniedException());

      expect(prisma.task.findUnique).toHaveBeenCalledTimes(1);
      expect(prisma.wBS_Element.findUnique).toHaveBeenCalledTimes(1);
    });

    test('delete task succeeds', async () => {
      jest.spyOn(prisma.task, 'findUnique').mockResolvedValue(taskSaveTheDayPrisma);
      jest.spyOn(prisma.wBS_Element, 'findUnique').mockResolvedValue(prismaWbsElement1);
      jest.spyOn(prisma.task, 'delete').mockResolvedValue(taskSaveTheDayDeletedPrisma);

      const deletedTask = await TasksService.deleteTask(batman, mockTaskId);

      expect(deletedTask).toEqual(taskSaveTheDayPrisma.taskId);
      expect(prisma.task.findUnique).toHaveBeenCalledTimes(1);
      expect(prisma.wBS_Element.findUnique).toHaveBeenCalledTimes(1);
      expect(prisma.task.update).toHaveBeenCalledTimes(1);
    });
=======
  describe('editTaskAssignees', () => {
    test('edit task assignee succeeds', async () => {
      jest.spyOn(prisma.task, 'findUnique').mockResolvedValue(taskSaveTheDayPrisma);
      jest.spyOn(prisma.task, 'update').mockResolvedValue(taskSaveTheDayInProgressPrisma);
      jest.spyOn(taskTransformer, 'default').mockReturnValue(taskSaveTheDayInProgressShared);
      jest.spyOn(userUtils, 'getUsers').mockResolvedValue([superman, wonderwoman]);

      const taskId = '1';
      const userIds = [
        {
          userId: superman.userId
        },
        {
          userId: wonderwoman.userId
        }
      ];
      const updatedTask = await TasksService.editTaskAssignees(batman, taskId, [superman.userId, wonderwoman.userId]);

      expect(prisma.task.findUnique).toHaveBeenCalledTimes(1);
      expect(prisma.task.update).toHaveBeenCalledTimes(1);
      expect(prisma.task.update).toHaveBeenCalledWith({
        where: { taskId },
        data: {
          assignees: {
            set: userIds
          }
        },
        ...taskQueryArgs
      });
      expect(updatedTask).toStrictEqual(taskSaveTheDayInProgressShared);
    });
  });

  test('edit task assignees fails when task does not exist', async () => {
    jest.spyOn(prisma.task, 'findUnique').mockResolvedValue(null);

    const fakeTaskId = '100';
    await expect(() =>
      TasksService.editTaskAssignees(batman, fakeTaskId, [superman.userId, wonderwoman.userId])
    ).rejects.toThrow(new NotFoundException('Task', fakeTaskId));
  });

  test('edit task assignees fails if user does not have permission', async () => {
    jest.spyOn(prisma.task, 'findUnique').mockResolvedValue(taskSaveTheDayPrisma);
    jest.spyOn(prisma.task, 'update').mockResolvedValue(taskSaveTheDayInProgressPrisma);
    jest.spyOn(taskTransformer, 'default').mockReturnValue(taskSaveTheDayInProgressShared);

    const taskId = '1';
    await expect(() =>
      TasksService.editTaskAssignees(aquaman, taskId, [superman.userId, wonderwoman.userId])
    ).rejects.toThrow(
      new AccessDeniedException(
        'Only admins, app admins, task creators, project leads, project managers, or project assignees can edit a task'
      )
    );
  });

  test('edit task assignees fails if task is deleted', async () => {
    jest.spyOn(prisma.task, 'findUnique').mockResolvedValue(taskSaveTheDayDeletedPrisma);

    const taskId = '1';
    await expect(() =>
      TasksService.editTaskAssignees(batman, taskId, [superman.userId, wonderwoman.userId])
    ).rejects.toThrow(new HttpException(400, 'Cant edit a deleted Task!'));
>>>>>>> 01b2f89b
  });
});<|MERGE_RESOLUTION|>--- conflicted
+++ resolved
@@ -204,77 +204,6 @@
     });
   });
 
-<<<<<<< HEAD
-  describe('deleteTask', () => {
-    const mockTaskId = '4';
-
-    test('delete task fails when task does not exist', async () => {
-      jest.spyOn(prisma.task, 'findUnique').mockResolvedValue(null);
-
-      await expect(() => TasksService.deleteTask(batman, mockTaskId)).rejects.toThrow(
-        new NotFoundException('Task', mockTaskId)
-      );
-
-      expect(prisma.task.findUnique).toHaveBeenCalledTimes(1);
-    });
-
-    test('delete task fails when task is already deleted', async () => {
-      jest.spyOn(prisma.task, 'findUnique').mockResolvedValue(taskSaveTheDayDeletedPrisma);
-
-      await expect(() => TasksService.deleteTask(batman, mockTaskId)).rejects.toThrow(
-        new HttpException(400, 'Cant delete a deleted Task!')
-      );
-
-      expect(prisma.task.findUnique).toHaveBeenCalledTimes(1);
-    });
-
-    test('delete task fails when wbs element does not exist', async () => {
-      jest.spyOn(prisma.task, 'findUnique').mockResolvedValue(taskSaveTheDayPrisma);
-      jest.spyOn(prisma.wBS_Element, 'findUnique').mockResolvedValue(null);
-
-      await expect(() => TasksService.deleteTask(batman, mockTaskId)).rejects.toThrow(
-        new NotFoundException('WBS Element', taskSaveTheDayPrisma.wbsElementId)
-      );
-
-      expect(prisma.task.findUnique).toHaveBeenCalledTimes(1);
-      expect(prisma.wBS_Element.findUnique).toHaveBeenCalledTimes(1);
-    });
-
-    test('delete task fails when wbs element is deleted', async () => {
-      jest.spyOn(prisma.task, 'findUnique').mockResolvedValue(taskSaveTheDayPrisma);
-      jest.spyOn(prisma.wBS_Element, 'findUnique').mockResolvedValue({ ...prismaWbsElement1, dateDeleted: new Date() });
-
-      await expect(() => TasksService.deleteTask(batman, mockTaskId)).rejects.toThrow(
-        new HttpException(400, "This task's wbs element has been deleted!")
-      );
-
-      expect(prisma.task.findUnique).toHaveBeenCalledTimes(1);
-      expect(prisma.wBS_Element.findUnique).toHaveBeenCalledTimes(1);
-    });
-
-    test('delete task fails when user does not have permission', async () => {
-      jest.spyOn(prisma.task, 'findUnique').mockResolvedValue(taskSaveTheDayPrisma);
-      jest.spyOn(prisma.wBS_Element, 'findUnique').mockResolvedValue(prismaWbsElement1);
-
-      await expect(() => TasksService.deleteTask(wonderwoman, mockTaskId)).rejects.toThrow(new AccessDeniedException());
-
-      expect(prisma.task.findUnique).toHaveBeenCalledTimes(1);
-      expect(prisma.wBS_Element.findUnique).toHaveBeenCalledTimes(1);
-    });
-
-    test('delete task succeeds', async () => {
-      jest.spyOn(prisma.task, 'findUnique').mockResolvedValue(taskSaveTheDayPrisma);
-      jest.spyOn(prisma.wBS_Element, 'findUnique').mockResolvedValue(prismaWbsElement1);
-      jest.spyOn(prisma.task, 'delete').mockResolvedValue(taskSaveTheDayDeletedPrisma);
-
-      const deletedTask = await TasksService.deleteTask(batman, mockTaskId);
-
-      expect(deletedTask).toEqual(taskSaveTheDayPrisma.taskId);
-      expect(prisma.task.findUnique).toHaveBeenCalledTimes(1);
-      expect(prisma.wBS_Element.findUnique).toHaveBeenCalledTimes(1);
-      expect(prisma.task.update).toHaveBeenCalledTimes(1);
-    });
-=======
   describe('editTaskAssignees', () => {
     test('edit task assignee succeeds', async () => {
       jest.spyOn(prisma.task, 'findUnique').mockResolvedValue(taskSaveTheDayPrisma);
@@ -306,39 +235,109 @@
       });
       expect(updatedTask).toStrictEqual(taskSaveTheDayInProgressShared);
     });
-  });
-
-  test('edit task assignees fails when task does not exist', async () => {
-    jest.spyOn(prisma.task, 'findUnique').mockResolvedValue(null);
-
-    const fakeTaskId = '100';
-    await expect(() =>
-      TasksService.editTaskAssignees(batman, fakeTaskId, [superman.userId, wonderwoman.userId])
-    ).rejects.toThrow(new NotFoundException('Task', fakeTaskId));
-  });
-
-  test('edit task assignees fails if user does not have permission', async () => {
-    jest.spyOn(prisma.task, 'findUnique').mockResolvedValue(taskSaveTheDayPrisma);
-    jest.spyOn(prisma.task, 'update').mockResolvedValue(taskSaveTheDayInProgressPrisma);
-    jest.spyOn(taskTransformer, 'default').mockReturnValue(taskSaveTheDayInProgressShared);
-
-    const taskId = '1';
-    await expect(() =>
-      TasksService.editTaskAssignees(aquaman, taskId, [superman.userId, wonderwoman.userId])
-    ).rejects.toThrow(
-      new AccessDeniedException(
-        'Only admins, app admins, task creators, project leads, project managers, or project assignees can edit a task'
-      )
-    );
-  });
-
-  test('edit task assignees fails if task is deleted', async () => {
-    jest.spyOn(prisma.task, 'findUnique').mockResolvedValue(taskSaveTheDayDeletedPrisma);
-
-    const taskId = '1';
-    await expect(() =>
-      TasksService.editTaskAssignees(batman, taskId, [superman.userId, wonderwoman.userId])
-    ).rejects.toThrow(new HttpException(400, 'Cant edit a deleted Task!'));
->>>>>>> 01b2f89b
+
+    test('edit task assignees fails when task does not exist', async () => {
+      jest.spyOn(prisma.task, 'findUnique').mockResolvedValue(null);
+
+      const fakeTaskId = '100';
+      await expect(() =>
+        TasksService.editTaskAssignees(batman, fakeTaskId, [superman.userId, wonderwoman.userId])
+      ).rejects.toThrow(new NotFoundException('Task', fakeTaskId));
+    });
+
+    test('edit task assignees fails if user does not have permission', async () => {
+      jest.spyOn(prisma.task, 'findUnique').mockResolvedValue(taskSaveTheDayPrisma);
+      jest.spyOn(prisma.task, 'update').mockResolvedValue(taskSaveTheDayInProgressPrisma);
+      jest.spyOn(taskTransformer, 'default').mockReturnValue(taskSaveTheDayInProgressShared);
+
+      const taskId = '1';
+      await expect(() =>
+        TasksService.editTaskAssignees(aquaman, taskId, [superman.userId, wonderwoman.userId])
+      ).rejects.toThrow(
+        new AccessDeniedException(
+          'Only admins, app admins, task creators, project leads, project managers, or project assignees can edit a task'
+        )
+      );
+    });
+
+    test('edit task assignees fails if task is deleted', async () => {
+      jest.spyOn(prisma.task, 'findUnique').mockResolvedValue(taskSaveTheDayDeletedPrisma);
+
+      const taskId = '1';
+      await expect(() =>
+        TasksService.editTaskAssignees(batman, taskId, [superman.userId, wonderwoman.userId])
+      ).rejects.toThrow(new HttpException(400, 'Cant edit a deleted Task!'));
+    });
+  });
+
+  describe('deleteTask', () => {
+    const mockTaskId = '4';
+
+    test('delete task fails when task does not exist', async () => {
+      jest.spyOn(prisma.task, 'findUnique').mockResolvedValue(null);
+
+      await expect(() => TasksService.deleteTask(batman, mockTaskId)).rejects.toThrow(
+        new NotFoundException('Task', mockTaskId)
+      );
+
+      expect(prisma.task.findUnique).toHaveBeenCalledTimes(1);
+    });
+
+    test('delete task fails when task is already deleted', async () => {
+      jest.spyOn(prisma.task, 'findUnique').mockResolvedValue(taskSaveTheDayDeletedPrisma);
+
+      await expect(() => TasksService.deleteTask(batman, mockTaskId)).rejects.toThrow(
+        new HttpException(400, 'Cant delete a deleted Task!')
+      );
+
+      expect(prisma.task.findUnique).toHaveBeenCalledTimes(1);
+    });
+
+    test('delete task fails when wbs element does not exist', async () => {
+      jest.spyOn(prisma.task, 'findUnique').mockResolvedValue(taskSaveTheDayPrisma);
+      jest.spyOn(prisma.wBS_Element, 'findUnique').mockResolvedValue(null);
+
+      await expect(() => TasksService.deleteTask(batman, mockTaskId)).rejects.toThrow(
+        new NotFoundException('WBS Element', taskSaveTheDayPrisma.wbsElementId)
+      );
+
+      expect(prisma.task.findUnique).toHaveBeenCalledTimes(1);
+      expect(prisma.wBS_Element.findUnique).toHaveBeenCalledTimes(1);
+    });
+
+    test('delete task fails when wbs element is deleted', async () => {
+      jest.spyOn(prisma.task, 'findUnique').mockResolvedValue(taskSaveTheDayPrisma);
+      jest.spyOn(prisma.wBS_Element, 'findUnique').mockResolvedValue({ ...prismaWbsElement1, dateDeleted: new Date() });
+
+      await expect(() => TasksService.deleteTask(batman, mockTaskId)).rejects.toThrow(
+        new HttpException(400, "This task's wbs element has been deleted!")
+      );
+
+      expect(prisma.task.findUnique).toHaveBeenCalledTimes(1);
+      expect(prisma.wBS_Element.findUnique).toHaveBeenCalledTimes(1);
+    });
+
+    test('delete task fails when user does not have permission', async () => {
+      jest.spyOn(prisma.task, 'findUnique').mockResolvedValue(taskSaveTheDayPrisma);
+      jest.spyOn(prisma.wBS_Element, 'findUnique').mockResolvedValue(prismaWbsElement1);
+
+      await expect(() => TasksService.deleteTask(wonderwoman, mockTaskId)).rejects.toThrow(new AccessDeniedException());
+
+      expect(prisma.task.findUnique).toHaveBeenCalledTimes(1);
+      expect(prisma.wBS_Element.findUnique).toHaveBeenCalledTimes(1);
+    });
+
+    test('delete task succeeds', async () => {
+      jest.spyOn(prisma.task, 'findUnique').mockResolvedValue(taskSaveTheDayPrisma);
+      jest.spyOn(prisma.wBS_Element, 'findUnique').mockResolvedValue(prismaWbsElement1);
+      jest.spyOn(prisma.task, 'delete').mockResolvedValue(taskSaveTheDayDeletedPrisma);
+
+      const deletedTask = await TasksService.deleteTask(batman, mockTaskId);
+
+      expect(deletedTask).toEqual(taskSaveTheDayPrisma.taskId);
+      expect(prisma.task.findUnique).toHaveBeenCalledTimes(1);
+      expect(prisma.wBS_Element.findUnique).toHaveBeenCalledTimes(1);
+      expect(prisma.task.update).toHaveBeenCalledTimes(1);
+    });
   });
 });