--- conflicted
+++ resolved
@@ -47,30 +47,17 @@
     });
 
     test('create task fails when user does not have permission', async () => {
-<<<<<<< HEAD
-      jest.spyOn(prisma.wBS_Element, 'findUnique').mockResolvedValue(mockWBSElementWithProject);
-      jest.spyOn(prisma.user, 'findMany').mockResolvedValue([]);
-=======
       jest.spyOn(prisma.user, 'findMany').mockResolvedValue([]);
       jest.spyOn(teamUtils, 'isUserOnTeam').mockReturnValue(false);
->>>>>>> 633bb9bb
 
       await expect(() =>
         TasksService.createTask(theVisitor, mockWBSNum, 'hellow world', '', mockDate, 'HIGH', 'DONE', [])
       ).rejects.toThrow(new AccessDeniedException());
 
       expect(prisma.wBS_Element.findUnique).toHaveBeenCalledTimes(1);
-<<<<<<< HEAD
-      expect(prisma.user.findMany).toHaveBeenCalledTimes(1);
     });
 
     test('create task fails when title is over word count', async () => {
-      jest.spyOn(prisma.wBS_Element, 'findUnique').mockResolvedValue(mockWBSElementWithProject);
-=======
-    });
-
-    test('create task fails when title is over word count', async () => {
->>>>>>> 633bb9bb
       jest.spyOn(prisma.user, 'findMany').mockResolvedValue([]);
 
       await expect(() =>
@@ -90,10 +77,6 @@
     });
 
     test('create task fails when notes is over word count', async () => {
-<<<<<<< HEAD
-      jest.spyOn(prisma.wBS_Element, 'findUnique').mockResolvedValue(mockWBSElementWithProject);
-=======
->>>>>>> 633bb9bb
       jest.spyOn(prisma.user, 'findMany').mockResolvedValue([]);
 
       await expect(() =>
@@ -139,10 +122,6 @@
     });
 
     test('create task succeeds', async () => {
-<<<<<<< HEAD
-      jest.spyOn(prisma.wBS_Element, 'findUnique').mockResolvedValue(mockWBSElementWithProject);
-=======
->>>>>>> 633bb9bb
       jest.spyOn(prisma.task, 'create').mockResolvedValue(taskSaveTheDayPrisma);
       jest.spyOn(prisma.user, 'findMany').mockResolvedValue([batman, wonderwoman]);
 
@@ -250,13 +229,9 @@
 
   describe('editTaskAssignees', () => {
     test('edit task assignee succeeds', async () => {
-<<<<<<< HEAD
-      jest.spyOn(prisma.task, 'findUnique').mockResolvedValue(taskSaveTheDayPrisma);
-=======
       jest
         .spyOn(prisma.task, 'findUnique')
         .mockResolvedValue({ ...taskSaveTheDayPrisma, wbsElement: { project: { team: {} } } } as any);
->>>>>>> 633bb9bb
       jest.spyOn(prisma.wBS_Element, 'findUnique').mockResolvedValue(mockWBSElementWithProject);
       jest.spyOn(prisma.task, 'update').mockResolvedValue(taskSaveTheDayInProgressPrisma);
       jest.spyOn(taskTransformer, 'default').mockReturnValue(taskSaveTheDayInProgressShared);
