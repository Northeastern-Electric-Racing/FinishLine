--- conflicted
+++ resolved
@@ -1,12 +1,7 @@
-import { Task_Status } from '@prisma/client';
+import { Task_Priority, Task_Status } from '@prisma/client';
 import { WbsNumber } from 'shared';
 import taskQueryArgs from '../src/prisma-query-args/tasks.query-args';
 import prisma from '../src/prisma/prisma';
-<<<<<<< HEAD
-import { batman, wonderwoman, superman } from './test-data/users.test-data';
-import { AccessDeniedException, HttpException, NotFoundException } from '../src/utils/errors.utils';
-=======
->>>>>>> 6149231c
 import TasksService from '../src/services/tasks.services';
 import * as taskTransformer from '../src/transformers/tasks.transformer';
 import { AccessDeniedException, HttpException, NotFoundException } from '../src/utils/errors.utils';
@@ -21,13 +16,6 @@
 } from './test-data/tasks.test-data';
 import { aquaman, batman, greenlantern, superman, wonderwoman } from './test-data/users.test-data';
 import { prismaWbsElement1 } from './test-data/wbs-element.test-data';
-<<<<<<< HEAD
-import { invalidTaskNotes, taskSaveTheDayPrisma, taskSaveTheDayShared } from './test-data/tasks.test-data';
-import { WbsNumber } from 'shared';
-import { Task_Priority } from '@prisma/client';
-import taskTransformer from '../src/transformers/tasks.transformer';
-=======
->>>>>>> 6149231c
 
 describe('Tasks', () => {
   const mockDate = new Date('2022-12-25T00:00:00.000Z');
@@ -124,70 +112,6 @@
       expect(prisma.user.findMany).toHaveBeenCalledTimes(1);
     });
   });
-<<<<<<< HEAD
-});
-
-describe('Edit Tasks', () => {
-  const taskId = '1';
-  const fakeTitle = 'Dont save the day';
-  const fakeNotes = 'Leave the people in the burning building';
-  const fakePriority = Task_Priority.LOW;
-  const fakeDeadline = new Date();
-
-  test('user access denied', async () => {
-    await expect(() =>
-      TasksService.editTask(wonderwoman, taskId, fakeTitle, fakeNotes, fakePriority, fakeDeadline)
-    ).rejects.toThrow(new AccessDeniedException());
-  });
-
-  test('Task not found', async () => {
-    jest.spyOn(prisma.task, 'findUnique').mockResolvedValue(null);
-    await expect(() =>
-      TasksService.editTask(superman, taskId, fakeTitle, fakeNotes, fakePriority, fakeDeadline)
-    ).rejects.toThrow(new NotFoundException('Task', taskId));
-    expect(prisma.task.findUnique).toHaveBeenCalledTimes(1);
-  });
-
-  test('Task deleted', async () => {
-    jest.spyOn(prisma.task, 'findUnique').mockResolvedValue({ ...taskSaveTheDayPrisma, dateDeleted: new Date('1/1/2023') });
-    await expect(() =>
-      TasksService.editTask(superman, taskId, fakeTitle, fakeNotes, fakePriority, fakeDeadline)
-    ).rejects.toThrow(new HttpException(400, 'Cant edit a deleted Task!'));
-    expect(prisma.task.findUnique).toHaveBeenCalledTimes(1);
-  });
-
-  test('Title over Limit', async () => {
-    jest.spyOn(prisma.task, 'findUnique').mockResolvedValue(taskSaveTheDayPrisma);
-    await expect(() =>
-      TasksService.editTask(superman, taskId, 'A B C D E F G H I J K L M N O', invalidTaskNotes, fakePriority, fakeDeadline)
-    ).rejects.toThrow(new HttpException(400, 'Title must be less than 15 words'));
-    expect(prisma.task.findUnique).toHaveBeenCalledTimes(1);
-  });
-
-  test('Notes over limit', async () => {
-    jest.spyOn(prisma.task, 'findUnique').mockResolvedValue(taskSaveTheDayPrisma);
-    await expect(() =>
-      TasksService.editTask(superman, taskId, fakeTitle, invalidTaskNotes, fakePriority, fakeDeadline)
-    ).rejects.toThrow(new HttpException(400, 'Notes must be less than 250 words'));
-    expect(prisma.task.findUnique).toHaveBeenCalledTimes(1);
-  });
-
-  test('Task successfully edited', async () => {
-    jest.spyOn(prisma.task, 'findUnique').mockResolvedValue(taskSaveTheDayPrisma);
-    const updatedSaveTheDay = {
-      ...taskSaveTheDayPrisma,
-      title: fakeTitle,
-      notes: fakeNotes,
-      priority: fakePriority,
-      deadline: fakeDeadline
-    };
-    jest.spyOn(prisma.task, 'update').mockResolvedValue(updatedSaveTheDay);
-    const response = await TasksService.editTask(superman, taskId, fakeTitle, fakeNotes, fakePriority, fakeDeadline);
-
-    expect(prisma.task.findUnique).toHaveBeenCalledTimes(1);
-    expect(prisma.task.update).toHaveBeenCalledTimes(1);
-    expect(response).toStrictEqual(taskTransformer(updatedSaveTheDay));
-=======
 
   describe('editTaskStatus', () => {
     test('edit task status succeeds', async () => {
@@ -415,6 +339,77 @@
       expect(prisma.wBS_Element.findUnique).toHaveBeenCalledTimes(1);
       expect(prisma.task.update).toHaveBeenCalledTimes(1);
     });
->>>>>>> 6149231c
+  });
+
+  describe('editTask', () => {
+    const taskId = '1';
+    const fakeTitle = 'Dont save the day';
+    const fakeNotes = 'Leave the people in the burning building';
+    const fakePriority = Task_Priority.LOW;
+    const fakeDeadline = new Date();
+
+    test('user access denied', async () => {
+      await expect(() =>
+        TasksService.editTask(wonderwoman, taskId, fakeTitle, fakeNotes, fakePriority, fakeDeadline)
+      ).rejects.toThrow(new AccessDeniedException());
+    });
+
+    test('Task not found', async () => {
+      jest.spyOn(prisma.task, 'findUnique').mockResolvedValue(null);
+      await expect(() =>
+        TasksService.editTask(superman, taskId, fakeTitle, fakeNotes, fakePriority, fakeDeadline)
+      ).rejects.toThrow(new NotFoundException('Task', taskId));
+      expect(prisma.task.findUnique).toHaveBeenCalledTimes(1);
+    });
+
+    test('Task deleted', async () => {
+      jest
+        .spyOn(prisma.task, 'findUnique')
+        .mockResolvedValue({ ...taskSaveTheDayPrisma, dateDeleted: new Date('1/1/2023') });
+      await expect(() =>
+        TasksService.editTask(superman, taskId, fakeTitle, fakeNotes, fakePriority, fakeDeadline)
+      ).rejects.toThrow(new HttpException(400, 'Cant edit a deleted Task!'));
+      expect(prisma.task.findUnique).toHaveBeenCalledTimes(1);
+    });
+
+    test('Title over Limit', async () => {
+      jest.spyOn(prisma.task, 'findUnique').mockResolvedValue(taskSaveTheDayPrisma);
+      await expect(() =>
+        TasksService.editTask(
+          superman,
+          taskId,
+          'A B C D E F G H I J K L M N O',
+          invalidTaskNotes,
+          fakePriority,
+          fakeDeadline
+        )
+      ).rejects.toThrow(new HttpException(400, 'Title must be less than 15 words'));
+      expect(prisma.task.findUnique).toHaveBeenCalledTimes(1);
+    });
+
+    test('Notes over limit', async () => {
+      jest.spyOn(prisma.task, 'findUnique').mockResolvedValue(taskSaveTheDayPrisma);
+      await expect(() =>
+        TasksService.editTask(superman, taskId, fakeTitle, invalidTaskNotes, fakePriority, fakeDeadline)
+      ).rejects.toThrow(new HttpException(400, 'Notes must be less than 250 words'));
+      expect(prisma.task.findUnique).toHaveBeenCalledTimes(1);
+    });
+
+    test('Task successfully edited', async () => {
+      jest.spyOn(prisma.task, 'findUnique').mockResolvedValue(taskSaveTheDayPrisma);
+      const updatedSaveTheDay = {
+        ...taskSaveTheDayPrisma,
+        title: fakeTitle,
+        notes: fakeNotes,
+        priority: fakePriority,
+        deadline: fakeDeadline
+      };
+      jest.spyOn(prisma.task, 'update').mockResolvedValue(updatedSaveTheDay);
+      const response = await TasksService.editTask(superman, taskId, fakeTitle, fakeNotes, fakePriority, fakeDeadline);
+
+      expect(prisma.task.findUnique).toHaveBeenCalledTimes(1);
+      expect(prisma.task.update).toHaveBeenCalledTimes(1);
+      expect(response).toStrictEqual(taskTransformer.default(updatedSaveTheDay));
+    });
   });
 });