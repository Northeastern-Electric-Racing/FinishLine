import prisma from '../src/prisma/prisma';
import { aquaman, batman, batmanSettings, greenlantern, superman, wonderwoman } from './test-data/users.test-data';
import {
  prismaProposedSolution1,
  whipExpectedActivites,
  whipDeliverables,
  prismaScopeChangeRequest1,
  prismaChangeRequest1,
  sharedChangeRequest
} from './test-data/change-requests.test-data';
import { prismaWbsElement1 } from './test-data/wbs-element.test-data';
import { prismaWorkPackage1 } from './test-data/work-packages.test-data';
import { prismaProject1 } from './test-data/projects.test-data';
import { CR_Type } from '@prisma/client';
import ChangeRequestsService from '../src/services/change-requests.services';
import { AccessDeniedException, HttpException, NotFoundException } from '../src/utils/errors.utils';
import * as changeRequestTransformer from '../src/transformers/change-requests.transformer';
import * as changeRequestUtils from '../src/utils/change-requests.utils';

describe('Change Requests', () => {
  beforeEach(() => {
    jest.spyOn(changeRequestTransformer, 'default').mockReturnValue(sharedChangeRequest);
    jest.spyOn(changeRequestUtils, 'sendSlackCRReviewedNotification').mockImplementation(async (_slackId, _crId) => {
      return undefined;
    });
    jest.spyOn(changeRequestUtils, 'sendSlackChangeRequestNotification').mockImplementation(async (_slackId, _crId) => {
      return undefined;
    });
    jest.spyOn(prisma.user_Settings, 'findUnique').mockResolvedValueOnce(batmanSettings);
  });

  afterEach(() => {
    jest.clearAllMocks();
  });

  describe('getChangeRequestByID', () => {
    test('it works when the change request exists', async () => {
      jest.spyOn(prisma.change_Request, 'findUnique').mockResolvedValue(prismaChangeRequest1);

      const res = await ChangeRequestsService.getChangeRequestByID(1);

      expect(res).toStrictEqual(sharedChangeRequest);
    });

    test('it errors if the change request is not found', async () => {
      jest.spyOn(prisma.change_Request, 'findUnique').mockResolvedValue(null);

      const crId = 1;

      await expect(() => ChangeRequestsService.getChangeRequestByID(crId)).rejects.toThrow(
        new NotFoundException('Change Request', crId)
      );
    });
  });

  describe('reviewChangeRequest', () => {
    const crId = 2;
    const reviewNotes = 'reviewNotes';
    const accepted = true;

    const changeRequest = {
      ...prismaChangeRequest1,
      scopeChangeRequest: prismaScopeChangeRequest1,
      wbsElement: prismaWbsElement1
    };

    test('reviewer doesnt have access errors', async () => {
      await expect(() =>
        ChangeRequestsService.reviewChangeRequest(wonderwoman, crId, reviewNotes, accepted, '1')
      ).rejects.toThrow(new AccessDeniedException());
    });

    test('change request not found errors', async () => {
      jest.spyOn(prisma.change_Request, 'findUnique').mockResolvedValueOnce(null);
      await expect(() =>
        ChangeRequestsService.reviewChangeRequest(batman, crId, reviewNotes, accepted, '1')
      ).rejects.toThrow(new NotFoundException('Change Request', crId));
      expect(prisma.change_Request.findUnique).toHaveBeenCalledTimes(1);
    });

    test('change request already reviewed', async () => {
      jest.spyOn(prisma.change_Request, 'findUnique').mockResolvedValueOnce({ ...changeRequest, accepted: true });
      await expect(() =>
        ChangeRequestsService.reviewChangeRequest(superman, crId, reviewNotes, accepted, '1')
      ).rejects.toThrow(new HttpException(400, 'This change request is already approved!'));
      expect(prisma.change_Request.findUnique).toHaveBeenCalledTimes(1);
    });

    test('change request reviewer is creator', async () => {
      jest.spyOn(prisma.change_Request, 'findUnique').mockResolvedValue(changeRequest);
      await expect(() =>
        ChangeRequestsService.reviewChangeRequest(batman, crId, reviewNotes, accepted, '1')
      ).rejects.toThrow(new AccessDeniedException());
      expect(prisma.change_Request.findUnique).toHaveBeenCalledTimes(1);
    });

    test('did not select proposed solution', async () => {
      jest.spyOn(prisma.change_Request, 'findUnique').mockResolvedValueOnce(changeRequest);
      await expect(() =>
        ChangeRequestsService.reviewChangeRequest(superman, crId, reviewNotes, accepted, null)
      ).rejects.toThrow(new HttpException(400, 'No proposed solution selected for scope change request'));
      expect(prisma.change_Request.findUnique).toHaveBeenCalledTimes(1);
    });

    test('proposed solution id not found', async () => {
      jest.spyOn(prisma.change_Request, 'findUnique').mockResolvedValueOnce(changeRequest);
      jest.spyOn(prisma.proposed_Solution, 'findUnique').mockResolvedValueOnce(null);
      await expect(() =>
        ChangeRequestsService.reviewChangeRequest(superman, crId, reviewNotes, accepted, '1')
      ).rejects.toThrow(new HttpException(404, 'Proposed Solution with id: 1 not found!'));
      expect(prisma.change_Request.findUnique).toHaveBeenCalledTimes(1);
      expect(prisma.proposed_Solution.findUnique).toHaveBeenCalledTimes(1);
    });

    test('work package project not found', async () => {
      const invalidWP = { ...prismaWorkPackage1, projectId: 100 };
      const invalidWBSElement = { ...prismaWbsElement1, workPackage: invalidWP, project: null };
      const invalidCR = {
        ...changeRequest,
        wbsElement: invalidWBSElement,
        accepted: false
      };
      jest.spyOn(prisma.change_Request, 'findUnique').mockResolvedValueOnce(invalidCR);
      jest.spyOn(prisma.proposed_Solution, 'findUnique').mockResolvedValueOnce(prismaProposedSolution1);
      const updatedSolution = { ...prismaProposedSolution1, accepted: true };
      jest.spyOn(prisma.proposed_Solution, 'update').mockResolvedValueOnce(updatedSolution);
      jest.spyOn(prisma.project, 'findUnique').mockResolvedValueOnce(null);
      await expect(() =>
        ChangeRequestsService.reviewChangeRequest(superman, crId, reviewNotes, accepted, '1')
      ).rejects.toThrow(new NotFoundException('Project', 100));
      expect(prisma.change_Request.findUnique).toHaveBeenCalledTimes(1);
      expect(prisma.proposed_Solution.findUnique).toHaveBeenCalledTimes(1);
      expect(prisma.project.findUnique).toHaveBeenCalledTimes(1);
    });

    test('proposed solution successfully implemented for work package change', async () => {
      const validWPCR = {
        ...changeRequest,
        wbsElement: { ...prismaWbsElement1, workPackage: prismaWorkPackage1 }
      };
      jest.spyOn(prisma.change_Request, 'findUnique').mockResolvedValueOnce(validWPCR);
      jest.spyOn(prisma.proposed_Solution, 'findUnique').mockResolvedValueOnce(prismaProposedSolution1);
      const updatedSolution = { ...prismaProposedSolution1, accepted: true };
      jest.spyOn(prisma.proposed_Solution, 'update').mockResolvedValueOnce(updatedSolution);
      jest.spyOn(prisma.project, 'findUnique').mockResolvedValue(prismaProject1);
      jest.spyOn(prisma.project, 'update').mockResolvedValue(prismaProject1);
      jest.spyOn(prisma.change_Request, 'update').mockResolvedValueOnce({ ...prismaChangeRequest1, accepted: true });
      const response = await ChangeRequestsService.reviewChangeRequest(superman, crId, reviewNotes, accepted, '1');
      expect(response).toStrictEqual(prismaChangeRequest1.crId);
      expect(prisma.user_Settings.findUnique).toHaveBeenCalledTimes(1);
      expect(prisma.change_Request.findUnique).toHaveBeenCalledTimes(1);
      expect(prisma.proposed_Solution.findUnique).toHaveBeenCalledTimes(1);
      expect(prisma.project.findUnique).toHaveBeenCalledTimes(1);
      expect(prisma.project.update).toHaveBeenCalledTimes(1);
      expect(prisma.project.update).toHaveBeenCalledWith({
        data: {
          budget: 1003,
          wbsElement: {
            update: {
              changes: { create: { changeRequestId: 2, detail: 'Changed Budget from "3" to "1003"', implementerId: 2 } }
            }
          },
          workPackages: {
            update: {
              data: {
                duration: 20,
                wbsElement: {
                  update: {
                    changes: {
                      create: { changeRequestId: 2, detail: 'Changed Duration from "10" to "20"', implementerId: 2 }
                    }
                  }
                }
              },
              where: { workPackageId: 1 }
            }
          }
        },
        where: { projectId: 1 }
      });
      expect(prisma.change_Request.update).toHaveBeenCalledTimes(1);
    });

    test('proposed solution successfully implemented for project', async () => {
      const myWBSElement = { ...prismaWbsElement1, workPackage: null, project: prismaProject1 };
      const newCR = {
        ...changeRequest,
        wbsElement: myWBSElement,
        accepted: false
      };
      jest.spyOn(prisma.change_Request, 'findUnique').mockResolvedValueOnce(newCR);
      jest.spyOn(prisma.proposed_Solution, 'findUnique').mockResolvedValueOnce(prismaProposedSolution1);
      const updatedSolution = { ...prismaProposedSolution1, accepted: true };
      jest.spyOn(prisma.proposed_Solution, 'update').mockResolvedValueOnce(updatedSolution);
      jest.spyOn(prisma.project, 'update').mockResolvedValueOnce(prismaProject1);
      jest.spyOn(prisma.change_Request, 'update').mockResolvedValueOnce({ ...prismaChangeRequest1, accepted: true });
      const response = await ChangeRequestsService.reviewChangeRequest(superman, crId, reviewNotes, accepted, '1');
      expect(response).toStrictEqual(prismaChangeRequest1.crId);
      expect(prisma.change_Request.findUnique).toHaveBeenCalledTimes(1);
      expect(prisma.proposed_Solution.findUnique).toHaveBeenCalledTimes(1);
      expect(prisma.user_Settings.findUnique).toHaveBeenCalledTimes(1);
      expect(prisma.project.update).toHaveBeenCalledWith({
        data: {
          budget: 1003,
          wbsElement: {
            update: {
              changes: { create: { changeRequestId: 2, detail: 'Changed Budget from "3" to "1003"', implementerId: 2 } }
            }
          }
        },
        where: { projectId: 2 }
      });
      expect(prisma.change_Request.update).toHaveBeenCalledTimes(1);
    });

    test('Stage Gate CR has unchecked expected activities', async () => {
      const uncheckedExpectedActivities = {
        ...whipExpectedActivites,
        userCheckedId: null,
        dateTimeChecked: null
      };
      const uncheckedExpectedActivitiesWP = { ...prismaWorkPackage1, expectedActivities: [uncheckedExpectedActivities] };
      const uncheckedExpectedActivitesWBS = {
        ...prismaWbsElement1,
        workPackage: uncheckedExpectedActivitiesWP
      };
      const uncheckedExpectedActivitiesCR = {
        ...prismaChangeRequest1,
        wbsElement: uncheckedExpectedActivitesWBS,
        accepted: false,
        type: CR_Type.STAGE_GATE
      };
      jest.spyOn(prisma.change_Request, 'findUnique').mockResolvedValue(uncheckedExpectedActivitiesCR);

      await expect(() =>
        ChangeRequestsService.reviewChangeRequest(superman, crId, reviewNotes, accepted, '1')
      ).rejects.toThrow(new HttpException(400, 'Work Package has unchecked expected activities'));
      expect(prisma.change_Request.findUnique).toHaveBeenCalledTimes(1);
    });

    test('Stage Gate CR has unchecked deliverables', async () => {
      jest.spyOn(prisma.user, 'findUnique').mockResolvedValue(batman);
      const uncheckedDeliverables = {
        ...whipDeliverables,
        userCheckedId: null,
        dateTimeChecked: null
      };
      const uncheckedDeliverablesWP = {
        ...prismaWorkPackage1,
        expectedActivities: [whipExpectedActivites],
        deliverables: [uncheckedDeliverables]
      };
      const uncheckedDeliverablesWBS = { ...prismaWbsElement1, workPackage: uncheckedDeliverablesWP };
      const uncheckedDeliverablesCR = {
        ...prismaChangeRequest1,
        wbsElement: uncheckedDeliverablesWBS,
        accepted: false,
        type: CR_Type.STAGE_GATE
      };
      jest.spyOn(prisma.change_Request, 'findUnique').mockResolvedValue(uncheckedDeliverablesCR);

      await expect(() =>
        ChangeRequestsService.reviewChangeRequest(superman, crId, reviewNotes, accepted, '1')
      ).rejects.toThrow(new HttpException(400, 'Work Package has unchecked deliverables'));
      expect(prisma.change_Request.findUnique).toHaveBeenCalledTimes(1);
    });

    test('Stage Gate CR Succeeds', async () => {
      const validWP = {
        ...prismaWorkPackage1,
        expectedActivities: [whipExpectedActivites],
        deliverables: [whipDeliverables]
      };
      const validWBS = { ...prismaWbsElement1, workPackage: validWP };
      const validSGCR = {
        ...prismaChangeRequest1,
        wbsElement: validWBS,
        accepted: false,
        type: CR_Type.STAGE_GATE
      };
      jest.spyOn(prisma.change_Request, 'findUnique').mockResolvedValue(validSGCR);
      jest.spyOn(prisma.change_Request, 'update').mockResolvedValue({ ...prismaChangeRequest1, accepted: true });
      jest.spyOn(prisma.work_Package, 'update').mockResolvedValue(prismaWorkPackage1);
      await ChangeRequestsService.reviewChangeRequest(superman, crId, reviewNotes, accepted, null);
      expect(prisma.change_Request.findUnique).toHaveBeenCalledTimes(1);
      expect(prisma.change_Request.update).toHaveBeenCalledTimes(1);
      expect(prisma.work_Package.update).toHaveBeenCalledTimes(1);
      expect(prisma.user_Settings.findUnique).toHaveBeenCalledTimes(1);
    });
  });

<<<<<<< HEAD
  describe('Delete Change Request', () => {
    test('User does not have permissions', async () => {
      await expect(() => ChangeRequestsService.deleteChangeRequest(wonderwoman, 1)).rejects.toThrow(
        new AccessDeniedException()
      );
    });

    test('Change Request does not exist', async () => {
      jest.spyOn(prisma.change_Request, 'findUnique').mockResolvedValue(null);
      await expect(() => ChangeRequestsService.deleteChangeRequest(superman, 1)).rejects.toThrow(
        new NotFoundException('Change Request', 1)
      );
      expect(prisma.change_Request.findUnique).toHaveBeenCalledTimes(1);
    });

    test('Change request already deleted', async () => {
      jest
        .spyOn(prisma.change_Request, 'findUnique')
        .mockResolvedValue({ ...prismaChangeRequest1, dateDeleted: new Date() });
      await expect(() => ChangeRequestsService.deleteChangeRequest(superman, 1)).rejects.toThrow(
        new HttpException(400, 'This change request has already been deleted!')
      );
      expect(prisma.change_Request.findUnique).toHaveBeenCalledTimes(1);
    });

    test('Change request already reviewed', async () => {
      jest.spyOn(prisma.change_Request, 'findUnique').mockResolvedValue({ ...prismaChangeRequest1, reviewerId: 1 });
      await expect(() => ChangeRequestsService.deleteChangeRequest(superman, 1)).rejects.toThrow(
        new HttpException(400, 'Cannot delete a reviewed change request!')
      );
      expect(prisma.change_Request.findUnique).toHaveBeenCalledTimes(1);
    });

    test('Change request successfully deleted', async () => {
      jest.spyOn(prisma.change_Request, 'findUnique').mockResolvedValue(prismaChangeRequest1);
      jest
        .spyOn(prisma.change_Request, 'update')
        .mockResolvedValue({ ...prismaChangeRequest1, dateDeleted: new Date(), deletedByUserId: superman.userId });
      await ChangeRequestsService.deleteChangeRequest(superman, 1);
      expect(prisma.change_Request.findUnique).toHaveBeenCalledTimes(1);
      expect(prisma.change_Request.update).toHaveBeenCalledTimes(1);
=======
  describe('add Proposed Solution', () => {
    afterEach(() => {
      jest.clearAllMocks();
    });

    const crId = 1;
    const budgetImpact = 100;
    const timelineImpact = 10;
    const scopeImpact = 'huge';
    const description = 'Change Color from Orange to Black';

    test('change request not found error', async () => {
      jest.spyOn(prisma.change_Request, 'findUnique').mockResolvedValue(null);
      await expect(() =>
        ChangeRequestsService.addProposedSolution(superman, crId, budgetImpact, description, timelineImpact, scopeImpact)
      ).rejects.toThrow(new NotFoundException('Change Request', crId));
      expect(prisma.change_Request.findUnique).toHaveBeenCalledTimes(1);
    });

    test('user access denied', async () => {
      await expect(() =>
        ChangeRequestsService.addProposedSolution(wonderwoman, crId, budgetImpact, description, timelineImpact, scopeImpact)
      ).rejects.toThrow(new AccessDeniedException());
    });

    test('change request deleted', async () => {
      jest
        .spyOn(prisma.change_Request, 'findUnique')
        .mockResolvedValue({ ...prismaChangeRequest1, dateDeleted: new Date('1/1/2023') });
      await expect(() =>
        ChangeRequestsService.addProposedSolution(greenlantern, crId, budgetImpact, description, timelineImpact, scopeImpact)
      ).rejects.toThrow(new HttpException(400, 'This change request has been deleted!'));
      expect(prisma.change_Request.findUnique).toHaveBeenCalledTimes(1);
    });

    test('already accepted change request', async () => {
      jest.spyOn(prisma.change_Request, 'findUnique').mockResolvedValue({ ...prismaChangeRequest1, accepted: true });
      await expect(() =>
        ChangeRequestsService.addProposedSolution(aquaman, crId, budgetImpact, description, timelineImpact, scopeImpact)
      ).rejects.toThrow(new HttpException(400, 'Cannot create proposed solutions on a reviewed change request!'));
      expect(prisma.change_Request.findUnique).toHaveBeenCalledTimes(1);
    });

    test('scope CR not found', async () => {
      jest.spyOn(prisma.change_Request, 'findUnique').mockResolvedValue(prismaChangeRequest1);
      jest.spyOn(prisma.scope_CR, 'findUnique').mockResolvedValue(null);
      await expect(() =>
        ChangeRequestsService.addProposedSolution(aquaman, crId, budgetImpact, description, timelineImpact, scopeImpact)
      ).rejects.toThrow(new NotFoundException('Change Request', crId));
      expect(prisma.change_Request.findUnique).toHaveBeenCalledTimes(1);
      expect(prisma.scope_CR.findUnique).toHaveBeenCalledTimes(1);
    });

    test('accepted new Proposed Solution', async () => {
      jest.spyOn(prisma.change_Request, 'findUnique').mockResolvedValue(prismaChangeRequest1);
      jest.spyOn(prisma.scope_CR, 'findUnique').mockResolvedValue(prismaScopeChangeRequest1);
      jest.spyOn(prisma.proposed_Solution, 'create').mockResolvedValue(prismaProposedSolution1);
      const response = await ChangeRequestsService.addProposedSolution(aquaman, crId, 1000, description, 10, 'huge');
      expect(response).toStrictEqual(prismaProposedSolution1.proposedSolutionId);
      expect(prisma.change_Request.findUnique).toHaveBeenCalledTimes(1);
      expect(prisma.scope_CR.findUnique).toHaveBeenCalledTimes(1);
      expect(prisma.proposed_Solution.create).toHaveBeenCalledTimes(1);
>>>>>>> af4d541d
    });
  });
});<|MERGE_RESOLUTION|>--- conflicted
+++ resolved
@@ -289,7 +289,71 @@
     });
   });
 
-<<<<<<< HEAD
+  describe('add Proposed Solution', () => {
+    afterEach(() => {
+      jest.clearAllMocks();
+    });
+
+    const crId = 1;
+    const budgetImpact = 100;
+    const timelineImpact = 10;
+    const scopeImpact = 'huge';
+    const description = 'Change Color from Orange to Black';
+
+    test('change request not found error', async () => {
+      jest.spyOn(prisma.change_Request, 'findUnique').mockResolvedValue(null);
+      await expect(() =>
+        ChangeRequestsService.addProposedSolution(superman, crId, budgetImpact, description, timelineImpact, scopeImpact)
+      ).rejects.toThrow(new NotFoundException('Change Request', crId));
+      expect(prisma.change_Request.findUnique).toHaveBeenCalledTimes(1);
+    });
+
+    test('user access denied', async () => {
+      await expect(() =>
+        ChangeRequestsService.addProposedSolution(wonderwoman, crId, budgetImpact, description, timelineImpact, scopeImpact)
+      ).rejects.toThrow(new AccessDeniedException());
+    });
+
+    test('change request deleted', async () => {
+      jest
+        .spyOn(prisma.change_Request, 'findUnique')
+        .mockResolvedValue({ ...prismaChangeRequest1, dateDeleted: new Date('1/1/2023') });
+      await expect(() =>
+        ChangeRequestsService.addProposedSolution(greenlantern, crId, budgetImpact, description, timelineImpact, scopeImpact)
+      ).rejects.toThrow(new HttpException(400, 'This change request has been deleted!'));
+      expect(prisma.change_Request.findUnique).toHaveBeenCalledTimes(1);
+    });
+
+    test('already accepted change request', async () => {
+      jest.spyOn(prisma.change_Request, 'findUnique').mockResolvedValue({ ...prismaChangeRequest1, accepted: true });
+      await expect(() =>
+        ChangeRequestsService.addProposedSolution(aquaman, crId, budgetImpact, description, timelineImpact, scopeImpact)
+      ).rejects.toThrow(new HttpException(400, 'Cannot create proposed solutions on a reviewed change request!'));
+      expect(prisma.change_Request.findUnique).toHaveBeenCalledTimes(1);
+    });
+
+    test('scope CR not found', async () => {
+      jest.spyOn(prisma.change_Request, 'findUnique').mockResolvedValue(prismaChangeRequest1);
+      jest.spyOn(prisma.scope_CR, 'findUnique').mockResolvedValue(null);
+      await expect(() =>
+        ChangeRequestsService.addProposedSolution(aquaman, crId, budgetImpact, description, timelineImpact, scopeImpact)
+      ).rejects.toThrow(new NotFoundException('Change Request', crId));
+      expect(prisma.change_Request.findUnique).toHaveBeenCalledTimes(1);
+      expect(prisma.scope_CR.findUnique).toHaveBeenCalledTimes(1);
+    });
+
+    test('accepted new Proposed Solution', async () => {
+      jest.spyOn(prisma.change_Request, 'findUnique').mockResolvedValue(prismaChangeRequest1);
+      jest.spyOn(prisma.scope_CR, 'findUnique').mockResolvedValue(prismaScopeChangeRequest1);
+      jest.spyOn(prisma.proposed_Solution, 'create').mockResolvedValue(prismaProposedSolution1);
+      const response = await ChangeRequestsService.addProposedSolution(aquaman, crId, 1000, description, 10, 'huge');
+      expect(response).toStrictEqual(prismaProposedSolution1.proposedSolutionId);
+      expect(prisma.change_Request.findUnique).toHaveBeenCalledTimes(1);
+      expect(prisma.scope_CR.findUnique).toHaveBeenCalledTimes(1);
+      expect(prisma.proposed_Solution.create).toHaveBeenCalledTimes(1);
+    });
+  });
+
   describe('Delete Change Request', () => {
     test('User does not have permissions', async () => {
       await expect(() => ChangeRequestsService.deleteChangeRequest(wonderwoman, 1)).rejects.toThrow(
@@ -331,70 +395,6 @@
       await ChangeRequestsService.deleteChangeRequest(superman, 1);
       expect(prisma.change_Request.findUnique).toHaveBeenCalledTimes(1);
       expect(prisma.change_Request.update).toHaveBeenCalledTimes(1);
-=======
-  describe('add Proposed Solution', () => {
-    afterEach(() => {
-      jest.clearAllMocks();
-    });
-
-    const crId = 1;
-    const budgetImpact = 100;
-    const timelineImpact = 10;
-    const scopeImpact = 'huge';
-    const description = 'Change Color from Orange to Black';
-
-    test('change request not found error', async () => {
-      jest.spyOn(prisma.change_Request, 'findUnique').mockResolvedValue(null);
-      await expect(() =>
-        ChangeRequestsService.addProposedSolution(superman, crId, budgetImpact, description, timelineImpact, scopeImpact)
-      ).rejects.toThrow(new NotFoundException('Change Request', crId));
-      expect(prisma.change_Request.findUnique).toHaveBeenCalledTimes(1);
-    });
-
-    test('user access denied', async () => {
-      await expect(() =>
-        ChangeRequestsService.addProposedSolution(wonderwoman, crId, budgetImpact, description, timelineImpact, scopeImpact)
-      ).rejects.toThrow(new AccessDeniedException());
-    });
-
-    test('change request deleted', async () => {
-      jest
-        .spyOn(prisma.change_Request, 'findUnique')
-        .mockResolvedValue({ ...prismaChangeRequest1, dateDeleted: new Date('1/1/2023') });
-      await expect(() =>
-        ChangeRequestsService.addProposedSolution(greenlantern, crId, budgetImpact, description, timelineImpact, scopeImpact)
-      ).rejects.toThrow(new HttpException(400, 'This change request has been deleted!'));
-      expect(prisma.change_Request.findUnique).toHaveBeenCalledTimes(1);
-    });
-
-    test('already accepted change request', async () => {
-      jest.spyOn(prisma.change_Request, 'findUnique').mockResolvedValue({ ...prismaChangeRequest1, accepted: true });
-      await expect(() =>
-        ChangeRequestsService.addProposedSolution(aquaman, crId, budgetImpact, description, timelineImpact, scopeImpact)
-      ).rejects.toThrow(new HttpException(400, 'Cannot create proposed solutions on a reviewed change request!'));
-      expect(prisma.change_Request.findUnique).toHaveBeenCalledTimes(1);
-    });
-
-    test('scope CR not found', async () => {
-      jest.spyOn(prisma.change_Request, 'findUnique').mockResolvedValue(prismaChangeRequest1);
-      jest.spyOn(prisma.scope_CR, 'findUnique').mockResolvedValue(null);
-      await expect(() =>
-        ChangeRequestsService.addProposedSolution(aquaman, crId, budgetImpact, description, timelineImpact, scopeImpact)
-      ).rejects.toThrow(new NotFoundException('Change Request', crId));
-      expect(prisma.change_Request.findUnique).toHaveBeenCalledTimes(1);
-      expect(prisma.scope_CR.findUnique).toHaveBeenCalledTimes(1);
-    });
-
-    test('accepted new Proposed Solution', async () => {
-      jest.spyOn(prisma.change_Request, 'findUnique').mockResolvedValue(prismaChangeRequest1);
-      jest.spyOn(prisma.scope_CR, 'findUnique').mockResolvedValue(prismaScopeChangeRequest1);
-      jest.spyOn(prisma.proposed_Solution, 'create').mockResolvedValue(prismaProposedSolution1);
-      const response = await ChangeRequestsService.addProposedSolution(aquaman, crId, 1000, description, 10, 'huge');
-      expect(response).toStrictEqual(prismaProposedSolution1.proposedSolutionId);
-      expect(prisma.change_Request.findUnique).toHaveBeenCalledTimes(1);
-      expect(prisma.scope_CR.findUnique).toHaveBeenCalledTimes(1);
-      expect(prisma.proposed_Solution.create).toHaveBeenCalledTimes(1);
->>>>>>> af4d541d
     });
   });
 });