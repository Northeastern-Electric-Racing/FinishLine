import prisma from '../src/prisma/prisma';
import { batman, batmanSettings, superman, wonderwoman } from './test-data/users.test-data';
import {
<<<<<<< HEAD
  reviewChangeRequestParams,
  redesignWhip,
  redesignWhipWBSElement,
  solutionToRedesignWhip,
  whipWorkPackage,
  whipExpectedActivites,
  whipDeliverables,
  redesignWhipScopeCR
=======
  prismaProposedSolution1,
  whipExpectedActivites,
  whipDeliverables,
  prismaScopeChangeRequest1,
  prismaChangeRequest1,
  sharedChangeRequest
>>>>>>> 97027402
} from './test-data/change-requests.test-data';
import { prismaWbsElement1 } from './test-data/wbs-element.test-data';
import { prismaWorkPackage1 } from './test-data/work-packages.test-data';
import { project1 } from './test-data/projects.test-data';
import { CR_Type } from '@prisma/client';
import ChangeRequestsService from '../src/services/change-request.services';
import { AccessDeniedException, HttpException, NotFoundException } from '../src/utils/errors.utils';
<<<<<<< HEAD
=======
import * as changeRequestTransformer from '../src/transformers/change-requests.transformer';
import * as changeRequestUtils from '../src/utils/change-requests.utils';
>>>>>>> 97027402

describe('Change Requests', () => {
  beforeEach(() => {
    jest.spyOn(changeRequestTransformer, 'default').mockReturnValue(sharedChangeRequest);
    jest.spyOn(changeRequestUtils, 'sendSlackCRReviewedNotification').mockImplementation(async (_slackId, _crId) => {
      return undefined;
    });
    jest.spyOn(changeRequestUtils, 'sendSlackChangeRequestNotification').mockImplementation(async (_slackId, _crId) => {
      return undefined;
    });
    jest.spyOn(prisma.user_Settings, 'findUnique').mockResolvedValueOnce(batmanSettings);
  });

  afterEach(() => {
    jest.clearAllMocks();
  });

<<<<<<< HEAD
  describe('reviewChangeRequest', () => {
    const scopeCR = { ...redesignWhip, accepted: false, scopeChangeRequest: redesignWhipScopeCR };

    test('reviewer doesnt have access errors', async () => {
      await expect(() =>
        ChangeRequestsService.reviewChangeRequest(
          wonderwoman,
          reviewChangeRequestParams.crId,
          reviewChangeRequestParams.reviewNotes,
          reviewChangeRequestParams.accepted,
          '1'
        )
=======
  describe('getChangeRequestByID', () => {
    test('it works when the change request exists', async () => {
      jest.spyOn(prisma.change_Request, 'findUnique').mockResolvedValue(prismaChangeRequest1);

      const res = await ChangeRequestsService.getChangeRequestByID(1);

      expect(res).toStrictEqual(sharedChangeRequest);
    });

    test('it errors if the change request is not found', async () => {
      jest.spyOn(prisma.change_Request, 'findUnique').mockResolvedValue(null);

      const crId = 1;

      await expect(() => ChangeRequestsService.getChangeRequestByID(crId)).rejects.toThrow(
        new NotFoundException('Change Request', crId)
      );
    });
  });

  describe('reviewChangeRequest', () => {
    const crId = 2;
    const reviewNotes = 'reviewNotes';
    const accepted = true;

    const changeRequest = {
      ...prismaChangeRequest1,
      scopeChangeRequest: prismaScopeChangeRequest1,
      wbsElement: prismaWbsElement1
    };

    test('reviewer doesnt have access errors', async () => {
      await expect(() =>
        ChangeRequestsService.reviewChangeRequest(wonderwoman, crId, reviewNotes, accepted, '1')
>>>>>>> 97027402
      ).rejects.toThrow(new AccessDeniedException());
    });

    test('change request not found errors', async () => {
      jest.spyOn(prisma.change_Request, 'findUnique').mockResolvedValueOnce(null);
      await expect(() =>
<<<<<<< HEAD
        ChangeRequestsService.reviewChangeRequest(
          batman,
          reviewChangeRequestParams.crId,
          reviewChangeRequestParams.reviewNotes,
          reviewChangeRequestParams.accepted,
          '1'
        )
      ).rejects.toThrow(new NotFoundException('Change Request', reviewChangeRequestParams.crId));
=======
        ChangeRequestsService.reviewChangeRequest(batman, crId, reviewNotes, accepted, '1')
      ).rejects.toThrow(new NotFoundException('Change Request', crId));
>>>>>>> 97027402
      expect(prisma.change_Request.findUnique).toHaveBeenCalledTimes(1);
    });

    test('change request already reviewed', async () => {
<<<<<<< HEAD
      jest.spyOn(prisma.change_Request, 'findUnique').mockResolvedValueOnce(redesignWhip);
      await expect(() =>
        ChangeRequestsService.reviewChangeRequest(
          batman,
          reviewChangeRequestParams.crId,
          reviewChangeRequestParams.reviewNotes,
          reviewChangeRequestParams.accepted,
          '1'
        )
=======
      jest.spyOn(prisma.change_Request, 'findUnique').mockResolvedValueOnce({ ...changeRequest, accepted: true });
      await expect(() =>
        ChangeRequestsService.reviewChangeRequest(superman, crId, reviewNotes, accepted, '1')
>>>>>>> 97027402
      ).rejects.toThrow(new HttpException(400, 'This change request is already approved!'));
      expect(prisma.change_Request.findUnique).toHaveBeenCalledTimes(1);
    });

    test('change request reviewer is creator', async () => {
<<<<<<< HEAD
      jest.spyOn(prisma.change_Request, 'findUnique').mockResolvedValue({ ...redesignWhip, accepted: false });
      await expect(() =>
        ChangeRequestsService.reviewChangeRequest(
          batman,
          reviewChangeRequestParams.crId,
          reviewChangeRequestParams.reviewNotes,
          reviewChangeRequestParams.accepted,
          '1'
        )
=======
      jest.spyOn(prisma.change_Request, 'findUnique').mockResolvedValue(changeRequest);
      await expect(() =>
        ChangeRequestsService.reviewChangeRequest(batman, crId, reviewNotes, accepted, '1')
>>>>>>> 97027402
      ).rejects.toThrow(new AccessDeniedException());
      expect(prisma.change_Request.findUnique).toHaveBeenCalledTimes(1);
    });

    test('did not select proposed solution', async () => {
<<<<<<< HEAD
      jest.spyOn(prisma.change_Request, 'findUnique').mockResolvedValueOnce(scopeCR);
      await expect(() =>
        ChangeRequestsService.reviewChangeRequest(
          superman,
          reviewChangeRequestParams.crId,
          reviewChangeRequestParams.reviewNotes,
          reviewChangeRequestParams.accepted,
          null
        )
=======
      jest.spyOn(prisma.change_Request, 'findUnique').mockResolvedValueOnce(changeRequest);
      await expect(() =>
        ChangeRequestsService.reviewChangeRequest(superman, crId, reviewNotes, accepted, null)
>>>>>>> 97027402
      ).rejects.toThrow(new HttpException(400, 'No proposed solution selected for scope change request'));
      expect(prisma.change_Request.findUnique).toHaveBeenCalledTimes(1);
    });

    test('proposed solution id not found', async () => {
<<<<<<< HEAD
      jest.spyOn(prisma.change_Request, 'findUnique').mockResolvedValueOnce(scopeCR);
      jest
        .spyOn(prisma.proposed_Solution, 'findUnique')
        .mockResolvedValueOnce({ ...solutionToRedesignWhip, changeRequestId: 10 });
      await expect(() =>
        ChangeRequestsService.reviewChangeRequest(
          superman,
          reviewChangeRequestParams.crId,
          reviewChangeRequestParams.reviewNotes,
          reviewChangeRequestParams.accepted,
          '1'
        )
=======
      jest.spyOn(prisma.change_Request, 'findUnique').mockResolvedValueOnce(changeRequest);
      jest.spyOn(prisma.proposed_Solution, 'findUnique').mockResolvedValueOnce(null);
      await expect(() =>
        ChangeRequestsService.reviewChangeRequest(superman, crId, reviewNotes, accepted, '1')
>>>>>>> 97027402
      ).rejects.toThrow(new HttpException(404, 'Proposed Solution with id: 1 not found!'));
      expect(prisma.change_Request.findUnique).toHaveBeenCalledTimes(1);
      expect(prisma.proposed_Solution.findUnique).toHaveBeenCalledTimes(1);
    });

    test('work package project not found', async () => {
<<<<<<< HEAD
      const invalidWP = { ...whipWorkPackage, projectId: 100 };
      const invalidWBSElement = { ...redesignWhipWBSElement, workPackage: invalidWP, project: null };
      const invalidCR = {
        ...redesignWhip,
        wbsElement: invalidWBSElement,
        accepted: false,
        scopeChangeRequest: redesignWhipScopeCR
      };
      jest.spyOn(prisma.change_Request, 'findUnique').mockResolvedValueOnce(invalidCR);
      jest.spyOn(prisma.proposed_Solution, 'findUnique').mockResolvedValueOnce(solutionToRedesignWhip);
      const updatedSolution = { ...solutionToRedesignWhip, accepted: true };
      jest.spyOn(prisma.proposed_Solution, 'update').mockResolvedValueOnce(updatedSolution);
      jest.spyOn(prisma.project, 'findUnique').mockResolvedValueOnce(null);
      await expect(() =>
        ChangeRequestsService.reviewChangeRequest(
          superman,
          reviewChangeRequestParams.crId,
          reviewChangeRequestParams.reviewNotes,
          reviewChangeRequestParams.accepted,
          '1'
        )
=======
      const invalidWP = { ...prismaWorkPackage1, projectId: 100 };
      const invalidWBSElement = { ...prismaWbsElement1, workPackage: invalidWP, project: null };
      const invalidCR = {
        ...changeRequest,
        wbsElement: invalidWBSElement,
        accepted: false
      };
      jest.spyOn(prisma.change_Request, 'findUnique').mockResolvedValueOnce(invalidCR);
      jest.spyOn(prisma.proposed_Solution, 'findUnique').mockResolvedValueOnce(prismaProposedSolution1);
      const updatedSolution = { ...prismaProposedSolution1, accepted: true };
      jest.spyOn(prisma.proposed_Solution, 'update').mockResolvedValueOnce(updatedSolution);
      jest.spyOn(prisma.project, 'findUnique').mockResolvedValueOnce(null);
      await expect(() =>
        ChangeRequestsService.reviewChangeRequest(superman, crId, reviewNotes, accepted, '1')
>>>>>>> 97027402
      ).rejects.toThrow(new NotFoundException('Project', 100));
      expect(prisma.change_Request.findUnique).toHaveBeenCalledTimes(1);
      expect(prisma.proposed_Solution.findUnique).toHaveBeenCalledTimes(1);
      expect(prisma.project.findUnique).toHaveBeenCalledTimes(1);
    });

    test('proposed solution successfully implemented for work package change', async () => {
<<<<<<< HEAD
      const validWPCR = { ...scopeCR, wbsElement: { ...redesignWhipWBSElement, workPackage: whipWorkPackage } };
      jest.spyOn(prisma.change_Request, 'findUnique').mockResolvedValueOnce(validWPCR);
      jest.spyOn(prisma.proposed_Solution, 'findUnique').mockResolvedValueOnce(solutionToRedesignWhip);
      const updatedSolution = { ...solutionToRedesignWhip, accepted: true };
      jest.spyOn(prisma.proposed_Solution, 'update').mockResolvedValueOnce(updatedSolution);
      jest.spyOn(prisma.project, 'findUnique').mockResolvedValueOnce(project1);
      jest.spyOn(prisma.project, 'update').mockResolvedValueOnce(project1);
      jest.spyOn(prisma.user_Settings, 'findUnique').mockResolvedValueOnce(batmanSettings);
      jest.spyOn(prisma.change_Request, 'update').mockResolvedValueOnce({ ...redesignWhip, accepted: true });
      const response = await ChangeRequestsService.reviewChangeRequest(
        superman,
        reviewChangeRequestParams.crId,
        reviewChangeRequestParams.reviewNotes,
        reviewChangeRequestParams.accepted,
        '1'
      );
      expect(response).toStrictEqual(redesignWhip.crId);
=======
      const validWPCR = {
        ...changeRequest,
        wbsElement: { ...prismaWbsElement1, workPackage: prismaWorkPackage1 }
      };
      jest.spyOn(prisma.change_Request, 'findUnique').mockResolvedValueOnce(validWPCR);
      jest.spyOn(prisma.proposed_Solution, 'findUnique').mockResolvedValueOnce(prismaProposedSolution1);
      const updatedSolution = { ...prismaProposedSolution1, accepted: true };
      jest.spyOn(prisma.proposed_Solution, 'update').mockResolvedValueOnce(updatedSolution);
      jest.spyOn(prisma.project, 'findUnique').mockResolvedValue(project1);
      jest.spyOn(prisma.project, 'update').mockResolvedValue(project1);
      jest.spyOn(prisma.change_Request, 'update').mockResolvedValueOnce({ ...prismaChangeRequest1, accepted: true });
      const response = await ChangeRequestsService.reviewChangeRequest(superman, crId, reviewNotes, accepted, '1');
      expect(response).toStrictEqual(prismaChangeRequest1.crId);
>>>>>>> 97027402
      expect(prisma.user_Settings.findUnique).toHaveBeenCalledTimes(1);
      expect(prisma.change_Request.findUnique).toHaveBeenCalledTimes(1);
      expect(prisma.proposed_Solution.findUnique).toHaveBeenCalledTimes(1);
      expect(prisma.project.findUnique).toHaveBeenCalledTimes(1);
      expect(prisma.project.update).toHaveBeenCalledTimes(1);
      expect(prisma.project.update).toHaveBeenCalledWith({
        data: {
          budget: 1003,
          wbsElement: {
            update: {
              changes: { create: { changeRequestId: 2, detail: 'Changed Budget from "3" to "1003"', implementerId: 2 } }
            }
          },
          workPackages: {
            update: {
              data: {
                duration: 20,
                wbsElement: {
                  update: {
                    changes: {
                      create: { changeRequestId: 2, detail: 'Changed Duration from "10" to "20"', implementerId: 2 }
                    }
                  }
                }
              },
              where: { workPackageId: 1 }
            }
          }
        },
        where: { projectId: 1 }
      });
      expect(prisma.change_Request.update).toHaveBeenCalledTimes(1);
    });

    test('proposed solution successfully implemented for project', async () => {
<<<<<<< HEAD
      const myWBSElement = { ...redesignWhipWBSElement, workPackage: null, project: project1 };
      const newCR = { ...redesignWhip, wbsElement: myWBSElement, accepted: false, scopeChangeRequest: redesignWhipScopeCR };
      jest.spyOn(prisma.change_Request, 'findUnique').mockResolvedValueOnce(newCR);
      jest.spyOn(prisma.proposed_Solution, 'findUnique').mockResolvedValueOnce(solutionToRedesignWhip);
      const updatedSolution = { ...solutionToRedesignWhip, accepted: true };
      jest.spyOn(prisma.proposed_Solution, 'update').mockResolvedValueOnce(updatedSolution);
      jest.spyOn(prisma.user_Settings, 'findUnique').mockResolvedValueOnce(batmanSettings);
      jest.spyOn(prisma.project, 'update').mockResolvedValueOnce(project1);
      jest.spyOn(prisma.change_Request, 'update').mockResolvedValueOnce({ ...redesignWhip, accepted: true });
      const response = await ChangeRequestsService.reviewChangeRequest(
        superman,
        reviewChangeRequestParams.crId,
        reviewChangeRequestParams.reviewNotes,
        reviewChangeRequestParams.accepted,
        '1'
      );
      expect(response).toStrictEqual(redesignWhip.crId);
=======
      const myWBSElement = { ...prismaWbsElement1, workPackage: null, project: project1 };
      const newCR = {
        ...changeRequest,
        wbsElement: myWBSElement,
        accepted: false
      };
      jest.spyOn(prisma.change_Request, 'findUnique').mockResolvedValueOnce(newCR);
      jest.spyOn(prisma.proposed_Solution, 'findUnique').mockResolvedValueOnce(prismaProposedSolution1);
      const updatedSolution = { ...prismaProposedSolution1, accepted: true };
      jest.spyOn(prisma.proposed_Solution, 'update').mockResolvedValueOnce(updatedSolution);
      jest.spyOn(prisma.project, 'update').mockResolvedValueOnce(project1);
      jest.spyOn(prisma.change_Request, 'update').mockResolvedValueOnce({ ...prismaChangeRequest1, accepted: true });
      const response = await ChangeRequestsService.reviewChangeRequest(superman, crId, reviewNotes, accepted, '1');
      expect(response).toStrictEqual(prismaChangeRequest1.crId);
>>>>>>> 97027402
      expect(prisma.change_Request.findUnique).toHaveBeenCalledTimes(1);
      expect(prisma.proposed_Solution.findUnique).toHaveBeenCalledTimes(1);
      expect(prisma.user_Settings.findUnique).toHaveBeenCalledTimes(1);
      expect(prisma.project.update).toHaveBeenCalledWith({
        data: {
          budget: 1003,
          wbsElement: {
            update: {
              changes: { create: { changeRequestId: 2, detail: 'Changed Budget from "3" to "1003"', implementerId: 2 } }
            }
          }
        },
        where: { projectId: 2 }
      });
      expect(prisma.change_Request.update).toHaveBeenCalledTimes(1);
    });

    test('Stage Gate CR has unchecked expected activities', async () => {
      const uncheckedExpectedActivities = {
        ...whipExpectedActivites,
        userCheckedId: null,
        dateTimeChecked: null
      };
<<<<<<< HEAD
      const uncheckedExpectedActivitiesWP = { ...whipWorkPackage, expectedActivities: [uncheckedExpectedActivities] };
      const uncheckedExpectedActivitesWBS = { ...redesignWhipWBSElement, workPackage: uncheckedExpectedActivitiesWP };
      const uncheckedExpectedActivitiesCR = {
        ...redesignWhip,
=======
      const uncheckedExpectedActivitiesWP = { ...prismaWorkPackage1, expectedActivities: [uncheckedExpectedActivities] };
      const uncheckedExpectedActivitesWBS = {
        ...prismaWbsElement1,
        workPackage: uncheckedExpectedActivitiesWP
      };
      const uncheckedExpectedActivitiesCR = {
        ...prismaChangeRequest1,
>>>>>>> 97027402
        wbsElement: uncheckedExpectedActivitesWBS,
        accepted: false,
        type: CR_Type.STAGE_GATE
      };
      jest.spyOn(prisma.change_Request, 'findUnique').mockResolvedValue(uncheckedExpectedActivitiesCR);

      await expect(() =>
<<<<<<< HEAD
        ChangeRequestsService.reviewChangeRequest(
          superman,
          reviewChangeRequestParams.crId,
          reviewChangeRequestParams.reviewNotes,
          reviewChangeRequestParams.accepted,
          '1'
        )
      ).rejects.toThrow(new HttpException(400, 'Work Package has unchecked expected activities'));
      expect(prisma.change_Request.findUnique).toHaveBeenCalledTimes(1);
    });
=======
        ChangeRequestsService.reviewChangeRequest(superman, crId, reviewNotes, accepted, '1')
      ).rejects.toThrow(new HttpException(400, 'Work Package has unchecked expected activities'));
      expect(prisma.change_Request.findUnique).toHaveBeenCalledTimes(1);
    });

>>>>>>> 97027402
    test('Stage Gate CR has unchecked deliverables', async () => {
      jest.spyOn(prisma.user, 'findUnique').mockResolvedValue(batman);
      const uncheckedDeliverables = {
        ...whipDeliverables,
        userCheckedId: null,
        dateTimeChecked: null
      };
      const uncheckedDeliverablesWP = {
<<<<<<< HEAD
        ...whipWorkPackage,
        expectedActivities: [whipExpectedActivites],
        deliverables: [uncheckedDeliverables]
      };
      const uncheckedDeliverablesWBS = { ...redesignWhipWBSElement, workPackage: uncheckedDeliverablesWP };
      const uncheckedDeliverablesCR = {
        ...redesignWhip,
=======
        ...prismaWorkPackage1,
        expectedActivities: [whipExpectedActivites],
        deliverables: [uncheckedDeliverables]
      };
      const uncheckedDeliverablesWBS = { ...prismaWbsElement1, workPackage: uncheckedDeliverablesWP };
      const uncheckedDeliverablesCR = {
        ...prismaChangeRequest1,
>>>>>>> 97027402
        wbsElement: uncheckedDeliverablesWBS,
        accepted: false,
        type: CR_Type.STAGE_GATE
      };
      jest.spyOn(prisma.change_Request, 'findUnique').mockResolvedValue(uncheckedDeliverablesCR);

      await expect(() =>
<<<<<<< HEAD
        ChangeRequestsService.reviewChangeRequest(
          superman,
          reviewChangeRequestParams.crId,
          reviewChangeRequestParams.reviewNotes,
          reviewChangeRequestParams.accepted,
          '1'
        )
=======
        ChangeRequestsService.reviewChangeRequest(superman, crId, reviewNotes, accepted, '1')
>>>>>>> 97027402
      ).rejects.toThrow(new HttpException(400, 'Work Package has unchecked deliverables'));
      expect(prisma.change_Request.findUnique).toHaveBeenCalledTimes(1);
    });

    test('Stage Gate CR Succeeds', async () => {
      const validWP = {
<<<<<<< HEAD
        ...whipWorkPackage,
        expectedActivities: [whipExpectedActivites],
        deliverables: [whipDeliverables]
      };
      const validWBS = { ...redesignWhipWBSElement, workPackage: validWP };
      const validSGCR = {
        ...redesignWhip,
=======
        ...prismaWorkPackage1,
        expectedActivities: [whipExpectedActivites],
        deliverables: [whipDeliverables]
      };
      const validWBS = { ...prismaWbsElement1, workPackage: validWP };
      const validSGCR = {
        ...prismaChangeRequest1,
>>>>>>> 97027402
        wbsElement: validWBS,
        accepted: false,
        type: CR_Type.STAGE_GATE
      };
      jest.spyOn(prisma.change_Request, 'findUnique').mockResolvedValue(validSGCR);
<<<<<<< HEAD
      jest.spyOn(prisma.change_Request, 'update').mockResolvedValue({ ...redesignWhip, accepted: true });
      jest.spyOn(prisma.work_Package, 'update').mockResolvedValue(whipWorkPackage);
      jest.spyOn(prisma.user_Settings, 'findUnique').mockResolvedValue(batmanSettings);
      const response = await ChangeRequestsService.reviewChangeRequest(
        superman,
        reviewChangeRequestParams.crId,
        reviewChangeRequestParams.reviewNotes,
        reviewChangeRequestParams.accepted,
        null
      );
=======
      jest.spyOn(prisma.change_Request, 'update').mockResolvedValue({ ...prismaChangeRequest1, accepted: true });
      jest.spyOn(prisma.work_Package, 'update').mockResolvedValue(prismaWorkPackage1);
      await ChangeRequestsService.reviewChangeRequest(superman, crId, reviewNotes, accepted, null);
>>>>>>> 97027402
      expect(prisma.change_Request.findUnique).toHaveBeenCalledTimes(1);
      expect(prisma.change_Request.update).toHaveBeenCalledTimes(1);
      expect(prisma.work_Package.update).toHaveBeenCalledTimes(1);
      expect(prisma.user_Settings.findUnique).toHaveBeenCalledTimes(1);
<<<<<<< HEAD
      expect(response).toStrictEqual(reviewChangeRequestParams.crId);
=======
>>>>>>> 97027402
    });
  });
});<|MERGE_RESOLUTION|>--- conflicted
+++ resolved
@@ -1,23 +1,12 @@
 import prisma from '../src/prisma/prisma';
 import { batman, batmanSettings, superman, wonderwoman } from './test-data/users.test-data';
 import {
-<<<<<<< HEAD
-  reviewChangeRequestParams,
-  redesignWhip,
-  redesignWhipWBSElement,
-  solutionToRedesignWhip,
-  whipWorkPackage,
-  whipExpectedActivites,
-  whipDeliverables,
-  redesignWhipScopeCR
-=======
   prismaProposedSolution1,
   whipExpectedActivites,
   whipDeliverables,
   prismaScopeChangeRequest1,
   prismaChangeRequest1,
   sharedChangeRequest
->>>>>>> 97027402
 } from './test-data/change-requests.test-data';
 import { prismaWbsElement1 } from './test-data/wbs-element.test-data';
 import { prismaWorkPackage1 } from './test-data/work-packages.test-data';
@@ -25,11 +14,8 @@
 import { CR_Type } from '@prisma/client';
 import ChangeRequestsService from '../src/services/change-request.services';
 import { AccessDeniedException, HttpException, NotFoundException } from '../src/utils/errors.utils';
-<<<<<<< HEAD
-=======
 import * as changeRequestTransformer from '../src/transformers/change-requests.transformer';
 import * as changeRequestUtils from '../src/utils/change-requests.utils';
->>>>>>> 97027402
 
 describe('Change Requests', () => {
   beforeEach(() => {
@@ -47,20 +33,6 @@
     jest.clearAllMocks();
   });
 
-<<<<<<< HEAD
-  describe('reviewChangeRequest', () => {
-    const scopeCR = { ...redesignWhip, accepted: false, scopeChangeRequest: redesignWhipScopeCR };
-
-    test('reviewer doesnt have access errors', async () => {
-      await expect(() =>
-        ChangeRequestsService.reviewChangeRequest(
-          wonderwoman,
-          reviewChangeRequestParams.crId,
-          reviewChangeRequestParams.reviewNotes,
-          reviewChangeRequestParams.accepted,
-          '1'
-        )
-=======
   describe('getChangeRequestByID', () => {
     test('it works when the change request exists', async () => {
       jest.spyOn(prisma.change_Request, 'findUnique').mockResolvedValue(prismaChangeRequest1);
@@ -95,138 +67,52 @@
     test('reviewer doesnt have access errors', async () => {
       await expect(() =>
         ChangeRequestsService.reviewChangeRequest(wonderwoman, crId, reviewNotes, accepted, '1')
->>>>>>> 97027402
       ).rejects.toThrow(new AccessDeniedException());
     });
 
     test('change request not found errors', async () => {
       jest.spyOn(prisma.change_Request, 'findUnique').mockResolvedValueOnce(null);
       await expect(() =>
-<<<<<<< HEAD
-        ChangeRequestsService.reviewChangeRequest(
-          batman,
-          reviewChangeRequestParams.crId,
-          reviewChangeRequestParams.reviewNotes,
-          reviewChangeRequestParams.accepted,
-          '1'
-        )
-      ).rejects.toThrow(new NotFoundException('Change Request', reviewChangeRequestParams.crId));
-=======
         ChangeRequestsService.reviewChangeRequest(batman, crId, reviewNotes, accepted, '1')
       ).rejects.toThrow(new NotFoundException('Change Request', crId));
->>>>>>> 97027402
       expect(prisma.change_Request.findUnique).toHaveBeenCalledTimes(1);
     });
 
     test('change request already reviewed', async () => {
-<<<<<<< HEAD
-      jest.spyOn(prisma.change_Request, 'findUnique').mockResolvedValueOnce(redesignWhip);
-      await expect(() =>
-        ChangeRequestsService.reviewChangeRequest(
-          batman,
-          reviewChangeRequestParams.crId,
-          reviewChangeRequestParams.reviewNotes,
-          reviewChangeRequestParams.accepted,
-          '1'
-        )
-=======
       jest.spyOn(prisma.change_Request, 'findUnique').mockResolvedValueOnce({ ...changeRequest, accepted: true });
       await expect(() =>
         ChangeRequestsService.reviewChangeRequest(superman, crId, reviewNotes, accepted, '1')
->>>>>>> 97027402
       ).rejects.toThrow(new HttpException(400, 'This change request is already approved!'));
       expect(prisma.change_Request.findUnique).toHaveBeenCalledTimes(1);
     });
 
     test('change request reviewer is creator', async () => {
-<<<<<<< HEAD
-      jest.spyOn(prisma.change_Request, 'findUnique').mockResolvedValue({ ...redesignWhip, accepted: false });
-      await expect(() =>
-        ChangeRequestsService.reviewChangeRequest(
-          batman,
-          reviewChangeRequestParams.crId,
-          reviewChangeRequestParams.reviewNotes,
-          reviewChangeRequestParams.accepted,
-          '1'
-        )
-=======
       jest.spyOn(prisma.change_Request, 'findUnique').mockResolvedValue(changeRequest);
       await expect(() =>
         ChangeRequestsService.reviewChangeRequest(batman, crId, reviewNotes, accepted, '1')
->>>>>>> 97027402
       ).rejects.toThrow(new AccessDeniedException());
       expect(prisma.change_Request.findUnique).toHaveBeenCalledTimes(1);
     });
 
     test('did not select proposed solution', async () => {
-<<<<<<< HEAD
-      jest.spyOn(prisma.change_Request, 'findUnique').mockResolvedValueOnce(scopeCR);
-      await expect(() =>
-        ChangeRequestsService.reviewChangeRequest(
-          superman,
-          reviewChangeRequestParams.crId,
-          reviewChangeRequestParams.reviewNotes,
-          reviewChangeRequestParams.accepted,
-          null
-        )
-=======
       jest.spyOn(prisma.change_Request, 'findUnique').mockResolvedValueOnce(changeRequest);
       await expect(() =>
         ChangeRequestsService.reviewChangeRequest(superman, crId, reviewNotes, accepted, null)
->>>>>>> 97027402
       ).rejects.toThrow(new HttpException(400, 'No proposed solution selected for scope change request'));
       expect(prisma.change_Request.findUnique).toHaveBeenCalledTimes(1);
     });
 
     test('proposed solution id not found', async () => {
-<<<<<<< HEAD
-      jest.spyOn(prisma.change_Request, 'findUnique').mockResolvedValueOnce(scopeCR);
-      jest
-        .spyOn(prisma.proposed_Solution, 'findUnique')
-        .mockResolvedValueOnce({ ...solutionToRedesignWhip, changeRequestId: 10 });
-      await expect(() =>
-        ChangeRequestsService.reviewChangeRequest(
-          superman,
-          reviewChangeRequestParams.crId,
-          reviewChangeRequestParams.reviewNotes,
-          reviewChangeRequestParams.accepted,
-          '1'
-        )
-=======
       jest.spyOn(prisma.change_Request, 'findUnique').mockResolvedValueOnce(changeRequest);
       jest.spyOn(prisma.proposed_Solution, 'findUnique').mockResolvedValueOnce(null);
       await expect(() =>
         ChangeRequestsService.reviewChangeRequest(superman, crId, reviewNotes, accepted, '1')
->>>>>>> 97027402
       ).rejects.toThrow(new HttpException(404, 'Proposed Solution with id: 1 not found!'));
       expect(prisma.change_Request.findUnique).toHaveBeenCalledTimes(1);
       expect(prisma.proposed_Solution.findUnique).toHaveBeenCalledTimes(1);
     });
 
     test('work package project not found', async () => {
-<<<<<<< HEAD
-      const invalidWP = { ...whipWorkPackage, projectId: 100 };
-      const invalidWBSElement = { ...redesignWhipWBSElement, workPackage: invalidWP, project: null };
-      const invalidCR = {
-        ...redesignWhip,
-        wbsElement: invalidWBSElement,
-        accepted: false,
-        scopeChangeRequest: redesignWhipScopeCR
-      };
-      jest.spyOn(prisma.change_Request, 'findUnique').mockResolvedValueOnce(invalidCR);
-      jest.spyOn(prisma.proposed_Solution, 'findUnique').mockResolvedValueOnce(solutionToRedesignWhip);
-      const updatedSolution = { ...solutionToRedesignWhip, accepted: true };
-      jest.spyOn(prisma.proposed_Solution, 'update').mockResolvedValueOnce(updatedSolution);
-      jest.spyOn(prisma.project, 'findUnique').mockResolvedValueOnce(null);
-      await expect(() =>
-        ChangeRequestsService.reviewChangeRequest(
-          superman,
-          reviewChangeRequestParams.crId,
-          reviewChangeRequestParams.reviewNotes,
-          reviewChangeRequestParams.accepted,
-          '1'
-        )
-=======
       const invalidWP = { ...prismaWorkPackage1, projectId: 100 };
       const invalidWBSElement = { ...prismaWbsElement1, workPackage: invalidWP, project: null };
       const invalidCR = {
@@ -241,7 +127,6 @@
       jest.spyOn(prisma.project, 'findUnique').mockResolvedValueOnce(null);
       await expect(() =>
         ChangeRequestsService.reviewChangeRequest(superman, crId, reviewNotes, accepted, '1')
->>>>>>> 97027402
       ).rejects.toThrow(new NotFoundException('Project', 100));
       expect(prisma.change_Request.findUnique).toHaveBeenCalledTimes(1);
       expect(prisma.proposed_Solution.findUnique).toHaveBeenCalledTimes(1);
@@ -249,25 +134,6 @@
     });
 
     test('proposed solution successfully implemented for work package change', async () => {
-<<<<<<< HEAD
-      const validWPCR = { ...scopeCR, wbsElement: { ...redesignWhipWBSElement, workPackage: whipWorkPackage } };
-      jest.spyOn(prisma.change_Request, 'findUnique').mockResolvedValueOnce(validWPCR);
-      jest.spyOn(prisma.proposed_Solution, 'findUnique').mockResolvedValueOnce(solutionToRedesignWhip);
-      const updatedSolution = { ...solutionToRedesignWhip, accepted: true };
-      jest.spyOn(prisma.proposed_Solution, 'update').mockResolvedValueOnce(updatedSolution);
-      jest.spyOn(prisma.project, 'findUnique').mockResolvedValueOnce(project1);
-      jest.spyOn(prisma.project, 'update').mockResolvedValueOnce(project1);
-      jest.spyOn(prisma.user_Settings, 'findUnique').mockResolvedValueOnce(batmanSettings);
-      jest.spyOn(prisma.change_Request, 'update').mockResolvedValueOnce({ ...redesignWhip, accepted: true });
-      const response = await ChangeRequestsService.reviewChangeRequest(
-        superman,
-        reviewChangeRequestParams.crId,
-        reviewChangeRequestParams.reviewNotes,
-        reviewChangeRequestParams.accepted,
-        '1'
-      );
-      expect(response).toStrictEqual(redesignWhip.crId);
-=======
       const validWPCR = {
         ...changeRequest,
         wbsElement: { ...prismaWbsElement1, workPackage: prismaWorkPackage1 }
@@ -281,7 +147,6 @@
       jest.spyOn(prisma.change_Request, 'update').mockResolvedValueOnce({ ...prismaChangeRequest1, accepted: true });
       const response = await ChangeRequestsService.reviewChangeRequest(superman, crId, reviewNotes, accepted, '1');
       expect(response).toStrictEqual(prismaChangeRequest1.crId);
->>>>>>> 97027402
       expect(prisma.user_Settings.findUnique).toHaveBeenCalledTimes(1);
       expect(prisma.change_Request.findUnique).toHaveBeenCalledTimes(1);
       expect(prisma.proposed_Solution.findUnique).toHaveBeenCalledTimes(1);
@@ -317,25 +182,6 @@
     });
 
     test('proposed solution successfully implemented for project', async () => {
-<<<<<<< HEAD
-      const myWBSElement = { ...redesignWhipWBSElement, workPackage: null, project: project1 };
-      const newCR = { ...redesignWhip, wbsElement: myWBSElement, accepted: false, scopeChangeRequest: redesignWhipScopeCR };
-      jest.spyOn(prisma.change_Request, 'findUnique').mockResolvedValueOnce(newCR);
-      jest.spyOn(prisma.proposed_Solution, 'findUnique').mockResolvedValueOnce(solutionToRedesignWhip);
-      const updatedSolution = { ...solutionToRedesignWhip, accepted: true };
-      jest.spyOn(prisma.proposed_Solution, 'update').mockResolvedValueOnce(updatedSolution);
-      jest.spyOn(prisma.user_Settings, 'findUnique').mockResolvedValueOnce(batmanSettings);
-      jest.spyOn(prisma.project, 'update').mockResolvedValueOnce(project1);
-      jest.spyOn(prisma.change_Request, 'update').mockResolvedValueOnce({ ...redesignWhip, accepted: true });
-      const response = await ChangeRequestsService.reviewChangeRequest(
-        superman,
-        reviewChangeRequestParams.crId,
-        reviewChangeRequestParams.reviewNotes,
-        reviewChangeRequestParams.accepted,
-        '1'
-      );
-      expect(response).toStrictEqual(redesignWhip.crId);
-=======
       const myWBSElement = { ...prismaWbsElement1, workPackage: null, project: project1 };
       const newCR = {
         ...changeRequest,
@@ -350,7 +196,6 @@
       jest.spyOn(prisma.change_Request, 'update').mockResolvedValueOnce({ ...prismaChangeRequest1, accepted: true });
       const response = await ChangeRequestsService.reviewChangeRequest(superman, crId, reviewNotes, accepted, '1');
       expect(response).toStrictEqual(prismaChangeRequest1.crId);
->>>>>>> 97027402
       expect(prisma.change_Request.findUnique).toHaveBeenCalledTimes(1);
       expect(prisma.proposed_Solution.findUnique).toHaveBeenCalledTimes(1);
       expect(prisma.user_Settings.findUnique).toHaveBeenCalledTimes(1);
@@ -374,12 +219,6 @@
         userCheckedId: null,
         dateTimeChecked: null
       };
-<<<<<<< HEAD
-      const uncheckedExpectedActivitiesWP = { ...whipWorkPackage, expectedActivities: [uncheckedExpectedActivities] };
-      const uncheckedExpectedActivitesWBS = { ...redesignWhipWBSElement, workPackage: uncheckedExpectedActivitiesWP };
-      const uncheckedExpectedActivitiesCR = {
-        ...redesignWhip,
-=======
       const uncheckedExpectedActivitiesWP = { ...prismaWorkPackage1, expectedActivities: [uncheckedExpectedActivities] };
       const uncheckedExpectedActivitesWBS = {
         ...prismaWbsElement1,
@@ -387,7 +226,6 @@
       };
       const uncheckedExpectedActivitiesCR = {
         ...prismaChangeRequest1,
->>>>>>> 97027402
         wbsElement: uncheckedExpectedActivitesWBS,
         accepted: false,
         type: CR_Type.STAGE_GATE
@@ -395,24 +233,11 @@
       jest.spyOn(prisma.change_Request, 'findUnique').mockResolvedValue(uncheckedExpectedActivitiesCR);
 
       await expect(() =>
-<<<<<<< HEAD
-        ChangeRequestsService.reviewChangeRequest(
-          superman,
-          reviewChangeRequestParams.crId,
-          reviewChangeRequestParams.reviewNotes,
-          reviewChangeRequestParams.accepted,
-          '1'
-        )
+        ChangeRequestsService.reviewChangeRequest(superman, crId, reviewNotes, accepted, '1')
       ).rejects.toThrow(new HttpException(400, 'Work Package has unchecked expected activities'));
       expect(prisma.change_Request.findUnique).toHaveBeenCalledTimes(1);
     });
-=======
-        ChangeRequestsService.reviewChangeRequest(superman, crId, reviewNotes, accepted, '1')
-      ).rejects.toThrow(new HttpException(400, 'Work Package has unchecked expected activities'));
-      expect(prisma.change_Request.findUnique).toHaveBeenCalledTimes(1);
-    });
-
->>>>>>> 97027402
+
     test('Stage Gate CR has unchecked deliverables', async () => {
       jest.spyOn(prisma.user, 'findUnique').mockResolvedValue(batman);
       const uncheckedDeliverables = {
@@ -421,15 +246,6 @@
         dateTimeChecked: null
       };
       const uncheckedDeliverablesWP = {
-<<<<<<< HEAD
-        ...whipWorkPackage,
-        expectedActivities: [whipExpectedActivites],
-        deliverables: [uncheckedDeliverables]
-      };
-      const uncheckedDeliverablesWBS = { ...redesignWhipWBSElement, workPackage: uncheckedDeliverablesWP };
-      const uncheckedDeliverablesCR = {
-        ...redesignWhip,
-=======
         ...prismaWorkPackage1,
         expectedActivities: [whipExpectedActivites],
         deliverables: [uncheckedDeliverables]
@@ -437,7 +253,6 @@
       const uncheckedDeliverablesWBS = { ...prismaWbsElement1, workPackage: uncheckedDeliverablesWP };
       const uncheckedDeliverablesCR = {
         ...prismaChangeRequest1,
->>>>>>> 97027402
         wbsElement: uncheckedDeliverablesWBS,
         accepted: false,
         type: CR_Type.STAGE_GATE
@@ -445,32 +260,13 @@
       jest.spyOn(prisma.change_Request, 'findUnique').mockResolvedValue(uncheckedDeliverablesCR);
 
       await expect(() =>
-<<<<<<< HEAD
-        ChangeRequestsService.reviewChangeRequest(
-          superman,
-          reviewChangeRequestParams.crId,
-          reviewChangeRequestParams.reviewNotes,
-          reviewChangeRequestParams.accepted,
-          '1'
-        )
-=======
-        ChangeRequestsService.reviewChangeRequest(superman, crId, reviewNotes, accepted, '1')
->>>>>>> 97027402
+        ChangeRequestsService.reviewChangeRequest(superman, crId, reviewNotes, accepted, '1')
       ).rejects.toThrow(new HttpException(400, 'Work Package has unchecked deliverables'));
       expect(prisma.change_Request.findUnique).toHaveBeenCalledTimes(1);
     });
 
     test('Stage Gate CR Succeeds', async () => {
       const validWP = {
-<<<<<<< HEAD
-        ...whipWorkPackage,
-        expectedActivities: [whipExpectedActivites],
-        deliverables: [whipDeliverables]
-      };
-      const validWBS = { ...redesignWhipWBSElement, workPackage: validWP };
-      const validSGCR = {
-        ...redesignWhip,
-=======
         ...prismaWorkPackage1,
         expectedActivities: [whipExpectedActivites],
         deliverables: [whipDeliverables]
@@ -478,36 +274,18 @@
       const validWBS = { ...prismaWbsElement1, workPackage: validWP };
       const validSGCR = {
         ...prismaChangeRequest1,
->>>>>>> 97027402
         wbsElement: validWBS,
         accepted: false,
         type: CR_Type.STAGE_GATE
       };
       jest.spyOn(prisma.change_Request, 'findUnique').mockResolvedValue(validSGCR);
-<<<<<<< HEAD
-      jest.spyOn(prisma.change_Request, 'update').mockResolvedValue({ ...redesignWhip, accepted: true });
-      jest.spyOn(prisma.work_Package, 'update').mockResolvedValue(whipWorkPackage);
-      jest.spyOn(prisma.user_Settings, 'findUnique').mockResolvedValue(batmanSettings);
-      const response = await ChangeRequestsService.reviewChangeRequest(
-        superman,
-        reviewChangeRequestParams.crId,
-        reviewChangeRequestParams.reviewNotes,
-        reviewChangeRequestParams.accepted,
-        null
-      );
-=======
       jest.spyOn(prisma.change_Request, 'update').mockResolvedValue({ ...prismaChangeRequest1, accepted: true });
       jest.spyOn(prisma.work_Package, 'update').mockResolvedValue(prismaWorkPackage1);
       await ChangeRequestsService.reviewChangeRequest(superman, crId, reviewNotes, accepted, null);
->>>>>>> 97027402
       expect(prisma.change_Request.findUnique).toHaveBeenCalledTimes(1);
       expect(prisma.change_Request.update).toHaveBeenCalledTimes(1);
       expect(prisma.work_Package.update).toHaveBeenCalledTimes(1);
       expect(prisma.user_Settings.findUnique).toHaveBeenCalledTimes(1);
-<<<<<<< HEAD
-      expect(response).toStrictEqual(reviewChangeRequestParams.crId);
-=======
->>>>>>> 97027402
     });
   });
 });