--- conflicted
+++ resolved
@@ -1,10 +1,6 @@
 import request from 'supertest';
 import express from 'express';
 import userRouter from '../src/routes/users.routes';
-<<<<<<< HEAD
-import { Role, Theme } from '@prisma/client';
-=======
->>>>>>> 15473cd0
 import prisma from '../src/prisma/prisma';
 import { batman, flash, superman, wonderwoman } from './test-data/users.test-data';
 import { Role, Theme } from '@prisma/client';
@@ -13,34 +9,6 @@
 app.use(express.json());
 app.use('/', userRouter);
 
-<<<<<<< HEAD
-const batman = {
-  userId: 1,
-  firstName: 'Bruce',
-  lastName: 'Wayne',
-  email: 'notbatman@gmail.com',
-  emailId: 'notbatman',
-  role: Role.APP_ADMIN
-};
-
-const superman = {
-  userId: 2,
-  firstName: 'Clark',
-  lastName: 'Kent',
-  email: 'clark.kent@thedailyplanet.com',
-  emailId: 'clark.kent',
-  role: Role.ADMIN
-};
-
-const batmanSettings = {
-  id: '1',
-  userId: batman.userId,
-  user: batman,
-  defaultTheme: Theme.DARK
-};
-
-=======
->>>>>>> 15473cd0
 describe('Users', () => {
   afterEach(() => {
     jest.clearAllMocks();
@@ -131,24 +99,4 @@
 
     expect(res.status).toBe(404);
   });
-
-  test('getUserSettings for undefined request user', async () => {
-    jest.spyOn(prisma.user, 'findUnique').mockResolvedValue(null);
-    const res = await request(app).get('/null/settings');
-    expect(res.statusCode).toBe(404);
-    expect(res.body.message).toBe(`user #NaN not found!`);
-  });
-
-  test('getUserSettings runs', async () => {
-    jest.spyOn(prisma.user, 'findUnique').mockResolvedValue({ ...batman, googleAuthId: 'b' });
-    jest
-      .spyOn(prisma.user_Settings, 'upsert')
-      .mockResolvedValue({ ...batmanSettings, slackId: '5' });
-    const res = await request(app).get('/1/settings');
-
-    expect(res.statusCode).toBe(200);
-    expect(prisma.user.findUnique).toHaveBeenCalledTimes(1);
-    expect(prisma.user_Settings.upsert).toHaveBeenCalledTimes(1);
-    expect(res.body).toStrictEqual({ ...batmanSettings, slackId: '5' });
-  });
 });