import prisma from '../src/prisma/prisma';
import { getHighestProjectNumber } from '../src/utils/projects.utils';
import * as changeRequestUtils from '../src/utils/change-requests.utils';
import { aquaman, batman, wonderwoman, superman, theVisitor } from './test-data/users.test-data';
import {
  prismaProject1,
  sharedProject1,
  prismaAssembly1,
  toolMaterial,
  prismaManufacturer1,
  prismaManufacturer2,
  prismaMaterial,
  prismaMaterialType,
  prismaUnit,
  prismaMaterial2
} from './test-data/projects.test-data';
import { prismaChangeRequest1 } from './test-data/change-requests.test-data';
import { primsaTeam2, prismaTeam1 } from './test-data/teams.test-data';
import * as projectTransformer from '../src/transformers/projects.transformer';
import ProjectsService from '../src/services/projects.services';
import {
  AccessDeniedAdminOnlyException,
  AccessDeniedGuestException,
  AccessDeniedException,
  DeletedException,
  HttpException,
  NotFoundException
} from '../src/utils/errors.utils';
import { prismaWbsElement1 } from './test-data/wbs-element.test-data';
import WorkPackagesService from '../src/services/work-packages.services';
import { validateWBS, WbsNumber } from 'shared';
import { Material_Status, User } from '@prisma/client';

vi.mock('../src/utils/projects.utils');
const mockGetHighestProjectNumber = getHighestProjectNumber as jest.Mock<Promise<number>>;

describe('Projects', () => {
  beforeEach(() => {
    vi.spyOn(changeRequestUtils, 'validateChangeRequestAccepted').mockImplementation(async (_crId) => {
      return { ...prismaChangeRequest1, changes: [] };
    });
    vi.spyOn(projectTransformer, 'default').mockReturnValue(sharedProject1);
    vi.spyOn(WorkPackagesService, 'deleteWorkPackage').mockImplementation(async (_user: User, _wbsNum: WbsNumber) => {});
  });

  afterEach(() => {
    vi.clearAllMocks();
  });

  test('getSingleProject fails given invalid project wbs number', async () => {
    await expect(
      async () => await ProjectsService.getSingleProject({ carNumber: 1, projectNumber: 1, workPackageNumber: 1 })
    ).rejects.toThrow(new HttpException(400, `1.1.1 is not a valid project WBS #!`));
  });

  test('getSingleProject fails when associated wbsElement doesnt exist', async () => {
    vi.spyOn(prisma.project, 'findFirst').mockResolvedValue(null);
    await expect(
      async () => await ProjectsService.getSingleProject({ carNumber: 1, projectNumber: 1, workPackageNumber: 0 })
    ).rejects.toThrow(new NotFoundException('Project', '1.1.0'));
  });

  test('getSingleProject fails when project has been deleted', async () => {
    vi.spyOn(prisma.project, 'findFirst').mockResolvedValue({
      wbsElement: { ...prismaProject1.wbsElement, dateDeleted: new Date() },
      projectId: prismaProject1.projectId
    } as any);
    await expect(
      async () => await ProjectsService.getSingleProject({ carNumber: 1, projectNumber: 1, workPackageNumber: 0 })
    ).rejects.toThrow(new DeletedException('Project', prismaProject1.projectId));
  });

  test('getSingleProject works', async () => {
    vi.spyOn(prisma.project, 'findFirst').mockResolvedValue(prismaProject1);

    const res = await ProjectsService.getSingleProject({ carNumber: 1, projectNumber: 1, workPackageNumber: 0 });

    expect(res).toStrictEqual(sharedProject1);
  });

  test('getAllProjects works', async () => {
    vi.spyOn(prisma.project, 'findMany').mockResolvedValue([]);

    const res = await ProjectsService.getAllProjects();

    expect(prisma.project.findMany).toHaveBeenCalledTimes(1);
    expect(res).toStrictEqual([]);
  });

  test('createProject fails when unknown teamId provided', async () => {
    vi.spyOn(prisma.team, 'findUnique').mockResolvedValue(null);

    await expect(
      async () => await ProjectsService.createProject(batman, 1, 2, 'name', 'summary', ['teamId'])
    ).rejects.toThrow(new NotFoundException('Team', 'teamId'));
  });

  test('createProject works', async () => {
    mockGetHighestProjectNumber.mockResolvedValue(0);
    vi.spyOn(prisma.user, 'findUnique').mockResolvedValue(batman);
    vi.spyOn(prisma.wBS_Element, 'create').mockResolvedValue(prismaWbsElement1);

    const res = await ProjectsService.createProject(batman, 1, 2, 'name', 'summary', []);

    expect(res).toStrictEqual({
      carNumber: prismaWbsElement1.carNumber,
      projectNumber: prismaWbsElement1.projectNumber,
      workPackageNumber: prismaWbsElement1.workPackageNumber
    });
  });

  describe('setProjectTeam', () => {
    test('setProjectTeam fails given invalid project wbs number', async () => {
      await expect(
        async () =>
          await ProjectsService.setProjectTeam(batman, { carNumber: 1, projectNumber: 1, workPackageNumber: 1 }, 'teamId')
      ).rejects.toThrow(new HttpException(400, `1.1.1 is not a valid project WBS #!`));
    });

    test('setProjectTeam fails when the team is not found', async () => {
      vi.spyOn(prisma.team, 'findUnique').mockResolvedValue(null);
      vi.spyOn(prisma.project, 'findFirst').mockResolvedValue(prismaProject1);

      await expect(
        async () =>
          await ProjectsService.setProjectTeam(batman, { carNumber: 1, projectNumber: 1, workPackageNumber: 0 }, 'teamId')
      ).rejects.toThrow(new NotFoundException('Team', 'teamId'));
    });

    test('setProjectTeam fails with no permission from submitter (guest)', async () => {
      vi.spyOn(prisma.team, 'findUnique').mockResolvedValue(prismaTeam1);
      vi.spyOn(prisma.project, 'findFirst').mockResolvedValue(prismaProject1);

      await expect(
        async () =>
          await ProjectsService.setProjectTeam(
            wonderwoman,
            { carNumber: 1, projectNumber: 1, workPackageNumber: 0 },
            'teamId'
          )
      ).rejects.toThrow(new AccessDeniedAdminOnlyException('set project teams'));
    });

    test('setProjectTeam fails with no permission from submitter (leadership)', async () => {
      vi.spyOn(prisma.team, 'findUnique').mockResolvedValue(prismaTeam1);
      vi.spyOn(prisma.project, 'findFirst').mockResolvedValue(prismaProject1);
      vi.spyOn(prisma.project, 'update').mockResolvedValue(prismaProject1);

      await expect(
        async () =>
          await ProjectsService.setProjectTeam(aquaman, { carNumber: 1, projectNumber: 1, workPackageNumber: 0 }, 'teamId')
      ).rejects.toThrow(new AccessDeniedAdminOnlyException('set project teams'));
    });

    test('setProjectTeam works if the submitter is not an admin but is the head of the team', async () => {
      vi.spyOn(prisma.team, 'findUnique').mockResolvedValue({ ...prismaTeam1, headId: aquaman.userId });
      vi.spyOn(prisma.project, 'findFirst').mockResolvedValue(prismaProject1);

      // no error, no return value
      await ProjectsService.setProjectTeam(aquaman, { carNumber: 1, projectNumber: 1, workPackageNumber: 0 }, 'teamId');
    });
  });

  describe('deleteProject', () => {
    test('deleteProject works correctly', async () => {
      vi.spyOn(prisma.project, 'findFirst').mockResolvedValue(prismaProject1);
      vi.spyOn(prisma.project, 'update').mockResolvedValue(prismaProject1);
      vi.spyOn(prisma.work_Package, 'findMany').mockResolvedValue([]);

      const res = await ProjectsService.deleteProject(batman, { carNumber: 1, projectNumber: 1, workPackageNumber: 0 });

      expect(res).toStrictEqual(sharedProject1);
      expect(prisma.project.findFirst).toHaveBeenCalledTimes(1);
      expect(prisma.project.update).toHaveBeenCalledTimes(1);
    });

    test('deleteProject fails when bad role', async () => {
      vi.spyOn(prisma.project, 'findFirst').mockResolvedValue(prismaProject1);
      vi.spyOn(prisma.project, 'update').mockResolvedValue(prismaProject1);

      await expect(
        async () =>
          await ProjectsService.deleteProject(wonderwoman, { carNumber: 1, projectNumber: 1, workPackageNumber: 0 })
      ).rejects.toThrow(new AccessDeniedAdminOnlyException('delete projects'));

      expect(prisma.project.findFirst).toHaveBeenCalledTimes(0);
      expect(prisma.project.update).toHaveBeenCalledTimes(0);
    });

    test('deleteProject fails when wp, not project, given', async () => {
      vi.spyOn(prisma.project, 'findFirst').mockResolvedValue(prismaProject1);
      vi.spyOn(prisma.project, 'update').mockResolvedValue(prismaProject1);

      await expect(
        async () => await ProjectsService.deleteProject(batman, { carNumber: 1, projectNumber: 1, workPackageNumber: 1 })
      ).rejects.toThrow(new HttpException(400, `1.1.1 is not a valid project WBS #!`));

      expect(prisma.project.findFirst).toHaveBeenCalledTimes(0);
      expect(prisma.project.update).toHaveBeenCalledTimes(0);
    });

    test('deleteProject fails when project not found', async () => {
      vi.spyOn(prisma.project, 'findFirst').mockResolvedValue(null);

      await expect(
        async () => await ProjectsService.deleteProject(batman, { carNumber: 1, projectNumber: 1, workPackageNumber: 0 })
      ).rejects.toThrow(new NotFoundException('Project', '1.1.0'));

      expect(prisma.project.findFirst).toHaveBeenCalledTimes(1);
      expect(prisma.project.update).toHaveBeenCalledTimes(0);
    });

    test('deleteProject fails when project has been deleted', async () => {
      vi.spyOn(prisma.project, 'findFirst').mockResolvedValue({
        wbsElement: { ...prismaProject1.wbsElement, dateDeleted: new Date() },
        projectId: prismaProject1.projectId
      } as any);
      await expect(
        async () => await ProjectsService.deleteProject(batman, { carNumber: 1, projectNumber: 1, workPackageNumber: 0 })
      ).rejects.toThrow(new DeletedException('Project', prismaProject1.projectId));
    });
  });

  describe('toggleFavorite', () => {
    test('fails when project does not exist', async () => {
      vi.spyOn(prisma.project, 'findFirst').mockResolvedValue(null);
      vi.spyOn(prisma.user, 'update').mockResolvedValue(batman);

      const fakeProjectWBS = '100.100.0';
      await expect(() => ProjectsService.toggleFavorite(validateWBS(fakeProjectWBS), batman)).rejects.toThrow(
        new NotFoundException('Project', fakeProjectWBS)
      );
      expect(prisma.project.findFirst).toBeCalledTimes(1);
      expect(prisma.user.update).toBeCalledTimes(0);
    });

    test('fails when wbs num is not a project', async () => {
      vi.spyOn(prisma.project, 'findFirst').mockResolvedValue(null);

      const fakeProjectWBS = '100.100.100';
      await expect(() => ProjectsService.toggleFavorite(validateWBS(fakeProjectWBS), batman)).rejects.toThrow(
        new HttpException(400, `${fakeProjectWBS} is not a valid project WBS #!`)
      );
      expect(prisma.project.findFirst).toBeCalledTimes(0);
    });

    test('fails when project has been deleted', async () => {
      const deletedWbsElement = { ...prismaProject1.wbsElement, dateDeleted: new Date() };
      // console.log(wbsElement);
      vi.spyOn(prisma.project, 'findFirst').mockResolvedValue({ ...prismaProject1, wbsElement: deletedWbsElement } as any);

      const query = '1.1.0';
      await expect(() => ProjectsService.toggleFavorite(validateWBS(query), batman)).rejects.toThrow(
        new DeletedException('Project', prismaProject1.projectId)
      );
      expect(prisma.project.findFirst).toBeCalledTimes(1);
    });

    test('toggles successfully', async () => {
      vi.spyOn(prisma.project, 'findFirst').mockResolvedValue({ ...prismaProject1, favoritedBy: [] } as any);
      vi.spyOn(prisma.user, 'update').mockResolvedValue(batman);

      const res = await ProjectsService.toggleFavorite(validateWBS('1.1.0'), batman);

      expect(res).toBe(sharedProject1);
      expect(prisma.project.findFirst).toBeCalledTimes(1);
      expect(prisma.user.update).toBeCalledTimes(1);
    });
  });

  describe('createAssembly', () => {
    test('createAssembly fails given invalid project wbs number', async () => {
      await expect(
        async () =>
          await ProjectsService.createAssembly(
            'new assembly',
            batman,
            {
              carNumber: 1,
              projectNumber: 1,
              workPackageNumber: 1
            },
            'file.txt'
          )
      ).rejects.toThrow(new HttpException(400, `1.1.1 is not a valid project WBS #!`));
    });

    test('createAssembly fails when associated wbsElement doesnt exist', async () => {
      vi.spyOn(prisma.project, 'findFirst').mockResolvedValue(null);
      await expect(
        async () =>
          await ProjectsService.createAssembly(
            'new assembly',
            batman,
            {
              carNumber: 1,
              projectNumber: 1,
              workPackageNumber: 0
            },
            'file.txt'
          )
      ).rejects.toThrow(new NotFoundException('Project', '1.1.0'));
    });

    test('createAssembly fails when project has been deleted', async () => {
      vi.spyOn(prisma.project, 'findFirst').mockResolvedValue({
        wbsElement: { ...prismaProject1.wbsElement, dateDeleted: new Date() },
        projectId: prismaProject1.projectId
      } as any);
      await expect(
        async () =>
          await ProjectsService.createAssembly(
            'new assembly',
            batman,
            {
              carNumber: 1,
              projectNumber: 1,
              workPackageNumber: 0
            },
            'file.txt'
          )
      ).rejects.toThrow(new DeletedException('Project', prismaProject1.projectId));
    });

    test('createAssembly fails if name is not unique', async () => {
      vi.spyOn(prisma.project, 'findFirst').mockResolvedValue({
        wbsElement: { ...prismaProject1.wbsElement },
        projectId: prismaProject1.projectId
      } as any);
      vi.spyOn(prisma.assembly, 'findUnique').mockResolvedValue({ ...prismaAssembly1, name: 'a1' });

      // no error, no return value
      await expect(
        async () =>
          await ProjectsService.createAssembly(
            'a1',
            batman,
            {
              carNumber: 1,
              projectNumber: 1,
              workPackageNumber: 0
            },
            'file.txt'
          )
      ).rejects.toThrow(new HttpException(400, `a1 already exists as an assembly!`));
    });

    test('createAssembly fails when no permissions', async () => {
      vi.spyOn(prisma.project, 'findFirst').mockResolvedValue({
        wbsElement: { ...prismaProject1.wbsElement, dateDeleted: '' },
        projectId: prismaProject1.projectId,
        teams: [{ prismaTeam1, leads: [], members: [] }]
      } as any);
      vi.spyOn(prisma.assembly, 'findUnique').mockResolvedValue(null);
      await expect(
        async () =>
          await ProjectsService.createAssembly(
            'new assembly',
            wonderwoman,
            {
              carNumber: 1,
              projectNumber: 1,
              workPackageNumber: 0
            },
            'file.txt'
          )
      ).rejects.toThrow(new AccessDeniedException(`Users must be admin, or assigned to the team to create assemblies`));
    });

    test('createAssembly fails when no permissions - leadership', async () => {
      vi.spyOn(prisma.project, 'findFirst').mockResolvedValue({
        wbsElement: { ...prismaProject1.wbsElement, dateDeleted: '' },
        projectId: prismaProject1.projectId,
        teams: [{ prismaTeam1, leads: [], members: [] }]
      } as any);
      vi.spyOn(prisma.assembly, 'findUnique').mockResolvedValue(null);
      await expect(
        async () =>
          await ProjectsService.createAssembly(
            'new assembly',
            aquaman,
            {
              carNumber: 1,
              projectNumber: 1,
              workPackageNumber: 0
            },
            'file.txt'
          )
      ).rejects.toThrow(new AccessDeniedException(`Users must be admin, or assigned to the team to create assemblies`));
    });

    test('createAssembly works if the submitter is admin', async () => {
      vi.spyOn(prisma.project, 'findFirst').mockResolvedValue({
        wbsElement: { ...prismaProject1.wbsElement, dateDeleted: '' },
        projectId: prismaProject1.projectId,
        teams: [{ prismaTeam1, leads: [], members: [] }]
      } as any);
      vi.spyOn(prisma.assembly, 'findUnique').mockResolvedValue(null);
      vi.spyOn(prisma.assembly, 'create').mockResolvedValue(prismaAssembly1);

      // no error, no return value
      await ProjectsService.createAssembly(
        'new assembly',
        batman,
        {
          carNumber: 1,
          projectNumber: 1,
          workPackageNumber: 0
        },
        'file.txt'
      );
    });

    test('createAssembly works if the submitter is on the team', async () => {
      mockGetHighestProjectNumber.mockResolvedValue(0);
      vi.spyOn(prisma.assembly, 'create').mockResolvedValue(prismaAssembly1);
      vi.spyOn(prisma.project, 'findFirst').mockResolvedValue(prismaProject1);
      vi.spyOn(prisma.assembly, 'findUnique').mockResolvedValue(null);

      // no error, no return value
      await ProjectsService.createAssembly(
        'new assembly',
        superman,
        {
          carNumber: 1,
          projectNumber: 1,
          workPackageNumber: 0
        },
        'file.txt'
      );
    });
  });

  describe('Materials', () => {
    test('createMaterial fails when project is not found', async () => {
      vi.spyOn(prisma.project, 'findFirst').mockResolvedValue(null);

      await expect(() =>
        ProjectsService.createMaterial(
          batman,
          'material',
          Material_Status.ORDERED,
          'type',
          'manufacturer',
          'partNum',
          6,
          800,
          400,
          'https://www.google.com',
          'none',
          { carNumber: 1, projectNumber: 1, workPackageNumber: 1 },
          'assemblyName',
          'file',
          'FT'
        )
      ).rejects.toThrow(new NotFoundException('Project', '1.1.1'));
    });
    test('createMaterial fails when assembly is not found', async () => {
      vi.spyOn(prisma.project, 'findFirst').mockResolvedValue(prismaProject1);
      vi.spyOn(prisma.assembly, 'findFirst').mockResolvedValue(null);

      await expect(() =>
        ProjectsService.createMaterial(
          batman,
          'material',
          Material_Status.ORDERED,
          'type',
          'manufacturer',
          'partNum',
          6,
          800,
          400,
          'https://www.google.com',
          'none',
          { carNumber: 1, projectNumber: 1, workPackageNumber: 0 },
          'assemblyName',
          'file',
          'FT'
        )
      ).rejects.toThrow(new NotFoundException('Assembly', 'assemblyName'));
    });
    test('createMaterial fails when material type is not found', async () => {
      vi.spyOn(prisma.project, 'findFirst').mockResolvedValue(prismaProject1);
      vi.spyOn(prisma.assembly, 'findFirst').mockResolvedValue(prismaAssembly1);
      vi.spyOn(prisma.material_Type, 'findFirst').mockResolvedValue(null);

      await expect(() =>
        ProjectsService.createMaterial(
          batman,
          'material',
          Material_Status.ORDERED,
          'type',
          'manufacturer',
          'partNum',
          6,
          800,
          400,
          'https://www.google.com',
          'none',
          { carNumber: 1, projectNumber: 1, workPackageNumber: 1 },
          'assemblyName',
          'file',
          'FT'
        )
      ).rejects.toThrow(new NotFoundException('Material Type', 'type'));
    });
    test('createMaterial fails when manufacturer is not found', async () => {
      vi.spyOn(prisma.project, 'findFirst').mockResolvedValue(prismaProject1);
      vi.spyOn(prisma.assembly, 'findFirst').mockResolvedValue(prismaAssembly1);
      vi.spyOn(prisma.material_Type, 'findFirst').mockResolvedValue(prismaMaterialType);
      vi.spyOn(prisma.manufacturer, 'findFirst').mockResolvedValue(null);

      await expect(() =>
        ProjectsService.createMaterial(
          batman,
          'material',
          Material_Status.ORDERED,
          'type',
          'manufacturer',
          'partNum',
          6,
          800,
          400,
          'https://www.google.com',
          'none',
          { carNumber: 1, projectNumber: 1, workPackageNumber: 1 },
          'assemblyName',
          'file',
          'FT'
        )
      ).rejects.toThrow(new NotFoundException('Manufacturer', 'manufacturer'));
    });
    test('createMaterial fails when unit is not found', async () => {
      vi.spyOn(prisma.project, 'findFirst').mockResolvedValue(prismaProject1);
      vi.spyOn(prisma.assembly, 'findFirst').mockResolvedValue(prismaAssembly1);
      vi.spyOn(prisma.material_Type, 'findFirst').mockResolvedValue(prismaMaterialType);
      vi.spyOn(prisma.manufacturer, 'findFirst').mockResolvedValue(prismaManufacturer2);
      vi.spyOn(prisma.unit, 'findFirst').mockResolvedValue(null);

      await expect(() =>
        ProjectsService.createMaterial(
          batman,
          'material',
          Material_Status.ORDERED,
          'type',
          'manufacturer',
          'partNum',
          6,
          800,
          400,
          'https://www.google.com',
          'none',
          { carNumber: 1, projectNumber: 1, workPackageNumber: 1 },
          'assemblyName',
          'file',
          'FT'
        )
      ).rejects.toThrow(new NotFoundException('Unit', 'FT'));
    });
    test('createMaterial fails if the creator does not have perms', async () => {
      const customProject = { ...prismaProject1, teams: [primsaTeam2] };
      vi.spyOn(prisma.project, 'findFirst').mockResolvedValue(customProject);
      vi.spyOn(prisma.assembly, 'findFirst').mockResolvedValue(prismaAssembly1);
      vi.spyOn(prisma.material_Type, 'findFirst').mockResolvedValue(prismaMaterialType);
      vi.spyOn(prisma.manufacturer, 'findFirst').mockResolvedValue(prismaManufacturer2);
      vi.spyOn(prisma.unit, 'findFirst').mockResolvedValue(prismaUnit);
      vi.spyOn(prisma.material, 'findFirst').mockResolvedValue(null);

      await expect(() =>
        ProjectsService.createMaterial(
          theVisitor,
          'material',
          Material_Status.ORDERED,
          'type',
          'manufacturer',
          'partNum',
          6,
          800,
          400,
          'https://www.google.com',
          'none',
          { carNumber: 1, projectNumber: 1, workPackageNumber: 1 },
          'assemblyName',
          'file',
          'FT'
        )
      ).rejects.toThrow(new AccessDeniedException('create materials'));
    });
    test('createMaterial works', async () => {
      vi.spyOn(prisma.project, 'findFirst').mockResolvedValue(prismaProject1);
      vi.spyOn(prisma.assembly, 'findFirst').mockResolvedValue(prismaAssembly1);
      vi.spyOn(prisma.material_Type, 'findFirst').mockResolvedValue(prismaMaterialType);
      vi.spyOn(prisma.manufacturer, 'findFirst').mockResolvedValue(prismaManufacturer2);
      vi.spyOn(prisma.unit, 'findFirst').mockResolvedValue(prismaUnit);
      vi.spyOn(prisma.material, 'findFirst').mockResolvedValue(null);
      vi.spyOn(prisma.material, 'create').mockResolvedValue(prismaMaterial);

      const res = await ProjectsService.createMaterial(
        batman,
        'material',
        Material_Status.ORDERED,
        prismaMaterialType.name,
        prismaManufacturer2.name,
        'partNum',
        6,
        800,
        400,
        'https://www.google.com',
        'none',
        { carNumber: 1, projectNumber: 1, workPackageNumber: 1 },
        'assemblyName',
        'file',
        'FT'
      );

      expect(res).toBeDefined();
    });
  });

  describe('Manufacturer Tests', () => {
    test('createManufacturer throws an error if user is a guest', async () => {
      await expect(ProjectsService.createManufacturer(wonderwoman, 'NAME')).rejects.toThrow(
        new AccessDeniedGuestException('create manufacturers')
      );
    });

    test('createManufacturer throws an error if manufacturer already exists', async () => {
      vi.spyOn(prisma.manufacturer, 'findUnique').mockResolvedValue(prismaManufacturer1);

      await expect(ProjectsService.createManufacturer(batman, 'Manufacturer1')).rejects.toThrow(
        new HttpException(400, 'Manufacturer1 already exists as a manufacturer!')
      );
    });

    test('createManufacturer works as intended and successfully returns correct name and creator ID', async () => {
      vi.spyOn(prisma.manufacturer, 'findUnique').mockResolvedValue(null);
      vi.spyOn(prisma.manufacturer, 'create').mockResolvedValue(prismaManufacturer1);

      const manufacturer = await ProjectsService.createManufacturer(batman, 'Manufacturer1');

      expect(manufacturer.name).toBe(prismaManufacturer1.name);
      expect(manufacturer.creatorId).toBe(prismaManufacturer1.creatorId);
    });

    test('Get all Manufacturer works', async () => {
      vi.spyOn(prisma.manufacturer, 'findMany').mockResolvedValue([]);

      const res = await ProjectsService.getAllManufacturers(batman);

      expect(prisma.manufacturer.findMany).toHaveBeenCalledTimes(1);
      expect(res).toStrictEqual([]);
    });

    test('Get all Manufacturer fails from guest', async () => {
      vi.spyOn(prisma.manufacturer, 'findMany').mockResolvedValue([]);

      await expect(ProjectsService.getAllManufacturers(theVisitor)).rejects.toThrow(
        new AccessDeniedGuestException('Get Manufacturers')
      );
    });
  });

  describe('materialType', () => {
    test('Create material type fails if user is not leader', async () => {
      await expect(ProjectsService.createMaterialType('Tools', wonderwoman)).rejects.toThrow(
        new AccessDeniedException('Only leadership or above can create a material type')
      );
    });

    test('Create material type fails if the material type with the given name already exists', async () => {
      vi.spyOn(prisma.material_Type, 'findUnique').mockResolvedValue(toolMaterial);

      await expect(ProjectsService.createMaterialType('NERSoftwareTools', batman)).rejects.toThrow(
        new HttpException(400, 'The following material type already exists: NERSoftwareTools')
      );
    });

    test('Create material type works', async () => {
      vi.spyOn(prisma.material_Type, 'findUnique').mockResolvedValue(null);
      vi.spyOn(prisma.material_Type, 'create').mockResolvedValue(toolMaterial);

      const materialType = await ProjectsService.createMaterialType('NERSoftwareTools', batman);
      expect(materialType.name).toBe('NERSoftwareTools');
      expect(prisma.material_Type.create).toBeCalledTimes(1);
    });
  });

<<<<<<< HEAD
  describe('Delete Assembly', () => {
    test('Deleteing assembly fails because user is not an admin or head', async () => {
      await expect(ProjectsService.deleteAssembly('New Assembly', theVisitor)).rejects.toThrow(
        new AccessDeniedException('Only an Admin or a head can delete an Assembly')
      );
    });

    test('Deleting assembly fails if assembly does not exist', async () => {
      await expect(ProjectsService.deleteAssembly('New Assembly', batman)).rejects.toThrow(
        new NotFoundException('Assembly', 'New Assembly')
      );
    });

    test('Deleting assembly fails if assemly has already been deleted', async () => {
      vi.spyOn(prisma.assembly, 'findUnique').mockResolvedValue({ ...prismaAssembly1, dateDeleted: new Date() });
      await expect(ProjectsService.deleteAssembly('New Assembly', batman)).rejects.toThrow(
        new DeletedException('Assembly', 'New Assembly')
      );
    });

    test('Deleting assembly works', async () => {
      vi.spyOn(prisma.assembly, 'findUnique').mockResolvedValue(prismaAssembly1);
      vi.spyOn(prisma.assembly, 'update').mockResolvedValue({ ...prismaAssembly1, dateDeleted: new Date() });
      const deletedAssembly = await ProjectsService.deleteAssembly('New Assembly', batman);
      expect(deletedAssembly.name).toBe('New Assembly');
      expect(prisma.assembly.update).toBeCalledTimes(1);
=======
  describe('Deleting material type', () => {
    test('Delete Material Type does not work if user is not an admin or head', async () => {
      await expect(ProjectsService.deleteMaterialType('NERSoftwareTools', theVisitor)).rejects.toThrow(
        new AccessDeniedException('Only an admin or head can delete a material type')
      );
    });

    test('Delete Material Type does not work if material type does not exist', async () => {
      await expect(ProjectsService.deleteMaterialType('NERSoftwareTools', batman)).rejects.toThrow(
        new NotFoundException('Material Type', 'NERSoftwareTools')
      );
    });

    test('Deleted Material Tye does not work if the material type is already deleted', async () => {
      vi.spyOn(prisma.material_Type, 'findUnique').mockResolvedValue({ ...toolMaterial, dateDeleted: new Date() });
      await expect(ProjectsService.deleteMaterialType('NERSoftwareTools', batman)).rejects.toThrow(
        new DeletedException('Material Type', 'NERSoftwareTools')
      );
    });

    test('Delete Material Type works', async () => {
      vi.spyOn(prisma.material_Type, 'findUnique').mockResolvedValue(toolMaterial);
      vi.spyOn(prisma.material_Type, 'update').mockResolvedValue({ ...toolMaterial, dateDeleted: new Date() });
      const deletedMaterialType = await ProjectsService.deleteMaterialType('NERSoftwareTools', superman);
      expect(deletedMaterialType.name).toBe('NERSoftwareTools');
      expect(prisma.material_Type.update).toBeCalledTimes(1);
    });
  });

  describe('updateMaterial', () => {
    test('Update material fails if the given material does not exists', async () => {
      vi.spyOn(prisma.material, 'findUnique').mockResolvedValue(null);

      await expect(
        ProjectsService.editMaterial(
          batman,
          prismaMaterial2.materialId,
          prismaMaterial2.name,
          prismaMaterial2.status,
          prismaMaterial2.materialTypeName,
          prismaMaterial2.manufacturerName,
          prismaMaterial2.manufacturerPartNumber,
          prismaMaterial2.quantity,
          prismaMaterial2.price,
          prismaMaterial2.subtotal,
          prismaMaterial2.linkUrl,
          prismaMaterial2.notes,
          prismaMaterial2.unitName || undefined,
          prismaMaterial2.assemblyId || undefined,
          prismaMaterial2.pdmFileName || undefined
        )
      ).rejects.toThrow(new NotFoundException('Material', prismaMaterial2.materialId));
    });

    test('Update material fails if the given material deleted', async () => {
      const deletedMaterial = { ...prismaMaterial, dateDeleted: new Date() };
      vi.spyOn(prisma.material, 'findUnique').mockResolvedValue(deletedMaterial);

      await expect(
        ProjectsService.editMaterial(
          batman,
          prismaMaterial2.materialId,
          prismaMaterial2.name,
          prismaMaterial2.status,
          prismaMaterial2.materialTypeName,
          prismaMaterial2.manufacturerName,
          prismaMaterial2.manufacturerPartNumber,
          prismaMaterial2.quantity,
          prismaMaterial2.price,
          prismaMaterial2.subtotal,
          prismaMaterial2.linkUrl,
          prismaMaterial2.notes,
          prismaMaterial2.unitName || undefined,
          prismaMaterial2.assemblyId || undefined,
          prismaMaterial2.pdmFileName || undefined
        )
      ).rejects.toThrow(new DeletedException('Material', prismaMaterial2.materialId));
    });

    test('Update material fails if the project of the material does not exists', async () => {
      vi.spyOn(prisma.material, 'findUnique').mockResolvedValue(prismaMaterial);
      vi.spyOn(prisma.project, 'findFirst').mockResolvedValue(null);

      await expect(
        ProjectsService.editMaterial(
          batman,
          prismaMaterial2.materialId,
          prismaMaterial2.name,
          prismaMaterial2.status,
          prismaMaterial2.materialTypeName,
          prismaMaterial2.manufacturerName,
          prismaMaterial2.manufacturerPartNumber,
          prismaMaterial2.quantity,
          prismaMaterial2.price,
          prismaMaterial2.subtotal,
          prismaMaterial2.linkUrl,
          prismaMaterial2.notes,
          prismaMaterial2.unitName || undefined,
          prismaMaterial2.assemblyId || undefined,
          prismaMaterial2.pdmFileName || undefined
        )
      ).rejects.toThrow(new NotFoundException('Project', prismaMaterial2.wbsElementId));
    });

    test('Update material fails if the project of the material deleted', async () => {
      const deletedWbsElement = { ...prismaProject1, wbsElement: { dateDeleted: new Date() } };
      vi.spyOn(prisma.material, 'findUnique').mockResolvedValue(prismaMaterial);
      vi.spyOn(prisma.project, 'findFirst').mockResolvedValue(deletedWbsElement);

      await expect(
        ProjectsService.editMaterial(
          batman,
          prismaMaterial2.materialId,
          prismaMaterial2.name,
          prismaMaterial2.status,
          prismaMaterial2.materialTypeName,
          prismaMaterial2.manufacturerName,
          prismaMaterial2.manufacturerPartNumber,
          prismaMaterial2.quantity,
          prismaMaterial2.price,
          prismaMaterial2.subtotal,
          prismaMaterial2.linkUrl,
          prismaMaterial2.notes,
          prismaMaterial2.unitName || undefined,
          prismaMaterial2.assemblyId || undefined,
          prismaMaterial2.pdmFileName || undefined
        )
      ).rejects.toThrow(new DeletedException('Project', prismaProject1.projectId));
    });

    test('Update material fails if the submitter is not a leader or part of project team', async () => {
      const customProject = { ...prismaProject1, teams: [primsaTeam2] };
      vi.spyOn(prisma.material, 'findUnique').mockResolvedValue(prismaMaterial);
      vi.spyOn(prisma.project, 'findFirst').mockResolvedValue(customProject);

      await expect(
        ProjectsService.editMaterial(
          theVisitor,
          prismaMaterial2.materialId,
          prismaMaterial2.name,
          prismaMaterial2.status,
          prismaMaterial2.materialTypeName,
          prismaMaterial2.manufacturerName,
          prismaMaterial2.manufacturerPartNumber,
          prismaMaterial2.quantity,
          prismaMaterial2.price,
          prismaMaterial2.subtotal,
          prismaMaterial2.linkUrl,
          prismaMaterial2.notes,
          prismaMaterial2.unitName || undefined,
          prismaMaterial2.assemblyId || undefined,
          prismaMaterial2.pdmFileName || undefined
        )
      ).rejects.toThrow(new AccessDeniedException('update material'));
    });

    test('Update material successfully works', async () => {
      vi.spyOn(prisma.material, 'findUnique').mockResolvedValue(prismaMaterial);
      vi.spyOn(prisma.project, 'findFirst').mockResolvedValue(prismaProject1);
      vi.spyOn(prisma.material, 'update').mockResolvedValue(prismaMaterial2);

      const updatedMaterial = await ProjectsService.editMaterial(
        batman,
        prismaMaterial2.materialId,
        prismaMaterial2.name,
        prismaMaterial2.status,
        prismaMaterial2.materialTypeName,
        prismaMaterial2.manufacturerName,
        prismaMaterial2.manufacturerPartNumber,
        prismaMaterial2.quantity,
        prismaMaterial2.price,
        prismaMaterial2.subtotal,
        prismaMaterial2.linkUrl,
        prismaMaterial2.notes,
        prismaMaterial2.unitName || undefined,
        prismaMaterial2.assemblyId || undefined,
        prismaMaterial2.pdmFileName || undefined
      );

      expect(updatedMaterial.name).toBe('name2');
      expect(prisma.material.update).toBeCalledTimes(1);
>>>>>>> 556347e3
    });
  });
});<|MERGE_RESOLUTION|>--- conflicted
+++ resolved
@@ -685,7 +685,6 @@
     });
   });
 
-<<<<<<< HEAD
   describe('Delete Assembly', () => {
     test('Deleteing assembly fails because user is not an admin or head', async () => {
       await expect(ProjectsService.deleteAssembly('New Assembly', theVisitor)).rejects.toThrow(
@@ -712,7 +711,9 @@
       const deletedAssembly = await ProjectsService.deleteAssembly('New Assembly', batman);
       expect(deletedAssembly.name).toBe('New Assembly');
       expect(prisma.assembly.update).toBeCalledTimes(1);
-=======
+    });
+  });
+
   describe('Deleting material type', () => {
     test('Delete Material Type does not work if user is not an admin or head', async () => {
       await expect(ProjectsService.deleteMaterialType('NERSoftwareTools', theVisitor)).rejects.toThrow(
@@ -894,7 +895,6 @@
 
       expect(updatedMaterial.name).toBe('name2');
       expect(prisma.material.update).toBeCalledTimes(1);
->>>>>>> 556347e3
     });
   });
 });