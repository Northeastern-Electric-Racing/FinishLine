--- conflicted
+++ resolved
@@ -2,15 +2,10 @@
 import express from 'express';
 import projectRouter from '../src/routes/projects.routes';
 import prisma from '../src/prisma/prisma';
-<<<<<<< HEAD
-import { Role, WBS_Element_Status } from '@prisma/client';
-import { getChangeRequestReviewState, getHighestProjectNumber } from '../src/utils/projects.utils';
-import { exampleProject1 } from '../../frontend/src/tests/TestSupport/TestData/Projects.stub';
-=======
+import { WBS_Element_Status } from '@prisma/client';
 import { getChangeRequestReviewState, getHighestProjectNumber, projectTransformer } from '../src/utils/projects.utils';
 import { batman } from './test-data/users.test-data';
 import { someProject } from './test-data/projects.test-data';
->>>>>>> 3e43ffda
 
 const app = express();
 app.use(express.json());
@@ -48,13 +43,10 @@
 };
 
 describe('Projects', () => {
-<<<<<<< HEAD
-  beforeEach(() => {
-=======
   afterEach(() => {
->>>>>>> 3e43ffda
     jest.clearAllMocks();
   });
+
   test('newProject fails with invalid userId', async () => {
     const proj = { ...newProjectPayload, userId: -1 };
     const res = await request(app).post('/new').send(proj);
@@ -130,7 +122,36 @@
 
     expect(res.statusCode).toBe(400);
   });
-<<<<<<< HEAD
+
+  test('getSingleProject fails given invalid project wbs number', async () => {
+    let res = await request(app).get('/1.0.1');
+    expect(res.statusCode).toBe(404);
+    expect(res.body).toStrictEqual({ message: `1.0.1 is not a valid project WBS #!` });
+
+    res = await request(app).get('/2.0.2');
+    expect(res.statusCode).toBe(404);
+    expect(res.body).toStrictEqual({ message: `2.0.2 is not a valid project WBS #!` });
+  });
+
+  test('getSingleProject fails when associated wbsElement doesnt exist', async () => {
+    jest.spyOn(prisma.wBS_Element, 'findUnique').mockResolvedValue(null);
+    let res = await request(app).get('/1.3.0');
+    expect(res.statusCode).toBe(404);
+    expect(res.body).toStrictEqual({ message: 'project 1.3.0 not found!' });
+
+    res = await request(app).get('/2.4.0');
+    expect(res.statusCode).toBe(404);
+    expect(res.body).toStrictEqual({ message: 'project 2.4.0 not found!' });
+  });
+
+  test('getSingleProject works', async () => {
+    jest.spyOn(prisma.wBS_Element, 'findUnique').mockResolvedValue(someProject);
+    mockProjectTransformer.mockReturnValue({ message: 'projectTransformer called' });
+    const res = await request(app).get('/1.2.0');
+
+    expect(res.statusCode).toBe(200);
+    expect(res.body).toStrictEqual({ message: 'projectTransformer called' });
+  });
 });
 
 const project1 = {
@@ -252,36 +273,4 @@
   expect(prisma.project.findMany).toHaveBeenCalledTimes(1);
   console.log(project1);
   expect(res.body).toStrictEqual([project1]);
-=======
-
-  test('getSingleProject fails given invalid project wbs number', async () => {
-    let res = await request(app).get('/1.0.1');
-    expect(res.statusCode).toBe(404);
-    expect(res.body).toStrictEqual({ message: `1.0.1 is not a valid project WBS #!` });
-
-    res = await request(app).get('/2.0.2');
-    expect(res.statusCode).toBe(404);
-    expect(res.body).toStrictEqual({ message: `2.0.2 is not a valid project WBS #!` });
-  });
-
-  test('getSingleProject fails when associated wbsElement doesnt exist', async () => {
-    jest.spyOn(prisma.wBS_Element, 'findUnique').mockResolvedValue(null);
-    let res = await request(app).get('/1.3.0');
-    expect(res.statusCode).toBe(404);
-    expect(res.body).toStrictEqual({ message: 'project 1.3.0 not found!' });
-
-    res = await request(app).get('/2.4.0');
-    expect(res.statusCode).toBe(404);
-    expect(res.body).toStrictEqual({ message: 'project 2.4.0 not found!' });
-  });
-
-  test('getSingleProject works', async () => {
-    jest.spyOn(prisma.wBS_Element, 'findUnique').mockResolvedValue(someProject);
-    mockProjectTransformer.mockReturnValue({ message: 'projectTransformer called' });
-    const res = await request(app).get('/1.2.0');
-
-    expect(res.statusCode).toBe(200);
-    expect(res.body).toStrictEqual({ message: 'projectTransformer called' });
-  });
->>>>>>> 3e43ffda
 });