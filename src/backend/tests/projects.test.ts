--- conflicted
+++ resolved
@@ -2,17 +2,11 @@
 import express from 'express';
 import projectRouter from '../src/routes/projects.routes';
 import prisma from '../src/prisma/prisma';
-<<<<<<< HEAD
-import { getChangeRequestReviewState, getHighestProjectNumber, projectTransformer } from '../src/utils/projects.utils';
-import { aquaman, batman, wonderwoman } from './test-data/users.test-data';
-import { project1, wbsElement1 } from './test-data/projects.test-data';
-=======
 import { getHighestProjectNumber, projectTransformer } from '../src/utils/projects.utils';
 import * as changeRequestUtils from '../src/utils/change-requests.utils';
 import { aquaman, batman, wonderwoman } from './test-data/users.test-data';
 import { project1, wbsElement1 } from './test-data/projects.test-data';
 import { prismaChangeRequest1 } from './test-data/change-requests.test-data';
->>>>>>> 97027402
 import { prismaTeam1 } from './test-data/teams.test-data';
 
 const app = express();
@@ -168,26 +162,14 @@
 
   test('setProjectTeam fails with invalid team id', async () => {
     jest.spyOn(prisma.team, 'findUnique').mockResolvedValue(null);
-<<<<<<< HEAD
-
     const res = await request(app).post('/1.2.0/set-team').send({ teamId: 123 });
-
-=======
-    const res = await request(app).post('/1.2.0/set-team').send({ teamId: 123 });
->>>>>>> 97027402
     expect(res.statusCode).toBe(400);
   });
 
   test('setProjectTeam fails with team that does not exist', async () => {
     jest.spyOn(prisma.team, 'findUnique').mockResolvedValue(null);
     jest.spyOn(prisma.project, 'findFirst').mockResolvedValue(project1);
-<<<<<<< HEAD
-
     const res = await request(app).post('/1.2.0/set-team').send({ teamId: 'test' });
-
-=======
-    const res = await request(app).post('/1.2.0/set-team').send({ teamId: 'test' });
->>>>>>> 97027402
     expect(res.statusCode).toBe(404);
   });
 
@@ -196,10 +178,6 @@
     jest.spyOn(prisma.team, 'findUnique').mockResolvedValue(prismaTeam1);
     jest.spyOn(prisma.project, 'findFirst').mockResolvedValue(project1);
     const res = await request(app).post('/1.2.0/set-team').send({ teamId: 'test' });
-<<<<<<< HEAD
-
-=======
->>>>>>> 97027402
     expect(res.statusCode).toBe(403);
   });
 
@@ -208,10 +186,6 @@
     jest.spyOn(prisma.team, 'findUnique').mockResolvedValue(prismaTeam1);
     jest.spyOn(prisma.project, 'findFirst').mockResolvedValue(project1);
     const res = await request(app).post('/1.2.0/set-team').send({ teamId: 'test' });
-<<<<<<< HEAD
-
-=======
->>>>>>> 97027402
     expect(res.statusCode).toBe(403);
   });
 });