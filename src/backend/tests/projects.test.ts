--- conflicted
+++ resolved
@@ -1,25 +1,18 @@
 import prisma from '../src/prisma/prisma';
 import { getHighestProjectNumber } from '../src/utils/projects.utils';
 import * as changeRequestUtils from '../src/utils/change-requests.utils';
-<<<<<<< HEAD
 import { aquaman, batman, wonderwoman, superman, theVisitor } from './test-data/users.test-data';
-=======
-import { aquaman, batman, superman, theVisitor, wonderwoman } from './test-data/users.test-data';
->>>>>>> 529cfe20
 import {
   prismaProject1,
   sharedProject1,
   prismaAssembly1,
   toolMaterial,
   prismaManufacturer1,
-<<<<<<< HEAD
-  prismaMaterial1
-=======
+  prismaMaterial1,
   prismaManufacturer2,
   prismaMaterial,
   prismaMaterialType,
   prismaUnit
->>>>>>> 529cfe20
 } from './test-data/projects.test-data';
 import { prismaChangeRequest1 } from './test-data/change-requests.test-data';
 import { primsaTeam2, prismaTeam1 } from './test-data/teams.test-data';
@@ -36,11 +29,7 @@
 import { prismaWbsElement1 } from './test-data/wbs-element.test-data';
 import WorkPackagesService from '../src/services/work-packages.services';
 import { validateWBS, WbsNumber } from 'shared';
-<<<<<<< HEAD
-import { Material, User } from '@prisma/client';
-=======
-import { Material_Status, User } from '@prisma/client';
->>>>>>> 529cfe20
+import { Material, Material_Status, User } from '@prisma/client';
 
 vi.mock('../src/utils/projects.utils');
 const mockGetHighestProjectNumber = getHighestProjectNumber as jest.Mock<Promise<number>>;
