import prisma from '../src/prisma/prisma';
import { getHighestProjectNumber } from '../src/utils/projects.utils';
import * as changeRequestUtils from '../src/utils/change-requests.utils';
import { aquaman, batman, wonderwoman } from './test-data/users.test-data';
<<<<<<< HEAD
import { prismaProject1, sharedProject1, toolMaterial } from './test-data/projects.test-data';
=======
import { prismaManufacturer1, prismaProject1, sharedProject1 } from './test-data/projects.test-data';
>>>>>>> c54b0b20
import { prismaChangeRequest1 } from './test-data/change-requests.test-data';
import { prismaTeam1 } from './test-data/teams.test-data';
import * as projectTransformer from '../src/transformers/projects.transformer';
import ProjectsService from '../src/services/projects.services';
import {
  AccessDeniedAdminOnlyException,
<<<<<<< HEAD
  AccessDeniedException,
=======
  AccessDeniedGuestException,
>>>>>>> c54b0b20
  DeletedException,
  HttpException,
  NotFoundException
} from '../src/utils/errors.utils';
import { prismaWbsElement1 } from './test-data/wbs-element.test-data';
import WorkPackagesService from '../src/services/work-packages.services';
import { validateWBS, WbsNumber } from 'shared';
import { User } from '@prisma/client';

vi.mock('../src/utils/projects.utils');
const mockGetHighestProjectNumber = getHighestProjectNumber as jest.Mock<Promise<number>>;

describe('Projects', () => {
  beforeEach(() => {
    vi.spyOn(changeRequestUtils, 'validateChangeRequestAccepted').mockImplementation(async (_crId) => {
      return { ...prismaChangeRequest1, changes: [] };
    });
    vi.spyOn(projectTransformer, 'default').mockReturnValue(sharedProject1);
    vi.spyOn(WorkPackagesService, 'deleteWorkPackage').mockImplementation(async (_user: User, _wbsNum: WbsNumber) => {});
  });

  afterEach(() => {
    vi.clearAllMocks();
  });

  test('getSingleProject fails given invalid project wbs number', async () => {
    await expect(
      async () => await ProjectsService.getSingleProject({ carNumber: 1, projectNumber: 1, workPackageNumber: 1 })
    ).rejects.toThrow(new HttpException(400, `1.1.1 is not a valid project WBS #!`));
  });

  test('getSingleProject fails when associated wbsElement doesnt exist', async () => {
    vi.spyOn(prisma.project, 'findFirst').mockResolvedValue(null);
    await expect(
      async () => await ProjectsService.getSingleProject({ carNumber: 1, projectNumber: 1, workPackageNumber: 0 })
    ).rejects.toThrow(new NotFoundException('Project', '1.1.0'));
  });

  test('getSingleProject fails when project has been deleted', async () => {
    vi.spyOn(prisma.project, 'findFirst').mockResolvedValue({
      wbsElement: { ...prismaProject1.wbsElement, dateDeleted: new Date() },
      projectId: prismaProject1.projectId
    } as any);
    await expect(
      async () => await ProjectsService.getSingleProject({ carNumber: 1, projectNumber: 1, workPackageNumber: 0 })
    ).rejects.toThrow(new DeletedException('Project', prismaProject1.projectId));
  });

  test('getSingleProject works', async () => {
    vi.spyOn(prisma.project, 'findFirst').mockResolvedValue(prismaProject1);

    const res = await ProjectsService.getSingleProject({ carNumber: 1, projectNumber: 1, workPackageNumber: 0 });

    expect(res).toStrictEqual(sharedProject1);
  });

  test('getAllProjects works', async () => {
    vi.spyOn(prisma.project, 'findMany').mockResolvedValue([]);

    const res = await ProjectsService.getAllProjects();

    expect(prisma.project.findMany).toHaveBeenCalledTimes(1);
    expect(res).toStrictEqual([]);
  });

  test('createProject fails when unknown teamId provided', async () => {
    vi.spyOn(prisma.team, 'findUnique').mockResolvedValue(null);

    await expect(
      async () => await ProjectsService.createProject(batman, 1, 2, 'name', 'summary', ['teamId'])
    ).rejects.toThrow(new NotFoundException('Team', 'teamId'));
  });

  test('createProject works', async () => {
    mockGetHighestProjectNumber.mockResolvedValue(0);
    vi.spyOn(prisma.user, 'findUnique').mockResolvedValue(batman);
    vi.spyOn(prisma.wBS_Element, 'create').mockResolvedValue(prismaWbsElement1);

    const res = await ProjectsService.createProject(batman, 1, 2, 'name', 'summary', []);

    expect(res).toStrictEqual({
      carNumber: prismaWbsElement1.carNumber,
      projectNumber: prismaWbsElement1.projectNumber,
      workPackageNumber: prismaWbsElement1.workPackageNumber
    });
  });

  describe('setProjectTeam', () => {
    test('setProjectTeam fails given invalid project wbs number', async () => {
      await expect(
        async () =>
          await ProjectsService.setProjectTeam(batman, { carNumber: 1, projectNumber: 1, workPackageNumber: 1 }, 'teamId')
      ).rejects.toThrow(new HttpException(400, `1.1.1 is not a valid project WBS #!`));
    });

    test('setProjectTeam fails when the team is not found', async () => {
      vi.spyOn(prisma.team, 'findUnique').mockResolvedValue(null);
      vi.spyOn(prisma.project, 'findFirst').mockResolvedValue(prismaProject1);

      await expect(
        async () =>
          await ProjectsService.setProjectTeam(batman, { carNumber: 1, projectNumber: 1, workPackageNumber: 0 }, 'teamId')
      ).rejects.toThrow(new NotFoundException('Team', 'teamId'));
    });

    test('setProjectTeam fails with no permission from submitter (guest)', async () => {
      vi.spyOn(prisma.team, 'findUnique').mockResolvedValue(prismaTeam1);
      vi.spyOn(prisma.project, 'findFirst').mockResolvedValue(prismaProject1);

      await expect(
        async () =>
          await ProjectsService.setProjectTeam(
            wonderwoman,
            { carNumber: 1, projectNumber: 1, workPackageNumber: 0 },
            'teamId'
          )
      ).rejects.toThrow(new AccessDeniedAdminOnlyException('set project teams'));
    });

    test('setProjectTeam fails with no permission from submitter (leadership)', async () => {
      vi.spyOn(prisma.team, 'findUnique').mockResolvedValue(prismaTeam1);
      vi.spyOn(prisma.project, 'findFirst').mockResolvedValue(prismaProject1);
      vi.spyOn(prisma.project, 'update').mockResolvedValue(prismaProject1);

      await expect(
        async () =>
          await ProjectsService.setProjectTeam(aquaman, { carNumber: 1, projectNumber: 1, workPackageNumber: 0 }, 'teamId')
      ).rejects.toThrow(new AccessDeniedAdminOnlyException('set project teams'));
    });

    test('setProjectTeam works if the submitter is not an admin but is the head of the team', async () => {
      vi.spyOn(prisma.team, 'findUnique').mockResolvedValue({ ...prismaTeam1, headId: aquaman.userId });
      vi.spyOn(prisma.project, 'findFirst').mockResolvedValue(prismaProject1);

      // no error, no return value
      await ProjectsService.setProjectTeam(aquaman, { carNumber: 1, projectNumber: 1, workPackageNumber: 0 }, 'teamId');
    });
  });

  describe('deleteProject', () => {
    test('deleteProject works correctly', async () => {
      vi.spyOn(prisma.project, 'findFirst').mockResolvedValue(prismaProject1);
      vi.spyOn(prisma.project, 'update').mockResolvedValue(prismaProject1);
      vi.spyOn(prisma.work_Package, 'findMany').mockResolvedValue([]);

      const res = await ProjectsService.deleteProject(batman, { carNumber: 1, projectNumber: 1, workPackageNumber: 0 });

      expect(res).toStrictEqual(sharedProject1);
      expect(prisma.project.findFirst).toHaveBeenCalledTimes(1);
      expect(prisma.project.update).toHaveBeenCalledTimes(1);
    });

    test('deleteProject fails when bad role', async () => {
      vi.spyOn(prisma.project, 'findFirst').mockResolvedValue(prismaProject1);
      vi.spyOn(prisma.project, 'update').mockResolvedValue(prismaProject1);

      await expect(
        async () =>
          await ProjectsService.deleteProject(wonderwoman, { carNumber: 1, projectNumber: 1, workPackageNumber: 0 })
      ).rejects.toThrow(new AccessDeniedAdminOnlyException('delete projects'));

      expect(prisma.project.findFirst).toHaveBeenCalledTimes(0);
      expect(prisma.project.update).toHaveBeenCalledTimes(0);
    });

    test('deleteProject fails when wp, not project, given', async () => {
      vi.spyOn(prisma.project, 'findFirst').mockResolvedValue(prismaProject1);
      vi.spyOn(prisma.project, 'update').mockResolvedValue(prismaProject1);

      await expect(
        async () => await ProjectsService.deleteProject(batman, { carNumber: 1, projectNumber: 1, workPackageNumber: 1 })
      ).rejects.toThrow(new HttpException(400, `1.1.1 is not a valid project WBS #!`));

      expect(prisma.project.findFirst).toHaveBeenCalledTimes(0);
      expect(prisma.project.update).toHaveBeenCalledTimes(0);
    });

    test('deleteProject fails when project not found', async () => {
      vi.spyOn(prisma.project, 'findFirst').mockResolvedValue(null);

      await expect(
        async () => await ProjectsService.deleteProject(batman, { carNumber: 1, projectNumber: 1, workPackageNumber: 0 })
      ).rejects.toThrow(new NotFoundException('Project', '1.1.0'));

      expect(prisma.project.findFirst).toHaveBeenCalledTimes(1);
      expect(prisma.project.update).toHaveBeenCalledTimes(0);
    });

    test('deleteProject fails when project has been deleted', async () => {
      vi.spyOn(prisma.project, 'findFirst').mockResolvedValue({
        wbsElement: { ...prismaProject1.wbsElement, dateDeleted: new Date() },
        projectId: prismaProject1.projectId
      } as any);
      await expect(
        async () => await ProjectsService.deleteProject(batman, { carNumber: 1, projectNumber: 1, workPackageNumber: 0 })
      ).rejects.toThrow(new DeletedException('Project', prismaProject1.projectId));
    });
  });

  describe('toggleFavorite', () => {
    test('fails when project does not exist', async () => {
      vi.spyOn(prisma.project, 'findFirst').mockResolvedValue(null);
      vi.spyOn(prisma.user, 'update').mockResolvedValue(batman);

      const fakeProjectWBS = '100.100.0';
      await expect(() => ProjectsService.toggleFavorite(validateWBS(fakeProjectWBS), batman)).rejects.toThrow(
        new NotFoundException('Project', fakeProjectWBS)
      );
      expect(prisma.project.findFirst).toBeCalledTimes(1);
      expect(prisma.user.update).toBeCalledTimes(0);
    });

    test('fails when wbs num is not a project', async () => {
      vi.spyOn(prisma.project, 'findFirst').mockResolvedValue(null);

      const fakeProjectWBS = '100.100.100';
      await expect(() => ProjectsService.toggleFavorite(validateWBS(fakeProjectWBS), batman)).rejects.toThrow(
        new HttpException(400, `${fakeProjectWBS} is not a valid project WBS #!`)
      );
      expect(prisma.project.findFirst).toBeCalledTimes(0);
    });

    test('fails when project has been deleted', async () => {
      const deletedWbsElement = { ...prismaProject1.wbsElement, dateDeleted: new Date() };
      // console.log(wbsElement);
      vi.spyOn(prisma.project, 'findFirst').mockResolvedValue({ ...prismaProject1, wbsElement: deletedWbsElement } as any);

      const query = '1.1.0';
      await expect(() => ProjectsService.toggleFavorite(validateWBS(query), batman)).rejects.toThrow(
        new DeletedException('Project', prismaProject1.projectId)
      );
      expect(prisma.project.findFirst).toBeCalledTimes(1);
    });

    test('toggles successfully', async () => {
      vi.spyOn(prisma.project, 'findFirst').mockResolvedValue({ ...prismaProject1, favoritedBy: [] } as any);
      vi.spyOn(prisma.user, 'update').mockResolvedValue(batman);

      const res = await ProjectsService.toggleFavorite(validateWBS('1.1.0'), batman);

      expect(res).toBe(sharedProject1);
      expect(prisma.project.findFirst).toBeCalledTimes(1);
      expect(prisma.user.update).toBeCalledTimes(1);
    });
  });

<<<<<<< HEAD
  describe('materialType', () => {
    test('Create material type fails if user is not leader', async () => {
      await expect(ProjectsService.createMaterialType('Tools', wonderwoman)).rejects.toThrow(
        new AccessDeniedException('Only leadership or above can create a material type')
      );
    });

    test('Create material type fails if the material type with the given name already exists', async () => {
      vi.spyOn(prisma.material_Type, 'findUnique').mockResolvedValue(toolMaterial);

      await expect(ProjectsService.createMaterialType('NERSoftwareTools', batman)).rejects.toThrow(
        new HttpException(400, 'The following material type already exists: NERSoftwareTools')
      );
    });

    test('Create material type works', async () => {
      vi.spyOn(prisma.material_Type, 'findUnique').mockResolvedValue(null);
      vi.spyOn(prisma.material_Type, 'create').mockResolvedValue(toolMaterial);

      const materialType = await ProjectsService.createMaterialType('NERSoftwareTools', batman);
      expect(materialType.name).toBe('NERSoftwareTools');
      expect(prisma.material_Type.create).toBeCalledTimes(1);
=======
  describe('Manufacturer Tests', () => {
    test('createManufacturer throws an error if user is a guest', async () => {
      await expect(ProjectsService.createManufacturer(wonderwoman, 'NAME')).rejects.toThrow(
        new AccessDeniedGuestException('create manufacturers')
      );
    });

    test('createManufacturer throws an error if manufacturer already exists', async () => {
      vi.spyOn(prisma.manufacturer, 'findUnique').mockResolvedValue(prismaManufacturer1);

      await expect(ProjectsService.createManufacturer(batman, 'Manufacturer1')).rejects.toThrow(
        new HttpException(400, 'Manufacturer1 already exists as a manufacturer!')
      );
    });

    test('createManufacturer works as intended and successfully returns correct name and creator ID', async () => {
      vi.spyOn(prisma.manufacturer, 'findUnique').mockResolvedValue(null);
      vi.spyOn(prisma.manufacturer, 'create').mockResolvedValue(prismaManufacturer1);

      const manufacturer = await ProjectsService.createManufacturer(batman, 'Manufacturer1');

      expect(manufacturer.name).toBe(prismaManufacturer1.name);
      expect(manufacturer.creatorId).toBe(prismaManufacturer1.creatorId);
>>>>>>> c54b0b20
    });
  });
});<|MERGE_RESOLUTION|>--- conflicted
+++ resolved
@@ -2,22 +2,15 @@
 import { getHighestProjectNumber } from '../src/utils/projects.utils';
 import * as changeRequestUtils from '../src/utils/change-requests.utils';
 import { aquaman, batman, wonderwoman } from './test-data/users.test-data';
-<<<<<<< HEAD
-import { prismaProject1, sharedProject1, toolMaterial } from './test-data/projects.test-data';
-=======
-import { prismaManufacturer1, prismaProject1, sharedProject1 } from './test-data/projects.test-data';
->>>>>>> c54b0b20
+import { prismaManufacturer1, prismaProject1, sharedProject1, toolMaterial } from './test-data/projects.test-data';
 import { prismaChangeRequest1 } from './test-data/change-requests.test-data';
 import { prismaTeam1 } from './test-data/teams.test-data';
 import * as projectTransformer from '../src/transformers/projects.transformer';
 import ProjectsService from '../src/services/projects.services';
 import {
   AccessDeniedAdminOnlyException,
-<<<<<<< HEAD
+  AccessDeniedGuestException,
   AccessDeniedException,
-=======
-  AccessDeniedGuestException,
->>>>>>> c54b0b20
   DeletedException,
   HttpException,
   NotFoundException
@@ -264,7 +257,32 @@
     });
   });
 
-<<<<<<< HEAD
+  describe('Manufacturer Tests', () => {
+    test('createManufacturer throws an error if user is a guest', async () => {
+      await expect(ProjectsService.createManufacturer(wonderwoman, 'NAME')).rejects.toThrow(
+        new AccessDeniedGuestException('create manufacturers')
+      );
+    });
+
+    test('createManufacturer throws an error if manufacturer already exists', async () => {
+      vi.spyOn(prisma.manufacturer, 'findUnique').mockResolvedValue(prismaManufacturer1);
+
+      await expect(ProjectsService.createManufacturer(batman, 'Manufacturer1')).rejects.toThrow(
+        new HttpException(400, 'Manufacturer1 already exists as a manufacturer!')
+      );
+    });
+
+    test('createManufacturer works as intended and successfully returns correct name and creator ID', async () => {
+      vi.spyOn(prisma.manufacturer, 'findUnique').mockResolvedValue(null);
+      vi.spyOn(prisma.manufacturer, 'create').mockResolvedValue(prismaManufacturer1);
+
+      const manufacturer = await ProjectsService.createManufacturer(batman, 'Manufacturer1');
+
+      expect(manufacturer.name).toBe(prismaManufacturer1.name);
+      expect(manufacturer.creatorId).toBe(prismaManufacturer1.creatorId);
+    });
+  });
+
   describe('materialType', () => {
     test('Create material type fails if user is not leader', async () => {
       await expect(ProjectsService.createMaterialType('Tools', wonderwoman)).rejects.toThrow(
@@ -287,31 +305,6 @@
       const materialType = await ProjectsService.createMaterialType('NERSoftwareTools', batman);
       expect(materialType.name).toBe('NERSoftwareTools');
       expect(prisma.material_Type.create).toBeCalledTimes(1);
-=======
-  describe('Manufacturer Tests', () => {
-    test('createManufacturer throws an error if user is a guest', async () => {
-      await expect(ProjectsService.createManufacturer(wonderwoman, 'NAME')).rejects.toThrow(
-        new AccessDeniedGuestException('create manufacturers')
-      );
-    });
-
-    test('createManufacturer throws an error if manufacturer already exists', async () => {
-      vi.spyOn(prisma.manufacturer, 'findUnique').mockResolvedValue(prismaManufacturer1);
-
-      await expect(ProjectsService.createManufacturer(batman, 'Manufacturer1')).rejects.toThrow(
-        new HttpException(400, 'Manufacturer1 already exists as a manufacturer!')
-      );
-    });
-
-    test('createManufacturer works as intended and successfully returns correct name and creator ID', async () => {
-      vi.spyOn(prisma.manufacturer, 'findUnique').mockResolvedValue(null);
-      vi.spyOn(prisma.manufacturer, 'create').mockResolvedValue(prismaManufacturer1);
-
-      const manufacturer = await ProjectsService.createManufacturer(batman, 'Manufacturer1');
-
-      expect(manufacturer.name).toBe(prismaManufacturer1.name);
-      expect(manufacturer.creatorId).toBe(prismaManufacturer1.creatorId);
->>>>>>> c54b0b20
     });
   });
 });