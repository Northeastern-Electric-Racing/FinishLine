--- conflicted
+++ resolved
@@ -1,32 +1,25 @@
 import prisma from '../src/prisma/prisma';
 import { getHighestProjectNumber } from '../src/utils/projects.utils';
 import * as changeRequestUtils from '../src/utils/change-requests.utils';
-<<<<<<< HEAD
 import { aquaman, batman, theVisitor, wonderwoman } from './test-data/users.test-data';
 import {
   prismaAssembly,
-  prismaManufacturer,
+  prismaManufacturer1,
+  prismaManufacturer2,
   prismaMaterial,
   prismaMaterialType,
   prismaProject1,
   prismaUnit,
   sharedProject1
 } from './test-data/projects.test-data';
-=======
-import { aquaman, batman, wonderwoman } from './test-data/users.test-data';
-import { prismaManufacturer1, prismaProject1, sharedProject1 } from './test-data/projects.test-data';
->>>>>>> c54b0b20
 import { prismaChangeRequest1 } from './test-data/change-requests.test-data';
 import { prismaTeam1 } from './test-data/teams.test-data';
 import * as projectTransformer from '../src/transformers/projects.transformer';
 import ProjectsService from '../src/services/projects.services';
 import {
   AccessDeniedAdminOnlyException,
-<<<<<<< HEAD
   AccessDeniedException,
-=======
   AccessDeniedGuestException,
->>>>>>> c54b0b20
   DeletedException,
   HttpException,
   NotFoundException
@@ -272,8 +265,7 @@
       expect(prisma.user.update).toBeCalledTimes(1);
     });
   });
-
-<<<<<<< HEAD
+  
   describe('Materials', () => {
     test('createMaterial fails when wbsElement is not found', async () => {
       vi.spyOn(prisma.wBS_Element, 'findFirst').mockResolvedValue(null);
@@ -347,21 +339,131 @@
         )
       ).rejects.toThrow(new NotFoundException('Material Type', 'type'));
     });
-  });
-  test('createMaterial fails when manufacturer is not found', async () => {
-    vi.spyOn(prisma.wBS_Element, 'findFirst').mockResolvedValue(prismaProject1.wbsElement);
-    vi.spyOn(prisma.assembly, 'findFirst').mockResolvedValue(prismaAssembly);
-    vi.spyOn(prisma.material_Type, 'findFirst').mockResolvedValue(prismaMaterialType);
-    vi.spyOn(prisma.manufacturer, 'findFirst').mockResolvedValue(null);
-
-    await expect(() =>
-      ProjectsService.createMaterial(
+    test('createMaterial fails when manufacturer is not found', async () => {
+      vi.spyOn(prisma.wBS_Element, 'findFirst').mockResolvedValue(prismaProject1.wbsElement);
+      vi.spyOn(prisma.assembly, 'findFirst').mockResolvedValue(prismaAssembly);
+      vi.spyOn(prisma.material_Type, 'findFirst').mockResolvedValue(prismaMaterialType);
+      vi.spyOn(prisma.manufacturer, 'findFirst').mockResolvedValue(null);
+
+      await expect(() =>
+        ProjectsService.createMaterial(
+          batman,
+          'material',
+          'assemblyName',
+          Material_Status.ORDERED,
+          'type',
+          'manufacturer',
+          'partNum',
+          'file',
+          6,
+          'FT',
+          800,
+          400,
+          'https://www.google.com',
+          'none',
+          { carNumber: 1, projectNumber: 1, workPackageNumber: 1 }
+        )
+      ).rejects.toThrow(new NotFoundException('Manufacturer', 'manufacturer'));
+    });
+    test('createMaterial fails when unit is not found', async () => {
+      vi.spyOn(prisma.wBS_Element, 'findFirst').mockResolvedValue(prismaProject1.wbsElement);
+      vi.spyOn(prisma.assembly, 'findFirst').mockResolvedValue(prismaAssembly);
+      vi.spyOn(prisma.material_Type, 'findFirst').mockResolvedValue(prismaMaterialType);
+      vi.spyOn(prisma.manufacturer, 'findFirst').mockResolvedValue(prismaManufacturer2);
+      vi.spyOn(prisma.unit, 'findFirst').mockResolvedValue(null);
+
+      await expect(() =>
+        ProjectsService.createMaterial(
+          batman,
+          'material',
+          'assemblyName',
+          Material_Status.ORDERED,
+          'type',
+          'manufacturer',
+          'partNum',
+          'file',
+          6,
+          'FT',
+          800,
+          400,
+          'https://www.google.com',
+          'none',
+          { carNumber: 1, projectNumber: 1, workPackageNumber: 1 }
+        )
+      ).rejects.toThrow(new NotFoundException('Unit', 'FT'));
+    });
+    test('createMaterial fails if there is a material of the same name', async () => {
+      vi.spyOn(prisma.wBS_Element, 'findFirst').mockResolvedValue(prismaProject1.wbsElement);
+      vi.spyOn(prisma.assembly, 'findFirst').mockResolvedValue(prismaAssembly);
+      vi.spyOn(prisma.material_Type, 'findFirst').mockResolvedValue(prismaMaterialType);
+      vi.spyOn(prisma.manufacturer, 'findFirst').mockResolvedValue(prismaManufacturer2);
+      vi.spyOn(prisma.unit, 'findFirst').mockResolvedValue(prismaUnit);
+      vi.spyOn(prisma.material, 'findFirst').mockResolvedValue(prismaMaterial);
+
+      await expect(() =>
+        ProjectsService.createMaterial(
+          batman,
+          'material',
+          'assemblyName',
+          Material_Status.ORDERED,
+          'type',
+          'manufacturer',
+          'partNum',
+          'file',
+          6,
+          'FT',
+          800,
+          400,
+          'https://www.google.com',
+          'none',
+          { carNumber: 1, projectNumber: 1, workPackageNumber: 1 }
+        )
+      ).rejects.toThrow(new HttpException(400, 'There is already a material with the name material'));
+    });
+    test('createMaterial fails if the creator does not have perms', async () => {
+      vi.spyOn(prisma.wBS_Element, 'findFirst').mockResolvedValue(prismaProject1.wbsElement);
+      vi.spyOn(prisma.assembly, 'findFirst').mockResolvedValue(prismaAssembly);
+      vi.spyOn(prisma.material_Type, 'findFirst').mockResolvedValue(prismaMaterialType);
+      vi.spyOn(prisma.manufacturer, 'findFirst').mockResolvedValue(prismaManufacturer2);
+      vi.spyOn(prisma.unit, 'findFirst').mockResolvedValue(prismaUnit);
+      vi.spyOn(prisma.material, 'findFirst').mockResolvedValue(null);
+
+      await expect(() =>
+        ProjectsService.createMaterial(
+          theVisitor,
+          'material',
+          'assemblyName',
+          Material_Status.ORDERED,
+          'type',
+          'manufacturer',
+          'partNum',
+          'file',
+          6,
+          'FT',
+          800,
+          400,
+          'https://www.google.com',
+          'none',
+          { carNumber: 1, projectNumber: 1, workPackageNumber: 1 }
+        )
+      ).rejects.toThrow(new AccessDeniedException('create materials'));
+    });
+    test('createMaterial works', async () => {
+      vi.spyOn(prisma.wBS_Element, 'findFirst').mockResolvedValue(prismaProject1.wbsElement);
+      vi.spyOn(prisma.assembly, 'findFirst').mockResolvedValue(prismaAssembly);
+      vi.spyOn(prisma.material_Type, 'findFirst').mockResolvedValue(prismaMaterialType);
+      vi.spyOn(prisma.manufacturer, 'findFirst').mockResolvedValue(prismaManufacturer2);
+      vi.spyOn(prisma.unit, 'findFirst').mockResolvedValue(prismaUnit);
+      vi.spyOn(prisma.material, 'findFirst').mockResolvedValue(null);
+      vi.spyOn(prisma.material, 'create').mockResolvedValue(prismaMaterial);
+
+      const res = await ProjectsService.createMaterial(
         batman,
         'material',
-        'assemblyName',
+        prismaAssembly.assemblyId,
         Material_Status.ORDERED,
-        'type',
-        'manufacturer',
+        prismaMaterialType.name,
+        prismaManufacturer2.name,
         'partNum',
         'file',
         6,
@@ -371,121 +473,12 @@
         'https://www.google.com',
         'none',
         { carNumber: 1, projectNumber: 1, workPackageNumber: 1 }
-      )
-    ).rejects.toThrow(new NotFoundException('Manufacturer', 'manufacturer'));
-  });
-  test('createMaterial fails when unit is not found', async () => {
-    vi.spyOn(prisma.wBS_Element, 'findFirst').mockResolvedValue(prismaProject1.wbsElement);
-    vi.spyOn(prisma.assembly, 'findFirst').mockResolvedValue(prismaAssembly);
-    vi.spyOn(prisma.material_Type, 'findFirst').mockResolvedValue(prismaMaterialType);
-    vi.spyOn(prisma.manufacturer, 'findFirst').mockResolvedValue(prismaManufacturer);
-    vi.spyOn(prisma.unit, 'findFirst').mockResolvedValue(null);
-
-    await expect(() =>
-      ProjectsService.createMaterial(
-        batman,
-        'material',
-        'assemblyName',
-        Material_Status.ORDERED,
-        'type',
-        'manufacturer',
-        'partNum',
-        'file',
-        6,
-        'FT',
-        800,
-        400,
-        'https://www.google.com',
-        'none',
-        { carNumber: 1, projectNumber: 1, workPackageNumber: 1 }
-      )
-    ).rejects.toThrow(new NotFoundException('Unit', 'FT'));
-  });
-  test('createMaterial fails if there is a material of the same name', async () => {
-    vi.spyOn(prisma.wBS_Element, 'findFirst').mockResolvedValue(prismaProject1.wbsElement);
-    vi.spyOn(prisma.assembly, 'findFirst').mockResolvedValue(prismaAssembly);
-    vi.spyOn(prisma.material_Type, 'findFirst').mockResolvedValue(prismaMaterialType);
-    vi.spyOn(prisma.manufacturer, 'findFirst').mockResolvedValue(prismaManufacturer);
-    vi.spyOn(prisma.unit, 'findFirst').mockResolvedValue(prismaUnit);
-    vi.spyOn(prisma.material, 'findFirst').mockResolvedValue(prismaMaterial);
-
-    await expect(() =>
-      ProjectsService.createMaterial(
-        batman,
-        'material',
-        'assemblyName',
-        Material_Status.ORDERED,
-        'type',
-        'manufacturer',
-        'partNum',
-        'file',
-        6,
-        'FT',
-        800,
-        400,
-        'https://www.google.com',
-        'none',
-        { carNumber: 1, projectNumber: 1, workPackageNumber: 1 }
-      )
-    ).rejects.toThrow(new HttpException(400, 'There is already a material with the name material'));
-  });
-  test('createMaterial fails if the creator does not have perms', async () => {
-    vi.spyOn(prisma.wBS_Element, 'findFirst').mockResolvedValue(prismaProject1.wbsElement);
-    vi.spyOn(prisma.assembly, 'findFirst').mockResolvedValue(prismaAssembly);
-    vi.spyOn(prisma.material_Type, 'findFirst').mockResolvedValue(prismaMaterialType);
-    vi.spyOn(prisma.manufacturer, 'findFirst').mockResolvedValue(prismaManufacturer);
-    vi.spyOn(prisma.unit, 'findFirst').mockResolvedValue(prismaUnit);
-    vi.spyOn(prisma.material, 'findFirst').mockResolvedValue(null);
-
-    await expect(() =>
-      ProjectsService.createMaterial(
-        theVisitor,
-        'material',
-        'assemblyName',
-        Material_Status.ORDERED,
-        'type',
-        'manufacturer',
-        'partNum',
-        'file',
-        6,
-        'FT',
-        800,
-        400,
-        'https://www.google.com',
-        'none',
-        { carNumber: 1, projectNumber: 1, workPackageNumber: 1 }
-      )
-    ).rejects.toThrow(new AccessDeniedException('create materials'));
-  });
-  test('createMaterial works', async () => {
-    vi.spyOn(prisma.wBS_Element, 'findFirst').mockResolvedValue(prismaProject1.wbsElement);
-    vi.spyOn(prisma.assembly, 'findFirst').mockResolvedValue(prismaAssembly);
-    vi.spyOn(prisma.material_Type, 'findFirst').mockResolvedValue(prismaMaterialType);
-    vi.spyOn(prisma.manufacturer, 'findFirst').mockResolvedValue(prismaManufacturer);
-    vi.spyOn(prisma.unit, 'findFirst').mockResolvedValue(prismaUnit);
-    vi.spyOn(prisma.material, 'findFirst').mockResolvedValue(null);
-    vi.spyOn(prisma.material, 'create').mockResolvedValue(prismaMaterial);
-
-    const res = await ProjectsService.createMaterial(
-      batman,
-      'material',
-      prismaAssembly.assemblyId,
-      Material_Status.ORDERED,
-      prismaMaterialType.name,
-      prismaManufacturer.name,
-      'partNum',
-      'file',
-      6,
-      'FT',
-      800,
-      400,
-      'https://www.google.com',
-      'none',
-      { carNumber: 1, projectNumber: 1, workPackageNumber: 1 }
-    );
-
-    expect(res).toBeDefined();
-=======
+      );
+
+      expect(res).toBeDefined();
+    });
+  });
+
   describe('Manufacturer Tests', () => {
     test('createManufacturer throws an error if user is a guest', async () => {
       await expect(ProjectsService.createManufacturer(wonderwoman, 'NAME')).rejects.toThrow(
@@ -510,6 +503,5 @@
       expect(manufacturer.name).toBe(prismaManufacturer1.name);
       expect(manufacturer.creatorId).toBe(prismaManufacturer1.creatorId);
     });
->>>>>>> c54b0b20
   });
 });