--- conflicted
+++ resolved
@@ -5,13 +5,10 @@
 
 import { fireEvent, render, routerWrapperBuilder, screen } from '../test-support/test-utils';
 import AppAuthenticated from '../../app/AppAuthenticated';
-<<<<<<< HEAD
 import * as miscHooks from '../../hooks/misc.hooks';
 import { mockGetVersionNumberReturnValue } from '../test-support/mock-hooks';
-=======
 import * as workPackageHooks from '../../hooks/work-packages.hooks';
 import { mockUseAllWorkPackagesReturnValue } from '../test-support/mock-hooks';
->>>>>>> 49efcf01
 
 jest.mock('../../pages/ProjectsPage/Projects', () => {
   return {
@@ -37,10 +34,10 @@
 describe('AppAuthenticated', () => {
   beforeEach(() => {
     jest.spyOn(workPackageHooks, 'useAllWorkPackages').mockReturnValue(mockUseAllWorkPackagesReturnValue([]));
+    jest.spyOn(miscHooks, 'useGetVersionNumber').mockReturnValue(mockGetVersionNumberReturnValue({ tag_name: 'v3.5.4' }));
   });
 
   it('renders nav links', () => {
-    jest.spyOn(miscHooks, 'useGetVersionNumber').mockReturnValue(mockGetVersionNumberReturnValue({ tag_name: 'v3.5.4' }));
     renderComponent();
     expect(screen.getByText('Home')).toBeInTheDocument();
     expect(screen.getByText('Projects')).toBeInTheDocument();
@@ -48,9 +45,7 @@
   });
 
   it('can navigate to projects page', () => {
-    jest.spyOn(miscHooks, 'useGetVersionNumber').mockReturnValue(mockGetVersionNumberReturnValue({ tag_name: 'v3.5.4' }));
     renderComponent();
-
     const homeEle: HTMLElement = screen.getByText('Welcome', { exact: false });
     expect(homeEle).toBeInTheDocument();
     fireEvent.click(screen.getByText('Projects'));
