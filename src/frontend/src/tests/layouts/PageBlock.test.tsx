--- conflicted
+++ resolved
@@ -4,25 +4,10 @@
  */
 
 import { render, screen } from '../test-support/test-utils';
-<<<<<<< HEAD
-import { useTheme } from '../../hooks/theme.hooks';
-import { Theme } from '../../utils/Types';
+import * as themeHooks from '../../hooks/theme.hooks';
 import themes from '../../utils/Themes';
 import PageBlock from '../../layouts/PageBlock';
 
-jest.mock('../../hooks/theme.hooks');
-const mockTheme = useTheme as jest.Mock<Theme>;
-
-const mockHook = () => {
-  mockTheme.mockReturnValue(themes[0]);
-};
-
-=======
-import * as themeHooks from '../../hooks/Theme.hooks';
-import themes from '../../utils/Themes';
-import PageBlock from '../../layouts/PageBlock';
-
->>>>>>> dcd52f80
 const renderComponent = (headerRight = false) => {
   return render(
     <PageBlock title={'test'} headerRight={headerRight ? <p>hi</p> : undefined}>
