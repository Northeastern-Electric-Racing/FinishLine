--- conflicted
+++ resolved
@@ -3,13 +3,7 @@
  * See the LICENSE file in the repository root folder for details.
  */
 
-<<<<<<< HEAD
-import { render, screen } from '../TestSupport/TestUtils';
-=======
 import { render, screen } from '../test-support/test-utils';
-import * as themeHooks from '../../hooks/theme.hooks';
-import themes from '../../utils/Themes';
->>>>>>> 421c578c
 import PageBlock from '../../layouts/PageBlock';
 
 const renderComponent = (headerRight = false) => {
@@ -21,14 +15,6 @@
 };
 
 describe('card component', () => {
-<<<<<<< HEAD
-  it('renders without error', () => {
-    renderComponent();
-  });
-=======
-  beforeEach(() => jest.spyOn(themeHooks, 'useTheme').mockReturnValue(themes[0]));
->>>>>>> 421c578c
-
   it('renders title', () => {
     renderComponent(true);
 
