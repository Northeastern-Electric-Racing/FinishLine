/*
 * This file is part of NER's FinishLine and licensed under GNU AGPLv3.
 * See the LICENSE file in the repository root folder for details.
 */

import { WbsElementStatus, WorkPackage, TimelineStatus } from 'shared';
import {
  exampleAdminUser,
  exampleAppAdminUser,
  exampleGuestUser,
  exampleLeadershipUser,
  exampleProjectLeadUser,
  exampleProjectManagerUser
} from './users.stub';
import { exampleWbsProject1, exampleWbsProject2, exampleWbsWorkPackage1, exampleWbsWorkPackage2 } from './wbs-numbers.stub';

export const exampleWorkPackage1: WorkPackage = {
  id: 1,
  wbsNum: exampleWbsWorkPackage1,
  dateCreated: new Date('11/15/20'),
  name: 'Bodywork Concept of Design',
  status: WbsElementStatus.Active,
  projectLead: exampleAdminUser,
  projectManager: exampleLeadershipUser,
  orderInProject: 1,
  progress: 25,
  expectedProgress: 50,
  timelineStatus: TimelineStatus.OnTrack,
  startDate: new Date('01/01/21'),
  endDate: new Date('01/22/21'),
  duration: 3,
  dependencies: [],
  expectedActivities: [
    {
      id: 1,
      detail: 'Assess the bodywork captsone and determine what can be learned from their deliverables',
      dateAdded: new Date('11/15/20')
    },
    {
      id: 2,
      detail:
        'Compare various material, design, segmentation, and mounting choices available and propose the best combination',
      dateAdded: new Date('11/15/20')
    }
  ],
  deliverables: [
    {
      id: 25,
      detail: 'High-level anaylsis of options and direction to go in for the project',
      dateAdded: new Date('11/11/20')
    }
  ],
  changes: [
    {
      changeId: 1,
      changeRequestId: 33,
      wbsNum: exampleWbsWorkPackage2,
      implementer: exampleGuestUser,
      detail: 'Increased funding by $500.',
      dateImplemented: new Date('11/15/2003')
    }
  ],
<<<<<<< HEAD
  projectName: "project1"
=======
  projectName: 'project1'
>>>>>>> 97027402
};

export const exampleWorkPackage2: WorkPackage = {
  id: 2,
  wbsNum: {
    carNumber: 1,
    projectNumber: 1,
    workPackageNumber: 2
  },
  dateCreated: new Date('10/02/20'),
  name: 'Adhesive Shear Strength Test',
  status: WbsElementStatus.Inactive,
  projectLead: exampleProjectLeadUser,
  projectManager: exampleLeadershipUser,
  orderInProject: 2,
  progress: 0,
  expectedProgress: 0,
  timelineStatus: TimelineStatus.OnTrack,
  startDate: new Date('01/22/21'),
  endDate: new Date('02/26/21'),
  duration: 5,
  dependencies: [exampleWbsWorkPackage1],
  expectedActivities: [
    {
      id: 3,
      detail:
        'Build a test procedure for destructively measuring the shear strength of various adhesives interacting with foam and steel plates',
      dateAdded: new Date('10/02/20')
    },
    {
      id: 4,
      detail: 'Design and manufacture test fixtures to perform destructive testing',
      dateAdded: new Date('10/02/20')
    },
    {
      id: 5,
      detail: 'Write a report to summarize findings',
      dateAdded: new Date('10/05/20')
    }
  ],
  deliverables: [
    {
      id: 26,
      detail:
        'Lab report with full data on the shear strength of adhesives under test including a summary and conclusion of which adhesive is best',
      dateAdded: new Date('10/10/20')
    }
  ],
  changes: [
    {
      changeId: 2,
      changeRequestId: 1,
      wbsNum: exampleWbsWorkPackage2,
      implementer: exampleAppAdminUser,
      detail: 'Decreased duration from 10 weeks to 7 weeks.',
      dateImplemented: new Date('03/24/21')
    },

    {
      changeId: 13,
      changeRequestId: 54,
      wbsNum: exampleWbsWorkPackage1,
      implementer: exampleProjectLeadUser,
      detail: 'Added "jet fuel burns hot" bullet.',
      dateImplemented: new Date('03/24/21')
    }
  ],
<<<<<<< HEAD
  projectName: "project2"
=======
  projectName: 'project2'
>>>>>>> 97027402
};

export const exampleWorkPackage3: WorkPackage = {
  id: 3,
  wbsNum: exampleWbsWorkPackage2,
  dateCreated: new Date('09/27/20'),
  name: 'Manufacture Wiring Harness',
  status: WbsElementStatus.Complete,
  projectLead: exampleLeadershipUser,
  projectManager: exampleProjectManagerUser,
  orderInProject: 3,
  progress: 100,
  expectedProgress: 100,
  timelineStatus: TimelineStatus.OnTrack,
  startDate: new Date('01/01/21'),
  endDate: new Date('01/15/21'),
  duration: 2,
  dependencies: [exampleWbsProject1, exampleWbsProject2],
  expectedActivities: [
    {
      id: 6,
      detail: 'Manufacutre section A of the wiring harness',
      dateAdded: new Date('09/27/20')
    },
    {
      id: 7,
      detail: 'Determine which portion of the wiring harness is important',
      dateAdded: new Date('09/27/20'),
      dateDeleted: new Date('10/16/20')
    },
    {
      id: 8,
      detail: 'Solder wiring segments together and heat shrink properly',
      dateAdded: new Date('09/30/20')
    },
    {
      id: 9,
      detail: 'Cut all wires to length',
      dateAdded: new Date('11/6/20')
    }
  ],
  deliverables: [
    {
      id: 27,
      detail: 'Completed wiring harness for the entire car',
      dateAdded: new Date('09/29/20')
    }
  ],
  changes: [
    {
      changeId: 7,
      changeRequestId: 14,
      wbsNum: exampleWbsWorkPackage1,
      implementer: exampleAdminUser,
      detail: 'Increased budget from $10 to $200.',
      dateImplemented: new Date('03/24/21')
    }
  ],
<<<<<<< HEAD
  projectName: "project3"
=======
  projectName: 'project3'
>>>>>>> 97027402
};

export const exampleAllWorkPackages: WorkPackage[] = [exampleWorkPackage1, exampleWorkPackage2, exampleWorkPackage3];<|MERGE_RESOLUTION|>--- conflicted
+++ resolved
@@ -60,11 +60,7 @@
       dateImplemented: new Date('11/15/2003')
     }
   ],
-<<<<<<< HEAD
-  projectName: "project1"
-=======
   projectName: 'project1'
->>>>>>> 97027402
 };
 
 export const exampleWorkPackage2: WorkPackage = {
@@ -132,11 +128,7 @@
       dateImplemented: new Date('03/24/21')
     }
   ],
-<<<<<<< HEAD
-  projectName: "project2"
-=======
   projectName: 'project2'
->>>>>>> 97027402
 };
 
 export const exampleWorkPackage3: WorkPackage = {
@@ -195,11 +187,7 @@
       dateImplemented: new Date('03/24/21')
     }
   ],
-<<<<<<< HEAD
-  projectName: "project3"
-=======
   projectName: 'project3'
->>>>>>> 97027402
 };
 
 export const exampleAllWorkPackages: WorkPackage[] = [exampleWorkPackage1, exampleWorkPackage2, exampleWorkPackage3];