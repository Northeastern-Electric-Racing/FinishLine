--- conflicted
+++ resolved
@@ -170,13 +170,9 @@
   materials: [],
   assemblies: [],
   blocking: [],
-<<<<<<< HEAD
-  teamTypes: [],
-  designReviews: []
-=======
-  deleted: false,
-  teamTypes: []
->>>>>>> 57313625
+  teamTypes: [],
+  designReviews: [],
+  deleted: false,
 };
 
 export const exampleWorkPackage5: WorkPackage = {
