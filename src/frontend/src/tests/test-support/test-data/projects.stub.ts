--- conflicted
+++ resolved
@@ -4,18 +4,9 @@
  */
 
 import { Project, WbsElementStatus } from 'shared';
-import {
-  exampleAdminUser,
-  exampleLeadershipUser,
-  exampleProjectLeadUser,
-  exampleProjectManagerUser
-} from './users.stub';
+import { exampleAdminUser, exampleLeadershipUser, exampleProjectLeadUser, exampleProjectManagerUser } from './users.stub';
 import { exampleWbsProject1, exampleWbsProject2 } from './wbs-numbers.stub';
-import {
-  exampleWorkPackage1,
-  exampleWorkPackage2,
-  exampleWorkPackage3
-} from './work-packages.stub';
+import { exampleWorkPackage1, exampleWorkPackage2, exampleWorkPackage3 } from './work-packages.stub';
 
 export const exampleProject1: Project = {
   id: 4,
@@ -64,11 +55,8 @@
     }
   ],
   duration: 8,
-<<<<<<< HEAD
   startDate: new Date('01/01/21'),
-=======
   endDate: new Date('02/26/21'),
->>>>>>> 07d48020
   workPackages: [exampleWorkPackage1, exampleWorkPackage2],
   risks: []
 };
@@ -102,16 +90,11 @@
       dateAdded: new Date('06/11/21')
     }
   ],
-  otherConstraints: [
-    { id: 11, detail: 'Compatible with a side-pod chassis design', dateAdded: new Date('06/12/21') }
-  ],
+  otherConstraints: [{ id: 11, detail: 'Compatible with a side-pod chassis design', dateAdded: new Date('06/12/21') }],
   changes: [],
   duration: 0,
-<<<<<<< HEAD
   startDate: undefined,
-=======
   endDate: undefined,
->>>>>>> 07d48020
   workPackages: [],
   risks: []
 };
@@ -154,11 +137,8 @@
   ],
   changes: [],
   duration: 3,
-<<<<<<< HEAD
   startDate: new Date('01/01/21'),
-=======
   endDate: new Date('01/22/21'),
->>>>>>> 07d48020
   workPackages: [exampleWorkPackage1],
   risks: []
 };
@@ -192,16 +172,11 @@
       dateAdded: new Date('05/14/21')
     }
   ],
-  otherConstraints: [
-    { id: 13, detail: 'Must be compatible with chain drive', dateAdded: new Date('05/12/21') }
-  ],
+  otherConstraints: [{ id: 13, detail: 'Must be compatible with chain drive', dateAdded: new Date('05/12/21') }],
   changes: [],
   duration: 5,
-<<<<<<< HEAD
   startDate: new Date('01/22/21'),
-=======
   endDate: new Date('02/26/21'),
->>>>>>> 07d48020
   workPackages: [exampleWorkPackage2],
   risks: []
 };
@@ -235,16 +210,11 @@
       dateAdded: new Date('02/14/21')
     }
   ],
-  otherConstraints: [
-    { id: 14, detail: 'Utilizes 8020 frame construction', dateAdded: new Date('02/16/21') }
-  ],
+  otherConstraints: [{ id: 14, detail: 'Utilizes 8020 frame construction', dateAdded: new Date('02/16/21') }],
   changes: [],
   duration: 2,
-<<<<<<< HEAD
   startDate: new Date('01/01/21'),
-=======
   endDate: new Date('01/15/21'),
->>>>>>> 07d48020
   workPackages: [exampleWorkPackage3],
   risks: []
 };
