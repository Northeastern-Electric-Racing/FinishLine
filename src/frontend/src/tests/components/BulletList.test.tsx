--- conflicted
+++ resolved
@@ -4,24 +4,10 @@
  */
 
 import { render, screen } from '@testing-library/react';
-<<<<<<< HEAD
-import { useTheme } from '../../hooks/theme.hooks';
-=======
-import * as themeHooks from '../../hooks/Theme.hooks';
->>>>>>> dcd52f80
+import * as themeHooks from '../../hooks/theme.hooks';
 import themes from '../../utils/Themes';
 import BulletList from '../../components/BulletList';
 
-<<<<<<< HEAD
-jest.mock('../../hooks/theme.hooks');
-const mockTheme = useTheme as jest.Mock<Theme>;
-
-const mockHook = () => {
-  mockTheme.mockReturnValue(themes[0]);
-};
-
-=======
->>>>>>> dcd52f80
 describe('Bullet List Component', () => {
   beforeEach(() => jest.spyOn(themeHooks, 'useTheme').mockReturnValue(themes[0]));
 
