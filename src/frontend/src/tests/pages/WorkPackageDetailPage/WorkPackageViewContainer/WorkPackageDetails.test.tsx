--- conflicted
+++ resolved
@@ -5,17 +5,7 @@
 
 import { render, screen } from '../../../test-support/test-utils';
 import { WorkPackage } from 'shared';
-<<<<<<< HEAD
-import {
-  endDatePipe,
-  fullNamePipe,
-  weeksPipe,
-  percentPipe,
-  datePipe
-} from '../../../../utils/Pipes';
-=======
 import { datePipe, fullNamePipe, weeksPipe, percentPipe } from '../../../../utils/Pipes';
->>>>>>> 07d48020
 import {
   exampleWorkPackage1,
   exampleWorkPackage2,
@@ -26,11 +16,7 @@
 import { User } from 'shared';
 import { mockUseQueryResult } from '../../../test-support/test-data/test-utils.stub';
 import { UseQueryResult } from 'react-query';
-import {
-  exampleAdminUser,
-  exampleAppAdminUser,
-  exampleLeadershipUser
-} from '../../../test-support/test-data/users.stub';
+import { exampleAdminUser, exampleAppAdminUser, exampleLeadershipUser } from '../../../test-support/test-data/users.stub';
 
 jest.mock('../../../../hooks/users.hooks');
 
@@ -50,30 +36,15 @@
     expect(screen.getByText(`Work Package Details`)).toBeInTheDocument();
     expect(screen.getByText(`${wp.status}`, { exact: false })).toBeInTheDocument();
     expect(screen.getByText(`${wp.name}`, { exact: false })).toBeInTheDocument();
-    expect(
-      screen.getByText(`${fullNamePipe(wp.projectLead)}`, { exact: false })
-    ).toBeInTheDocument();
-    expect(
-      screen.getByText(`${fullNamePipe(wp.projectManager)}`, { exact: false })
-    ).toBeInTheDocument();
+    expect(screen.getByText(`${fullNamePipe(wp.projectLead)}`, { exact: false })).toBeInTheDocument();
+    expect(screen.getByText(`${fullNamePipe(wp.projectManager)}`, { exact: false })).toBeInTheDocument();
 
     expect(screen.getByText(`${weeksPipe(wp.duration)}`, { exact: false })).toBeInTheDocument();
-<<<<<<< HEAD
-    expect(screen.getByText(`${datePipe(wp.startDate)}`, { exact: false })).toBeInTheDocument();
-    expect(
-      screen.getByText(`${endDatePipe(wp.startDate, wp.duration)}`, { exact: false })
-    ).toBeInTheDocument();
-=======
-    expect(
-      screen.getByText(`${wp.startDate.toLocaleDateString()}`, { exact: false })
-    ).toBeInTheDocument();
+    expect(screen.getByText(`${wp.startDate.toLocaleDateString()}`, { exact: false })).toBeInTheDocument();
     expect(screen.getByText(`${datePipe(wp.endDate)}`, { exact: false })).toBeInTheDocument();
->>>>>>> 07d48020
     expect(screen.getByText(`${wp.progress}%`, { exact: false })).toBeInTheDocument();
     expect(screen.getByText(`${wp.timelineStatus}`, { exact: false })).toBeInTheDocument();
-    expect(
-      screen.getByText(`${percentPipe(wp.expectedProgress)}`, { exact: false })
-    ).toBeInTheDocument();
+    expect(screen.getByText(`${percentPipe(wp.expectedProgress)}`, { exact: false })).toBeInTheDocument();
   });
 
   it('renders all the fields, example 2', () => {
@@ -83,25 +54,12 @@
     expect(screen.getByText(`Work Package Details`)).toBeInTheDocument();
     expect(screen.getByText(`${wp.status}`, { exact: false })).toBeInTheDocument();
     expect(screen.getByText(`${wp.name}`, { exact: false })).toBeInTheDocument();
-    expect(
-      screen.getByText(`${fullNamePipe(wp.projectLead)}`, { exact: false })
-    ).toBeInTheDocument();
-    expect(
-      screen.getByText(`${fullNamePipe(wp.projectManager)}`, { exact: false })
-    ).toBeInTheDocument();
+    expect(screen.getByText(`${fullNamePipe(wp.projectLead)}`, { exact: false })).toBeInTheDocument();
+    expect(screen.getByText(`${fullNamePipe(wp.projectManager)}`, { exact: false })).toBeInTheDocument();
 
     expect(screen.getByText(`${weeksPipe(wp.duration)}`, { exact: false })).toBeInTheDocument();
-<<<<<<< HEAD
-    expect(screen.getByText(`${datePipe(wp.startDate)}`, { exact: false })).toBeInTheDocument();
-    expect(
-      screen.getByText(`${endDatePipe(wp.startDate, wp.duration)}`, { exact: false })
-    ).toBeInTheDocument();
-=======
-    expect(
-      screen.getByText(`${wp.startDate.toLocaleDateString()}`, { exact: false })
-    ).toBeInTheDocument();
+    expect(screen.getByText(`${wp.startDate.toLocaleDateString()}`, { exact: false })).toBeInTheDocument();
     expect(screen.getByText(`${datePipe(wp.endDate)}`, { exact: false })).toBeInTheDocument();
->>>>>>> 07d48020
     const progresses = screen.getAllByText(`${percentPipe(wp.progress)}`); // progress and expectedProgress should be equal and return 2 results
     expect(progresses.length).toBe(2);
     expect(screen.getByText(`${wp.timelineStatus}`, { exact: false })).toBeInTheDocument();
@@ -114,24 +72,11 @@
     expect(screen.getByText(`Work Package Details`)).toBeInTheDocument();
     expect(screen.getByText(`${wp.status}`, { exact: false })).toBeInTheDocument();
     expect(screen.getByText(`${wp.name}`, { exact: false })).toBeInTheDocument();
-    expect(
-      screen.getByText(`${fullNamePipe(wp.projectLead)}`, { exact: false })
-    ).toBeInTheDocument();
-    expect(
-      screen.getByText(`${fullNamePipe(wp.projectManager)}`, { exact: false })
-    ).toBeInTheDocument();
+    expect(screen.getByText(`${fullNamePipe(wp.projectLead)}`, { exact: false })).toBeInTheDocument();
+    expect(screen.getByText(`${fullNamePipe(wp.projectManager)}`, { exact: false })).toBeInTheDocument();
     expect(screen.getByText(`${weeksPipe(wp.duration)}`, { exact: false })).toBeInTheDocument();
-<<<<<<< HEAD
-    expect(screen.getByText(`${datePipe(wp.startDate)}`, { exact: false })).toBeInTheDocument();
-    expect(
-      screen.getByText(`${endDatePipe(wp.startDate, wp.duration)}`, { exact: false })
-    ).toBeInTheDocument();
-=======
-    expect(
-      screen.getByText(`${wp.startDate.toLocaleDateString()}`, { exact: false })
-    ).toBeInTheDocument();
+    expect(screen.getByText(`${wp.startDate.toLocaleDateString()}`, { exact: false })).toBeInTheDocument();
     expect(screen.getByText(`${datePipe(wp.endDate)}`, { exact: false })).toBeInTheDocument();
->>>>>>> 07d48020
     const progresses = screen.getAllByText(`${percentPipe(wp.progress)}`); // progress and expectedProgress should be equal and return 2 results
     expect(progresses.length).toBe(2);
     expect(screen.getByText(`${wp.timelineStatus}`, { exact: false })).toBeInTheDocument();
