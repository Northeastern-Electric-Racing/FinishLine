/*
 * This file is part of NER's FinishLine and licensed under GNU AGPLv3.
 * See the LICENSE file in the repository root folder for details.
 */

import { render, screen, routerWrapperBuilder, act, fireEvent } from '../../../test-support/test-utils';
import { exampleResearchWorkPackage, exampleDesignWorkPackage } from '../../../test-support/test-data/work-packages.stub';
import WorkPackageViewContainer from '../../../../pages/WorkPackageDetailPage/WorkPackageViewContainer/WorkPackageViewContainer';
import * as userHooks from '../../../../hooks/users.hooks';
import * as wpHooks from '../../../../hooks/work-packages.hooks';
import { exampleAdminUser } from '../../../test-support/test-data/users.stub';
import { mockUseManyWorkPackagesReturnValue } from '../../../test-support/mock-hooks';

// Sets up the component under test with the desired values and renders it.
const renderComponent = (
  workPackage = exampleDesignWorkPackage,
  allowEdit = true,
  allowActivate = true,
  allowStageGate = true,
  allowRequestChange = true,
  allowDelete = true
) => {
  const RouterWrapper = routerWrapperBuilder({});
  return render(
    <RouterWrapper>
      <WorkPackageViewContainer
        workPackage={workPackage}
        enterEditMode={() => null}
        allowEdit={allowEdit}
        allowActivate={allowActivate}
        allowStageGate={allowStageGate}
        allowRequestChange={allowRequestChange}
        allowDelete={allowDelete}
      />
    </RouterWrapper>
  );
};

describe('work package container view', () => {
  beforeEach(() => {
<<<<<<< HEAD
    vi.spyOn(authHooks, 'useAuth').mockReturnValue(mockAuth(false, exampleAdminUser));
=======
    jest.spyOn(userHooks, 'useCurrentUser').mockReturnValue(exampleAdminUser);
    jest
      .spyOn(wpHooks, 'useManyWorkPackages')
      .mockReturnValue(mockUseManyWorkPackagesReturnValue([exampleResearchWorkPackage]));
>>>>>>> c7bdd069
  });

  it('renders the project', () => {
    renderComponent();

    expect(screen.getAllByText('1.1.2 - Adhesive Shear Strength Test').length).toEqual(2);
    expect(screen.getByText('Blocked By')).toBeInTheDocument();
    expect(screen.getByText('Expected Activities')).toBeInTheDocument();
    expect(screen.getByText('Deliverables')).toBeInTheDocument();
    expect(screen.getByText('Actions')).toBeEnabled();
    expect(screen.queryByText('Save')).not.toBeInTheDocument();
  });

  it('renders action menu buttons for inactive work package', () => {
    renderComponent();

    expect(screen.getByText('Actions')).toBeInTheDocument();
    act(() => {
      fireEvent.click(screen.getByText('Actions'));
    });
    expect(screen.getByText('Edit')).toBeInTheDocument();
    expect(screen.queryByText('Activate')).toBeInTheDocument();
    expect(screen.queryByText('Stage Gate')).not.toBeInTheDocument();
  });

  it('renders action menu buttons for active work package', () => {
    renderComponent(exampleResearchWorkPackage);

    expect(screen.getByText('Actions')).toBeInTheDocument();
    act(() => {
      fireEvent.click(screen.getByText('Actions'));
    });
    expect(screen.getByText('Edit')).toBeInTheDocument();
    expect(screen.queryByText('Activate')).not.toBeInTheDocument();
    expect(screen.queryByText('Stage Gate')).toBeInTheDocument();
  });

  it('disables edit button when not allowed', () => {
    renderComponent(exampleDesignWorkPackage, false);

    act(() => {
      fireEvent.click(screen.getByText('Actions'));
    });
    expect(screen.getByText('Edit')).toHaveAttribute('aria-disabled');
  });

  it('disables activate button when not allowed', () => {
    renderComponent(exampleDesignWorkPackage, true, false);

    act(() => {
      fireEvent.click(screen.getByText('Actions'));
    });
    expect(screen.getByText('Activate')).toHaveAttribute('aria-disabled');
  });

  it('disables stage gate button when not allowed', () => {
    renderComponent(exampleResearchWorkPackage, true, true, false);

    act(() => {
      fireEvent.click(screen.getByText('Actions'));
    });
    expect(screen.getByText('Stage Gate')).toHaveAttribute('aria-disabled');
  });

  it('disables request change button when not allowed', () => {
    renderComponent(exampleResearchWorkPackage, true, true, true, false);

    act(() => {
      fireEvent.click(screen.getByText(/Actions/));
    });
    expect(screen.getByText('Request Change')).toHaveAttribute('aria-disabled');
  });
});<|MERGE_RESOLUTION|>--- conflicted
+++ resolved
@@ -38,14 +38,10 @@
 
 describe('work package container view', () => {
   beforeEach(() => {
-<<<<<<< HEAD
-    vi.spyOn(authHooks, 'useAuth').mockReturnValue(mockAuth(false, exampleAdminUser));
-=======
-    jest.spyOn(userHooks, 'useCurrentUser').mockReturnValue(exampleAdminUser);
-    jest
+    vi.spyOn(userHooks, 'useCurrentUser').mockReturnValue(exampleAdminUser);
+    vi
       .spyOn(wpHooks, 'useManyWorkPackages')
       .mockReturnValue(mockUseManyWorkPackagesReturnValue([exampleResearchWorkPackage]));
->>>>>>> c7bdd069
   });
 
   it('renders the project', () => {
