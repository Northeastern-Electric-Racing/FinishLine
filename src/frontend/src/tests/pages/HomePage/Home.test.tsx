/*
 * This file is part of NER's PM Dashboard and licensed under GNU AGPLv3.
 * See the LICENSE file in the repository root folder for details.
 */

import { render, screen, routerWrapperBuilder } from '../../test-support/test-utils';
import { routes } from '../../../utils/Routes';
import Home from '../../../pages/HomePage/Home';
<<<<<<< HEAD
import { useAuth } from '../../../hooks/auth.hooks';
import { Auth } from '../../../utils/Types';
=======
import * as authHooks from '../../../hooks/Auth.hooks';
>>>>>>> dcd52f80
import { exampleAdminUser } from '../../test-support/test-data/users.stub';
import { mockAuth } from '../../test-support/test-data/test-utils.stub';

jest.mock('../../../pages/HomePage/UsefulLinks', () => {
  return {
    __esModule: true,
    default: () => {
      return <div>useful-links</div>;
    }
  };
});

jest.mock('../../../pages/HomePage/UpcomingDeadlines', () => {
  return {
    __esModule: true,
    default: () => {
      return <div>upcoming-deadlines</div>;
    }
  };
});

jest.mock('../../../pages/HomePage/WorkPackagesByTimelineStatus', () => {
  return {
    __esModule: true,
    default: () => {
      return <div>work-packages-by-timeline-status</div>;
    }
  };
});

<<<<<<< HEAD
jest.mock('../../../hooks/auth.hooks');

const mockedUseAuth = useAuth as jest.Mock<Auth>;

const mockAuthHook = (user = exampleAdminUser) => {
  mockedUseAuth.mockReturnValue(mockAuth(false, user));
};

=======
>>>>>>> dcd52f80
/**
 * Sets up the component under test with the desired values and renders it.
 */
const renderComponent = () => {
  const RouterWrapper = routerWrapperBuilder({ path: routes.HOME, route: routes.HOME });
  return render(
    <RouterWrapper>
      <Home />
    </RouterWrapper>
  );
};

describe('home component', () => {
  beforeEach(() => {
    jest.spyOn(authHooks, 'useAuth').mockReturnValue(mockAuth(false, exampleAdminUser));
  });

  afterAll(() => jest.clearAllMocks());

  it('renders welcome', () => {
    renderComponent();
    expect(screen.getByText(`Welcome, ${exampleAdminUser.firstName}!`)).toBeInTheDocument();
  });

  it('renders useful links', () => {
    renderComponent();
    expect(screen.getByText('useful-links')).toBeInTheDocument();
  });

  it('renders upcoming deadlines', () => {
    renderComponent();
    expect(screen.getByText('upcoming-deadlines')).toBeInTheDocument();
  });

  it('renders work packages by timeline status', () => {
    renderComponent();
    expect(screen.getByText('work-packages-by-timeline-status')).toBeInTheDocument();
  });
});<|MERGE_RESOLUTION|>--- conflicted
+++ resolved
@@ -6,12 +6,7 @@
 import { render, screen, routerWrapperBuilder } from '../../test-support/test-utils';
 import { routes } from '../../../utils/Routes';
 import Home from '../../../pages/HomePage/Home';
-<<<<<<< HEAD
-import { useAuth } from '../../../hooks/auth.hooks';
-import { Auth } from '../../../utils/Types';
-=======
-import * as authHooks from '../../../hooks/Auth.hooks';
->>>>>>> dcd52f80
+import * as authHooks from '../../../hooks/auth.hooks';
 import { exampleAdminUser } from '../../test-support/test-data/users.stub';
 import { mockAuth } from '../../test-support/test-data/test-utils.stub';
 
@@ -42,17 +37,6 @@
   };
 });
 
-<<<<<<< HEAD
-jest.mock('../../../hooks/auth.hooks');
-
-const mockedUseAuth = useAuth as jest.Mock<Auth>;
-
-const mockAuthHook = (user = exampleAdminUser) => {
-  mockedUseAuth.mockReturnValue(mockAuth(false, user));
-};
-
-=======
->>>>>>> dcd52f80
 /**
  * Sets up the component under test with the desired values and renders it.
  */
