--- conflicted
+++ resolved
@@ -12,15 +12,12 @@
 import { mockAuth, mockUseMutationResult, mockUseQueryResult } from '../../test-support/test-data/test-utils.stub';
 import { exampleProject1 } from '../../test-support/test-data/projects.stub';
 import { ToastProvider } from '../../../components/Toast/ToastProvider';
-<<<<<<< HEAD
-=======
 import * as authHooks from '../../../hooks/auth.hooks';
 import { exampleAdminUser } from '../../test-support/test-data/users.stub';
 import AppContextUser from '../../../app/AppContextUser';
 import { useAllUsers, useLogUserIn } from '../../../hooks/users.hooks';
 import * as userHooks from '../../../hooks/users.hooks';
 import { mockLogUserInReturnValue, mockLogUserInDevReturnValue } from '../../test-support/mock-hooks';
->>>>>>> 98746f9f
 
 vi.mock('../../../hooks/projects.hooks');
 vi.mock('../../../hooks/users.hooks');
@@ -46,18 +43,6 @@
 const renderComponent = (cr: ChangeRequest, allowed: boolean = false) => {
   const RouterWrapper = routerWrapperBuilder({});
   return render(
-<<<<<<< HEAD
-    <RouterWrapper>
-      <ToastProvider>
-        <ChangeRequestDetailsView
-          changeRequest={cr}
-          isUserAllowedToReview={allowed}
-          isUserAllowedToImplement={allowed}
-          isUserAllowedToDelete={allowed}
-        />
-      </ToastProvider>
-    </RouterWrapper>
-=======
     <AppContextUser>
       <ToastProvider>
         <RouterWrapper>
@@ -70,7 +55,6 @@
         </RouterWrapper>
       </ToastProvider>
     </AppContextUser>
->>>>>>> 98746f9f
   );
 };
 
