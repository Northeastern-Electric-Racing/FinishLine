/*
 * This file is part of NER's PM Dashboard and licensed under GNU AGPLv3.
 * See the LICENSE file in the repository root folder for details.
 */

<<<<<<< HEAD
import { routerWrapperBuilder, fireEvent, render, screen, act } from '../../TestSupport/TestUtils';
import { ActivationChangeRequest, ChangeRequest, StageGateChangeRequest } from 'shared';
=======
import { routerWrapperBuilder, fireEvent, render, screen, act } from '../../test-support/test-utils';
import {
  ActivationChangeRequest,
  ChangeRequest,
  StageGateChangeRequest,
  StandardChangeRequest
} from 'shared';
>>>>>>> 55dbb7d2
import { datePipe } from '../../../utils/Pipes';
import {
  exampleActivationChangeRequest,
  exampleAllChangeRequests,
  exampleStageGateChangeRequest,
  exampleStandardChangeRequest
} from '../../test-support/test-data/change-requests.stub';
import ChangeRequestDetailsView from '../../../pages/ChangeRequestDetailPage/ChangeRequestDetailsView';

/**
 * Sets up the component under test with the desired values and renders it.
 */
const renderComponent = (cr: ChangeRequest, allowed: boolean = false) => {
  const RouterWrapper = routerWrapperBuilder({});
  return render(
    <RouterWrapper>
      <ChangeRequestDetailsView
        changeRequest={cr}
        isUserAllowedToReview={allowed}
        isUserAllowedToImplement={allowed}
      />
    </RouterWrapper>
  );
};

describe('Change request details common display element tests', () => {
  it.each(exampleAllChangeRequests.map((testCr: ChangeRequest) => [testCr]))(
    'Renders the title for CR %#',
    (cr: ChangeRequest) => {
      renderComponent(cr);
      expect(screen.getAllByText(`Change Request #${cr.crId}`).length).toEqual(2);
    }
  );

  it.each(exampleAllChangeRequests.map((testCr: ChangeRequest) => [testCr]))(
    'Renders submitter data for CR %#',
    (cr: ChangeRequest) => {
      renderComponent(cr);
      expect(screen.getByText(/Submitted by/i)).toBeInTheDocument();
      expect(
        screen.getByText(`${cr.submitter.firstName} ${cr.submitter.lastName}`)
      ).toBeInTheDocument();
      expect(screen.getByText(`${datePipe(cr.dateSubmitted)}`)).toBeInTheDocument();
    }
  );

  it.each(exampleAllChangeRequests.map((testCr: ChangeRequest) => [testCr]))(
    'Renders type data for CR %#',
    (cr: ChangeRequest) => {
      renderComponent(cr);
      expect(screen.getByText(`Type`)).toBeInTheDocument();
      expect(screen.getByText(`${cr.type}`)).toBeInTheDocument();
    }
  );

  it.each(exampleAllChangeRequests.map((testCr: ChangeRequest) => [testCr]))(
    'Renders status data for CR %#',
    (cr: ChangeRequest) => {
      renderComponent(cr);
      if (cr.dateImplemented) {
        expect(screen.getByText(`Implemented`)).toBeInTheDocument();
      }
      if (cr.dateReviewed && cr.accepted && !cr.dateImplemented) {
        expect(screen.getByText(`Accepted`)).toBeInTheDocument();
      }
      if (cr.dateReviewed && !cr.accepted) {
        expect(screen.getByText(`Denied`)).toBeInTheDocument();
      }
      if (!cr.dateReviewed) {
        expect(screen.getByText(`Open`)).toBeInTheDocument();
      }
    }
  );

  it.each(exampleAllChangeRequests.map((testCr: ChangeRequest) => [testCr]))(
    'Renders changes data for CR %#',
    (cr: ChangeRequest) => {
      renderComponent(cr);
      expect(screen.getByText(`Implemented Changes`)).toBeInTheDocument();
    }
  );
});

describe('Change request details standard cr display element tests', () => {
  it('Renders what section', () => {
    renderComponent(exampleStandardChangeRequest);
    expect(screen.getByText(`What`)).toBeInTheDocument();
  });

  it('Renders why section', () => {
    renderComponent(exampleStandardChangeRequest);
    expect(screen.getByText(`Why`)).toBeInTheDocument();
  });
});

describe('Change request details activation cr display element tests', () => {
  const cr: ActivationChangeRequest = exampleActivationChangeRequest;

  it('Renders project lead', () => {
    renderComponent(cr);
    expect(screen.getByText(`Project Lead`)).toBeInTheDocument();
  });

  it('Renders project manager', () => {
    renderComponent(cr);
    expect(screen.getByText(`Project Manager`)).toBeInTheDocument();
  });

  it('Renders start date', () => {
    renderComponent(cr);
    expect(screen.getByText(`Start Date`)).toBeInTheDocument();
  });

  it('Renders confirm details', () => {
    renderComponent(cr);
    expect(screen.getByText(`Confirm WP Details`)).toBeInTheDocument();
  });
});

describe('Change request details stage gate cr display element tests', () => {
  const cr: StageGateChangeRequest = exampleStageGateChangeRequest;

  it('Renders confirm completed', () => {
    renderComponent(cr);
    expect(screen.getByText(`Confirm WP Completed`)).toBeInTheDocument();
  });

  it('Renders leftover budget', () => {
    renderComponent(cr);
    expect(screen.getByText(`Leftover Budget`)).toBeInTheDocument();
  });
});

describe('Change request review notes display elements test', () => {
  const { reviewNotes } = exampleStandardChangeRequest;

  it('Render review notes section complete', () => {
    renderComponent(exampleStandardChangeRequest);
    expect(screen.getByText('Review Notes')).toBeInTheDocument();
    expect(
      screen.getByText(
        reviewNotes ? reviewNotes! : 'There are no review notes for this change request.'
      )
    ).toBeInTheDocument();
  });
});

describe('Review change request permission tests', () => {
  it('Review button disabled when not allowed', () => {
    renderComponent(exampleActivationChangeRequest);

    expect(screen.getByText('Review')).toBeDisabled();
  });

  it('Review enabled when allowed', () => {
    renderComponent(exampleActivationChangeRequest, true);

    expect(screen.getByText('Review')).toBeEnabled();
  });
});

describe('Implement change request permission tests', () => {
  const actionBtnText = 'Implement Change Request';
  const newPrjBtnText = 'Create New Project';
  const newWPBtnText = 'Create New Work Package';

  it('Implemenetation actions disabled when not allowed', () => {
    renderComponent(exampleStandardChangeRequest);
    act(() => {
      fireEvent.click(screen.getByText(actionBtnText));
    });
    expect(screen.getByText(newPrjBtnText)).toHaveAttribute('disabled');
    expect(screen.getByText(newWPBtnText)).toHaveAttribute('disabled');
  });

  it('Implemenetation actions enabled when allowed', () => {
    renderComponent(exampleStandardChangeRequest, true);
    act(() => {
      fireEvent.click(screen.getByText(actionBtnText));
    });
    expect(screen.getByText(newPrjBtnText)).not.toHaveAttribute('disabled');
    expect(screen.getByText(newWPBtnText)).not.toHaveAttribute('disabled');
  });
});<|MERGE_RESOLUTION|>--- conflicted
+++ resolved
@@ -3,10 +3,6 @@
  * See the LICENSE file in the repository root folder for details.
  */
 
-<<<<<<< HEAD
-import { routerWrapperBuilder, fireEvent, render, screen, act } from '../../TestSupport/TestUtils';
-import { ActivationChangeRequest, ChangeRequest, StageGateChangeRequest } from 'shared';
-=======
 import { routerWrapperBuilder, fireEvent, render, screen, act } from '../../test-support/test-utils';
 import {
   ActivationChangeRequest,
@@ -14,7 +10,6 @@
   StageGateChangeRequest,
   StandardChangeRequest
 } from 'shared';
->>>>>>> 55dbb7d2
 import { datePipe } from '../../../utils/Pipes';
 import {
   exampleActivationChangeRequest,
@@ -108,6 +103,12 @@
     renderComponent(exampleStandardChangeRequest);
     expect(screen.getByText(`Why`)).toBeInTheDocument();
   });
+
+  it('Renders impact section', () => {
+    const cr: StandardChangeRequest = exampleStandardChangeRequest;
+    renderComponent(cr);
+    expect(screen.getByText(`Impact`)).toBeInTheDocument();
+  });
 });
 
 describe('Change request details activation cr display element tests', () => {
