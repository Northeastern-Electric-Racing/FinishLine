/*
 * This file is part of NER's PM Dashboard and licensed under GNU AGPLv3.
 * See the LICENSE file in the repository root folder for details.
 */

import { render, screen } from '@testing-library/react';
import { ActivationChangeRequest } from 'shared';
<<<<<<< HEAD
import { datePipe } from '../../../utils/Pipes';
import { exampleActivationChangeRequest } from '../../TestSupport/TestData/ChangeRequests.stub';
import ActivationDetails from '../../../pages/ChangeRequestDetailPage/ActivationDetails';

=======
import { useTheme } from '../../../hooks/theme.hooks';
import { datePipe } from '../../../utils/Pipes';
import themes from '../../../utils/Themes';
import { Theme } from '../../../utils/Types';
import { exampleActivationChangeRequest } from '../../test-support/test-data/change-requests.stub';
import ActivationDetails from '../../../pages/ChangeRequestDetailPage/ActivationDetails';

jest.mock('../../../hooks/theme.hooks');
const mockTheme = useTheme as jest.Mock<Theme>;

const mockHook = () => {
  mockTheme.mockReturnValue(themes[0]);
};

>>>>>>> 421c578c
/**
 * Sets up the component under test with the desired values and renders it.
 */
const renderComponent = (cr: ActivationChangeRequest) => {
  return render(<ActivationDetails cr={cr} />);
};

describe('Change request details activation cr display element tests', () => {
  const cr: ActivationChangeRequest = exampleActivationChangeRequest;

  it('Renders project lead', () => {
    renderComponent(cr);
    expect(screen.getByText(`Project Lead`)).toBeInTheDocument();
    expect(
      screen.getByText(`${cr.projectLead.firstName} ${cr.projectLead.lastName}`)
    ).toBeInTheDocument();
  });

  it('Renders project manager', () => {
    renderComponent(cr);
    expect(screen.getByText(`Project Manager`)).toBeInTheDocument();
    expect(
      screen.getByText(`${cr.projectManager.firstName} ${cr.projectManager.lastName}`)
    ).toBeInTheDocument();
  });

  it('Renders start date', () => {
    renderComponent(cr);
    expect(screen.getByText(`Start Date`)).toBeInTheDocument();
    expect(screen.getByText(`${datePipe(cr.startDate)}`)).toBeInTheDocument();
  });

  it('Renders confirm details', () => {
    renderComponent(cr);
    expect(screen.getByText(`Confirm WP Details`)).toBeInTheDocument();
    expect(screen.getByText(`${cr.confirmDetails ? 'YES' : 'NO'}`)).toBeInTheDocument();
  });
});<|MERGE_RESOLUTION|>--- conflicted
+++ resolved
@@ -5,27 +5,10 @@
 
 import { render, screen } from '@testing-library/react';
 import { ActivationChangeRequest } from 'shared';
-<<<<<<< HEAD
 import { datePipe } from '../../../utils/Pipes';
-import { exampleActivationChangeRequest } from '../../TestSupport/TestData/ChangeRequests.stub';
-import ActivationDetails from '../../../pages/ChangeRequestDetailPage/ActivationDetails';
-
-=======
-import { useTheme } from '../../../hooks/theme.hooks';
-import { datePipe } from '../../../utils/Pipes';
-import themes from '../../../utils/Themes';
-import { Theme } from '../../../utils/Types';
 import { exampleActivationChangeRequest } from '../../test-support/test-data/change-requests.stub';
 import ActivationDetails from '../../../pages/ChangeRequestDetailPage/ActivationDetails';
 
-jest.mock('../../../hooks/theme.hooks');
-const mockTheme = useTheme as jest.Mock<Theme>;
-
-const mockHook = () => {
-  mockTheme.mockReturnValue(themes[0]);
-};
-
->>>>>>> 421c578c
 /**
  * Sets up the component under test with the desired values and renders it.
  */
@@ -39,17 +22,13 @@
   it('Renders project lead', () => {
     renderComponent(cr);
     expect(screen.getByText(`Project Lead`)).toBeInTheDocument();
-    expect(
-      screen.getByText(`${cr.projectLead.firstName} ${cr.projectLead.lastName}`)
-    ).toBeInTheDocument();
+    expect(screen.getByText(`${cr.projectLead.firstName} ${cr.projectLead.lastName}`)).toBeInTheDocument();
   });
 
   it('Renders project manager', () => {
     renderComponent(cr);
     expect(screen.getByText(`Project Manager`)).toBeInTheDocument();
-    expect(
-      screen.getByText(`${cr.projectManager.firstName} ${cr.projectManager.lastName}`)
-    ).toBeInTheDocument();
+    expect(screen.getByText(`${cr.projectManager.firstName} ${cr.projectManager.lastName}`)).toBeInTheDocument();
   });
 
   it('Renders start date', () => {
