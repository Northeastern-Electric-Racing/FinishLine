--- conflicted
+++ resolved
@@ -4,23 +4,10 @@
  */
 
 import { render, screen } from '@testing-library/react';
-<<<<<<< HEAD
-import { exampleProject1 } from '../../../TestSupport/TestData/Projects.stub';
-import RulesList from '../../../../pages/ProjectDetailPage/ProjectViewContainer/RulesList';
-
-describe('Rendering Work Package Rules Component', () => {
-=======
-import * as themeHooks from '../../../../hooks/theme.hooks';
-import themes from '../../../../utils/Themes';
 import { exampleProject1 } from '../../../test-support/test-data/projects.stub';
 import RulesList from '../../../../pages/ProjectDetailPage/ProjectViewContainer/RulesList';
 
 describe('Rendering Work Package Rules Component', () => {
-  beforeEach(() => {
-    jest.spyOn(themeHooks, 'useTheme').mockReturnValue(themes[0]);
-  });
-
->>>>>>> 421c578c
   it('renders the component title', () => {
     render(<RulesList rules={exampleProject1.rules} />);
 
