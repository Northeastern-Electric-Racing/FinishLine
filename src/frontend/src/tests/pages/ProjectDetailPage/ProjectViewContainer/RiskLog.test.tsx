/*
 * This file is part of NER's PM Dashboard and licensed under GNU AGPLv3.
 * See the LICENSE file in the repository root folder for details.
 */

import { render, screen } from '@testing-library/react';
import { useTheme } from '../../../../hooks/theme.hooks';
import themes from '../../../../utils/Themes';
import { Theme } from '../../../../utils/Types';
import RiskLog from '../../../../pages/ProjectDetailPage/ProjectViewContainer/RiskLog';
import {
  exampleRisk1,
  exampleRisk2,
<<<<<<< HEAD
  exampleRisk3
} from '../../../test-support/test-data/risks.stub';
import { Auth } from '../../../../utils/Types';
import { useAuth } from '../../../../hooks/auth.hooks';
=======
  exampleRisk3,
  exampleRisk4
} from '../../../test-support/test-data/risks.stub';
import { Auth } from '../../../../utils/Types';
import { useAuth } from '../../../../hooks/Auth.hooks';
>>>>>>> dcd52f80
import {
  mockAuth,
  mockPromiseAxiosResponse
} from '../../../test-support/test-data/test-utils.stub';
<<<<<<< HEAD
import { exampleAdminUser, exampleGuestUser } from '../../../test-support/test-data/users.stub';
=======
import {
  exampleAdminUser,
  exampleGuestUser,
  exampleMemberUser
} from '../../../test-support/test-data/users.stub';
>>>>>>> dcd52f80
import { exampleProject1 } from '../../../test-support/test-data/projects.stub';
import { getRisksForProject } from '../../../../apis/Risks.api';
import { AxiosResponse } from 'axios';
import { Risk } from 'shared';
import { useGetRisksForProject } from '../../../../hooks/risks.hooks';
import { renderHook } from '@testing-library/react-hooks';
import wrapper from '../../../../app/AppContextQuery';

jest.mock('../../../../hooks/theme.hooks');
const mockTheme = useTheme as jest.Mock<Theme>;

const mockHook = () => {
  mockTheme.mockReturnValue(themes[0]);
};

jest.mock('../../../../hooks/auth.hooks');
const mockedUseAuth = useAuth as jest.Mock<Auth>;

jest.mock('../../../../apis/Risks.api');

const mockAuthHook = (user = exampleAdminUser) => {
  mockedUseAuth.mockReturnValue(mockAuth(false, user));
};

const testRisks = [exampleRisk1, exampleRisk2, exampleRisk3, exampleRisk4];

describe.skip('Rendering Project Risk Log Component', () => {
  beforeEach(() => mockHook());
  it('Renders the RiskLog title', async () => {
    mockAuthHook();
    const mockRisks = getRisksForProject as jest.Mock<Promise<AxiosResponse<Risk[]>>>;
    mockRisks.mockReturnValue(mockPromiseAxiosResponse<Risk[]>(testRisks));
    const { result, waitFor } = renderHook(() => useGetRisksForProject(exampleProject1.id), {
      wrapper
    });
    await waitFor(() => result.current.isSuccess);
    expect(result.current.data).toEqual(testRisks);
    render(<RiskLog projectId={exampleProject1.id} wbsNum={exampleProject1.wbsNum} />);
    expect(screen.getByText('Risk Log')).toBeInTheDocument();
  });

  it('Allows deletion of own risks', async () => {
    mockAuthHook(exampleMemberUser);
    const mockRisks = getRisksForProject as jest.Mock<Promise<AxiosResponse<Risk[]>>>;
    mockRisks.mockReturnValue(mockPromiseAxiosResponse<Risk[]>(testRisks));
    const { result, waitFor } = renderHook(() => useGetRisksForProject(exampleProject1.id), {
      wrapper
    });
    await waitFor(() => result.current.isSuccess);
    expect(result.current.data).toEqual(testRisks);
    render(<RiskLog projectId={exampleProject1.id} wbsNum={exampleProject1.wbsNum} />);
    expect(screen.getByTestId);
    expect(screen.getByTestId('deleteButton-risk2')).toBeDisabled();
    expect(screen.getByTestId('deleteButton-risk4')).toBeEnabled();
  });

  it('Renders all of the risks and buttons when authorized', async () => {
    mockAuthHook();
    const mockRisks = getRisksForProject as jest.Mock<Promise<AxiosResponse<Risk[]>>>;
    mockRisks.mockReturnValue(mockPromiseAxiosResponse<Risk[]>(testRisks));
    const { result, waitFor } = renderHook(() => useGetRisksForProject(exampleProject1.id), {
      wrapper
    });
    await waitFor(() => result.current.isSuccess);
    expect(result.current.data).toEqual(testRisks);
    render(<RiskLog projectId={exampleProject1.id} wbsNum={exampleProject1.wbsNum} />);
    expect(screen.getByText('Risk #1')).toBeInTheDocument();
    expect(screen.getByText('Risk #2')).toBeInTheDocument();
    expect(screen.getByText('Risk #3')).toBeInTheDocument();
    expect(screen.getByTestId('deleteButton')).toBeInTheDocument();
    expect(screen.getByTestId('convertButton')).toBeInTheDocument();
    expect(screen.getByTestId('testCheckbox1')).toBeInTheDocument();
  });

  it('Renders all of the risks and buttons when unauthorized', async () => {
    mockAuthHook(exampleGuestUser);
    const mockRisks = getRisksForProject as jest.Mock<Promise<AxiosResponse<Risk[]>>>;
    mockRisks.mockReturnValue(mockPromiseAxiosResponse<Risk[]>(testRisks));
    const { result, waitFor } = renderHook(() => useGetRisksForProject(exampleProject1.id), {
      wrapper
    });
    await waitFor(() => result.current.isSuccess);
    expect(result.current.data).toEqual(testRisks);
    render(<RiskLog projectId={exampleProject1.id} wbsNum={exampleProject1.wbsNum} />);
    expect(screen.getByText('Risk #1')).toBeInTheDocument();
    expect(screen.getByText('Risk #2')).toBeInTheDocument();
    expect(screen.getByText('Risk #3')).toBeInTheDocument();
    expect(screen.queryByTestId('deleteButton-risk2')).not.toBeInTheDocument();
    expect(screen.queryByTestId('createButton')).not.toBeInTheDocument();
    expect(screen.getByTestId('convertButton')).toBeInTheDocument();
    expect(screen.queryByTestId('testCheckbox1')).not.toBeInTheDocument();
  });
});<|MERGE_RESOLUTION|>--- conflicted
+++ resolved
@@ -11,31 +11,20 @@
 import {
   exampleRisk1,
   exampleRisk2,
-<<<<<<< HEAD
-  exampleRisk3
-} from '../../../test-support/test-data/risks.stub';
-import { Auth } from '../../../../utils/Types';
-import { useAuth } from '../../../../hooks/auth.hooks';
-=======
   exampleRisk3,
   exampleRisk4
 } from '../../../test-support/test-data/risks.stub';
 import { Auth } from '../../../../utils/Types';
-import { useAuth } from '../../../../hooks/Auth.hooks';
->>>>>>> dcd52f80
+import { useAuth } from '../../../../hooks/auth.hooks';
 import {
   mockAuth,
   mockPromiseAxiosResponse
 } from '../../../test-support/test-data/test-utils.stub';
-<<<<<<< HEAD
-import { exampleAdminUser, exampleGuestUser } from '../../../test-support/test-data/users.stub';
-=======
 import {
   exampleAdminUser,
   exampleGuestUser,
   exampleMemberUser
 } from '../../../test-support/test-data/users.stub';
->>>>>>> dcd52f80
 import { exampleProject1 } from '../../../test-support/test-data/projects.stub';
 import { getRisksForProject } from '../../../../apis/Risks.api';
 import { AxiosResponse } from 'axios';
