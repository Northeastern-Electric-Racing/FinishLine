--- conflicted
+++ resolved
@@ -5,60 +5,20 @@
 
 import { render, screen, routerWrapperBuilder } from '../../../test-support/test-utils';
 import { wbsPipe } from '../../../../utils/Pipes';
-<<<<<<< HEAD
-import { useEditSingleProject } from '../../../../hooks/projects.hooks';
+import * as projectHooks from '../../../../hooks/projects.hooks';
 import { exampleProject1 as exPrj1 } from '../../../test-support/test-data/projects.stub';
-import { useAllUsers, useLogUserIn } from '../../../../hooks/users.hooks';
-import {
-  mockUseMutationResult,
-  mockUseQueryResult
-} from '../../../test-support/test-data/test-utils.stub';
-=======
-import * as projectHooks from '../../../../hooks/Projects.hooks';
-import { exampleProject1 as exPrj1 } from '../../../test-support/test-data/projects.stub';
-import * as userHooks from '../../../../hooks/Users.hooks';
->>>>>>> dcd52f80
+import * as userHooks from '../../../../hooks/users.hooks';
 import {
   exampleAdminUser,
   exampleAppAdminUser,
   exampleLeadershipUser
 } from '../../../test-support/test-data/users.stub';
 import ProjectEditContainer from '../../../../pages/ProjectDetailPage/ProjectEditContainer/ProjectEditContainer';
-<<<<<<< HEAD
-
-jest.mock('../../../../hooks/projects.hooks');
-
-// random shit to make test happy by mocking out this hook
-const mockedUseEditSingleProject = useEditSingleProject as jest.Mock<UseMutationResult>;
-
-const mockEditSingleProjectHook = (isLoading: boolean, isError: boolean, error?: Error) => {
-  mockedUseEditSingleProject.mockReturnValue(
-    mockUseMutationResult<{ in: string }>(isLoading, isError, { in: 'hi' }, error)
-  );
-};
-
-jest.mock('../../../../hooks/users.hooks');
-
-const mockedUseAllUsers = useAllUsers as jest.Mock<UseQueryResult<User[]>>;
-
-const mockUsersHook = (isLoading: boolean, isError: boolean, data?: User[], error?: Error) => {
-  mockedUseAllUsers.mockReturnValue(mockUseQueryResult<User[]>(isLoading, isError, data, error));
-};
-
-const mockedUseLogUserIn = useLogUserIn as jest.Mock<UseMutationResult>;
-
-const mockUseLogUserInHook = (isLoading: boolean, isError: boolean, error?: Error) => {
-  mockedUseLogUserIn.mockReturnValue(
-    mockUseMutationResult<{ in: string }>(isLoading, isError, { in: 'hi' }, error)
-  );
-};
-=======
 import {
   mockLogUserInReturnValue,
   mockUseAllUsersReturnValue,
   mockEditProjectReturnValue
 } from '../../../test-support/mock-hooks';
->>>>>>> dcd52f80
 
 const users = [exampleAdminUser, exampleAppAdminUser, exampleLeadershipUser];
 
