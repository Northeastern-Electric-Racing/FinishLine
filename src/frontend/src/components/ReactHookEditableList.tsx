import { Grid, IconButton, TextField, InputLabel, Box } from '@mui/material';
import DeleteIcon from '@mui/icons-material/Delete';
import { FieldArrayWithId, UseFieldArrayRemove, UseFormRegister, UseFieldArrayAppend } from 'react-hook-form';
<<<<<<< HEAD
=======
import { NERButton } from './NERButton';
>>>>>>> c4661357

interface ReactHookEditableListProps {
  name: string;
  ls: FieldArrayWithId[];
  register: UseFormRegister<any>;
  append: UseFieldArrayAppend<any, any>;
  remove: UseFieldArrayRemove;
  bulletName: string;
}

const ReactHookEditableList: React.FC<ReactHookEditableListProps> = ({
  name,
  ls,
  register,
  append,
  remove,
  bulletName = 'Item'
}) => {
  return (
    <Box>
      <Grid container spacing={2}>
        {ls.map((_element, i) => {
          return (
            <Grid item sx={{ alignItems: 'center' }} xs={12} md={6} lg={4}>
              <InputLabel>{bulletName + ' ' + (i + 1)}</InputLabel>
              <Box sx={{ display: 'flex', alignItems: 'start' }}>
                <TextField
                  required
                  multiline
                  placeholder={'Enter a ' + bulletName + '...'}
                  inputProps={{ style: { fontSize: 14 } }}
                  minRows={2}
                  autoComplete="off"
                  sx={{ width: 12 / 12, padding: 0 }}
                  {...register(`${name}.${i}.detail`)}
                />
                <IconButton
                  type="button"
                  onClick={() => remove(i)}
                  sx={{ mx: 1, color: 'red', marginLeft: '15px', borderRadius: '4px', outline: 'solid', marginTop: '3px' }}
                >
                  <DeleteIcon />
                </IconButton>
              </Box>
            </Grid>
          );
        })}
      </Grid>
      <NERButton
        variant="contained"
        color="primary"
        onClick={() => append({ bulletId: -1, detail: '' })}
        sx={{ my: 2, width: 'max-content', textTransform: 'none' }}
      >
        {'Add ' + bulletName}
      </NERButton>
    </Box>
  );
};

export default ReactHookEditableList;<|MERGE_RESOLUTION|>--- conflicted
+++ resolved
@@ -1,10 +1,7 @@
 import { Grid, IconButton, TextField, InputLabel, Box } from '@mui/material';
 import DeleteIcon from '@mui/icons-material/Delete';
 import { FieldArrayWithId, UseFieldArrayRemove, UseFormRegister, UseFieldArrayAppend } from 'react-hook-form';
-<<<<<<< HEAD
-=======
 import { NERButton } from './NERButton';
->>>>>>> c4661357
 
 interface ReactHookEditableListProps {
   name: string;
