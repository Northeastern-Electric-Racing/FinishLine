--- conflicted
+++ resolved
@@ -64,12 +64,8 @@
               onChange={(event: SelectChangeEvent<number>) => onChange(event.target.value)}
               size={'small'}
               placeholder={'Change Request Id'}
-<<<<<<< HEAD
               sx={{ height: 56, width: '100%', textAlign: 'left' }}
-=======
-              sx={{ width: 200, textAlign: 'left' }}
               error={!!errors.crId}
->>>>>>> af5fdc60
               MenuProps={{
                 anchorOrigin: {
                   vertical: 'bottom',
