import { Box, FormControl, FormLabel } from '@mui/material';
import { isWithinInterval, subDays } from 'date-fns';
import { Control, Controller, FieldErrors } from 'react-hook-form';
import { AuthenticatedUser, ChangeRequest, wbsPipe } from 'shared';
import { useAllChangeRequests } from '../hooks/change-requests.hooks';
import { useCurrentUser } from '../hooks/users.hooks';
import LoadingIndicator from './LoadingIndicator';
import NERAutocomplete from './NERAutocomplete';

// Filter and sort change requests to display in the dropdown
const getFilteredChangeRequests = (changeRequests: ChangeRequest[], user: AuthenticatedUser): ChangeRequest[] => {
  const today = new Date();
  const fiveDaysAgo = subDays(today, 5);

  const filteredRequests = changeRequests.filter(
    (cr) =>
      cr.accepted && (cr.dateImplemented ? isWithinInterval(cr.dateImplemented, { start: fiveDaysAgo, end: today }) : true)
  );

  // The current user's CRs should be at the top
  filteredRequests.sort((a, b) => {
    const isSubmitterAUser = a.submitter.userId === user.userId;
    const isSubmitterBUser = b.submitter.userId === user.userId;

    if (isSubmitterAUser && isSubmitterBUser) return 0;
    if (isSubmitterAUser) return -1;
    if (isSubmitterBUser) return 1;

    return a.crId - b.crId;
  });

  return filteredRequests;
};

interface ChangeRequestDropdownProps {
  control: Control<any, any>;
  name: string;
  errors: FieldErrors<ChangeRequest>;
}

const ChangeRequestDropdown = ({ control, name, errors }: ChangeRequestDropdownProps) => {
  const user = useCurrentUser();
  const { isLoading, data: changeRequests } = useAllChangeRequests();
  if (isLoading || !changeRequests) return <LoadingIndicator />;

  const filteredRequests = getFilteredChangeRequests(changeRequests, user);

  const crIdToAutocompleteOption = (cr: ChangeRequest): { label: string; id: string } => ({
    label: `${cr.crId} - ${wbsPipe(cr.wbsNum)} - ${cr.submitter.firstName} ${cr.submitter.lastName} - ${cr.type}`,
    id: cr.crId.toString()
<<<<<<< HEAD
  }));
=======
  });

  const approvedChangeRequestOptions = filteredRequests.map(crIdToAutocompleteOption);
>>>>>>> 5c89274e

  return (
    <Box>
      <FormControl fullWidth>
        <FormLabel sx={{ alignSelf: 'start' }}>Change Request ID</FormLabel>
        <Controller
          control={control}
          name={name}
          render={({ field: { onChange, value } }) => (
            <NERAutocomplete
<<<<<<< HEAD
              sx={{ width: '100%' }}
              id="change-request-id-autocomplete"
              onChange={(_event, value) => onChange(value?.id)}
              options={approvedChangeRequestOptions}
              size="small"
              placeholder="Change Request ID"
              value={approvedChangeRequestOptions.find((option) => option.id === value)}
=======
              id="cr-autocomplete"
              onChange={(_event, newValue) => onChange(newValue ? newValue.id : '')}
              options={approvedChangeRequestOptions}
              size={'small'}
              placeholder={'Change Request ID'}
              value={approvedChangeRequestOptions.find((cr) => cr.id === value) || { id: '', label: '' }}
              errorMessage={errors.crId}
>>>>>>> 5c89274e
            />
          )}
        />
      </FormControl>
    </Box>
  );
};

export default ChangeRequestDropdown;<|MERGE_RESOLUTION|>--- conflicted
+++ resolved
@@ -45,16 +45,10 @@
 
   const filteredRequests = getFilteredChangeRequests(changeRequests, user);
 
-  const crIdToAutocompleteOption = (cr: ChangeRequest): { label: string; id: string } => ({
+  const approvedChangeRequestOptions = filteredRequests.map((cr) => ({
     label: `${cr.crId} - ${wbsPipe(cr.wbsNum)} - ${cr.submitter.firstName} ${cr.submitter.lastName} - ${cr.type}`,
     id: cr.crId.toString()
-<<<<<<< HEAD
   }));
-=======
-  });
-
-  const approvedChangeRequestOptions = filteredRequests.map(crIdToAutocompleteOption);
->>>>>>> 5c89274e
 
   return (
     <Box>
@@ -65,7 +59,6 @@
           name={name}
           render={({ field: { onChange, value } }) => (
             <NERAutocomplete
-<<<<<<< HEAD
               sx={{ width: '100%' }}
               id="change-request-id-autocomplete"
               onChange={(_event, value) => onChange(value?.id)}
@@ -73,15 +66,6 @@
               size="small"
               placeholder="Change Request ID"
               value={approvedChangeRequestOptions.find((option) => option.id === value)}
-=======
-              id="cr-autocomplete"
-              onChange={(_event, newValue) => onChange(newValue ? newValue.id : '')}
-              options={approvedChangeRequestOptions}
-              size={'small'}
-              placeholder={'Change Request ID'}
-              value={approvedChangeRequestOptions.find((cr) => cr.id === value) || { id: '', label: '' }}
-              errorMessage={errors.crId}
->>>>>>> 5c89274e
             />
           )}
         />
