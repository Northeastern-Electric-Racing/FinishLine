--- conflicted
+++ resolved
@@ -33,18 +33,10 @@
 interface ChangeRequestDropdownProps {
   control: Control<any, any>;
   name: string;
-<<<<<<< HEAD
-  selectHeight?: string;
-  fullWidthOn?: false | true;
-}
-
-const ChangeRequestDropdown = ({ control, name, selectHeight, fullWidthOn = false }: ChangeRequestDropdownProps) => {
-=======
-  errors: FieldErrors<ChangeRequest>;
 }
 
 const ChangeRequestDropdown = ({ control, name, errors }: ChangeRequestDropdownProps) => {
->>>>>>> 8cc69871
+
   const user = useCurrentUser();
   const { isLoading, data: changeRequests } = useAllChangeRequests();
   if (isLoading || !changeRequests) return <LoadingIndicator />;
@@ -72,12 +64,8 @@
               onChange={(event: SelectChangeEvent<number>) => onChange(event.target.value)}
               size={'small'}
               placeholder={'Change Request Id'}
-<<<<<<< HEAD
-              sx={{ height: `${selectHeight}em`, textAlign: 'left' }}
-=======
-              sx={{ width: 200, textAlign: 'left' }}
-              error={!!errors.crId}
->>>>>>> 8cc69871
+
+
               MenuProps={{
                 anchorOrigin: {
                   vertical: 'bottom',
