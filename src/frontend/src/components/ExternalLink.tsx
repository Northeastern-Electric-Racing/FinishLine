/*
 * This file is part of NER's FinishLine and licensed under GNU AGPLv3.
 * See the LICENSE file in the repository root folder for details.
 */

import { IconProp } from '@fortawesome/fontawesome-svg-core';
import { FontAwesomeIcon } from '@fortawesome/react-fontawesome';
import { Link } from '@mui/material';

interface ExternalLinkProps {
  icon?: IconProp;
  link: string;
  description: string;
}

// Common component for all external links to open in new tab
const ExternalLink: React.FC<ExternalLinkProps> = ({ icon, link, description }) => {
  return (
    <div key={description} className="d-flex flex-row align-items-center px-3">
<<<<<<< HEAD
      {icon !== undefined ? <FontAwesomeIcon icon={icon} size="lg" className="pr-1" data-testid={'icon'} /> : ' '}
      <Link href={link} sx={{ pl: 1 }} target="_blank" rel="noopener noreferrer">
=======
      {icon !== undefined ? <FontAwesomeIcon icon={icon} size="lg" className="pr-1" data-testid={'icon'} /> : ''}
      <a href={link} target="_blank" rel="noopener noreferrer">
>>>>>>> 53eda2b7
        {description}
      </Link>
    </div>
  );
};

export default ExternalLink;<|MERGE_RESOLUTION|>--- conflicted
+++ resolved
@@ -17,13 +17,8 @@
 const ExternalLink: React.FC<ExternalLinkProps> = ({ icon, link, description }) => {
   return (
     <div key={description} className="d-flex flex-row align-items-center px-3">
-<<<<<<< HEAD
       {icon !== undefined ? <FontAwesomeIcon icon={icon} size="lg" className="pr-1" data-testid={'icon'} /> : ' '}
       <Link href={link} sx={{ pl: 1 }} target="_blank" rel="noopener noreferrer">
-=======
-      {icon !== undefined ? <FontAwesomeIcon icon={icon} size="lg" className="pr-1" data-testid={'icon'} /> : ''}
-      <a href={link} target="_blank" rel="noopener noreferrer">
->>>>>>> 53eda2b7
         {description}
       </Link>
     </div>
