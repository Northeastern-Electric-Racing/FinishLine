/*
 * This file is part of NER's FinishLine and licensed under GNU AGPLv3.
 * See the LICENSE file in the repository root folder for details.
 */

import {
  Autocomplete,
  AutocompleteRenderInputParams,
  FormHelperText,
  SxProps,
  TextField,
  Theme,
  useTheme
} from '@mui/material';
import { HTMLAttributes } from 'react';
import { FieldError } from 'react-hook-form';

interface NERAutocompleteProps {
  id: string;
  options: { label: string; id: string }[];
  onChange: (event: React.SyntheticEvent<Element, Event>, value: { label: string; id: string } | null) => void;
  size: 'small' | 'medium' | undefined;
  placeholder: string;
  sx?: SxProps<Theme>;
  value?: { label: string; id: string } | null;
  listboxProps?: HTMLAttributes<HTMLUListElement>;
  filterSelectedOptions?: boolean;
  errorMessage?: FieldError;
}

const NERAutocomplete: React.FC<NERAutocompleteProps> = ({
  id,
  onChange,
  options,
  size,
  placeholder,
  sx,
  value,
  listboxProps,
  filterSelectedOptions,
  errorMessage
}) => {
  const theme = useTheme();

  const autocompleteStyle = {
    height: '50%',
    backgroundColor: theme.palette.background.default,
    width: '100%',
    border: 0,
<<<<<<< HEAD
    borderColor: 'black'
=======
    borderColor: 'black',
    ...sx
>>>>>>> 3b9228a0
  };

  const autocompleteRenderInput = (params: AutocompleteRenderInputParams) => {
    return (
      <TextField
        {...params}
        InputProps={{
<<<<<<< HEAD
          ...params.InputProps,
          sx: { height: '56px' }
=======
          ...params.InputProps
>>>>>>> 3b9228a0
        }}
        placeholder={placeholder}
        required
      />
    );
  };

  return (
    <>
      <Autocomplete
        isOptionEqualToValue={(option, value) => option.id === value.id}
        disablePortal
        id={id}
        onChange={onChange}
        options={options}
        sx={autocompleteStyle}
        size={size}
        renderInput={autocompleteRenderInput}
        value={value}
        filterSelectedOptions={filterSelectedOptions}
        ListboxProps={listboxProps}
      />
      <FormHelperText error={!!errorMessage}>{errorMessage?.message}</FormHelperText>
    </>
  );
};

export default NERAutocomplete;<|MERGE_RESOLUTION|>--- conflicted
+++ resolved
@@ -47,12 +47,8 @@
     backgroundColor: theme.palette.background.default,
     width: '100%',
     border: 0,
-<<<<<<< HEAD
-    borderColor: 'black'
-=======
     borderColor: 'black',
     ...sx
->>>>>>> 3b9228a0
   };
 
   const autocompleteRenderInput = (params: AutocompleteRenderInputParams) => {
@@ -60,12 +56,8 @@
       <TextField
         {...params}
         InputProps={{
-<<<<<<< HEAD
           ...params.InputProps,
           sx: { height: '56px' }
-=======
-          ...params.InputProps
->>>>>>> 3b9228a0
         }}
         placeholder={placeholder}
         required
