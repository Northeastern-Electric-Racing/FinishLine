--- conflicted
+++ resolved
@@ -19,7 +19,6 @@
   update: (idx: number, val: any) => any;
   disabledItems?: boolean[];
 }
-
 
 const EditableTextInputList: React.FC<EditableTextInputListProps> = ({
   items,
@@ -113,31 +112,19 @@
                 setLastInput(e.target.value);
               }
             }}
-<<<<<<< HEAD
             InputProps={{
               endAdornment: (
-                <IconButton aria-label="delete" onClick={() => removeButtonOnClick(index)}>
+                <IconButton
+                  aria-label="delete"
+                  disabled={disabledItems && disabledItems[index]}
+                  onClick={() => removeButtonOnClick(index)}
+                >
                   <DeleteIcon />
                 </IconButton>
               )
             }}
           />
         </Box>
-=======
-            disabled={disabledItems && disabledItems[index]}
-            data-testid={`inputField${index}`}
-          />
-          <Button
-            type="button"
-            variant="danger"
-            onClick={() => removeButtonOnClick(index)}
-            disabled={disabledItems && disabledItems[index]}
-            data-testid={`removeButton${index}`}
-          >
-            X
-          </Button>
-        </InputGroup>
->>>>>>> da1b6466
       </li>
     ) : (
       <li key={index}>{item}</li>
