/*
 * This file is part of NER's FinishLine and licensed under GNU AGPLv3.
 * See the LICENSE file in the repository root folder for details.
 */

import React from 'react';
import { useState, useRef } from 'react';
import { Button, Form, InputGroup } from 'react-bootstrap';

interface EditableTextInputListProps {
  items: any[];
  readOnly?: boolean;
  ordered?: boolean;
  add: (val: any) => any;
  remove: (idx: number) => any;
  update: (idx: number, val: any) => any;
  disabledItems?: boolean[];
}

<<<<<<< HEAD
const EditableTextInputList: React.FC<EditableTextInputListProps> = ({
  items,
  readOnly,
  ordered,
  add,
  remove,
  update,
  disabledItems
}) => {
=======
const EditableTextInputList: React.FC<EditableTextInputListProps> = ({ items, readOnly, ordered, add, remove, update }) => {
>>>>>>> 53eda2b7
  // last input of the list is being kept track of so that we know if we should add a new input when enter is pressed
  // (only add one when the box is not empty)
  const [lastInput, setLastInput] = useState(items.length > 0 ? items[items.length - 1].toString() : '');

  // this hook is used to prevent auto focusing on something when the page is loaded
  const [hasTyped, setHasTyped] = useState(false);

  const focusRef = useRef<HTMLInputElement>(null);

  /**
   * Handles key presses in the form control.
   * @param e the event of the key press
   * @param index the index of the input being pressed within the items list
   */
  const handleKeyDown = (e: any, index: number) => {
    switch (e.key) {
      case 'Enter':
        e.preventDefault();
        setHasTyped(true);

        // if the last input is not empty, make a new input
        if (lastInput) {
          addButtonOnClick();
        }

        // set the focus to the last input
        focusRef.current?.focus();
        break;
    }
  };

  /**
   * On click function for the add button.
   */
  const addButtonOnClick = () => {
    add('');
    setLastInput('');
  };

  /**
   * On click function for the remove button
   * @param index the index of the input being removed
   */
  const removeButtonOnClick = (index: number) => {
    remove(index);
    if (isLastElement(index)) {
      setLastInput(items.length >= 2 ? items[index - 1] : '');
    }
  };

  /**
   * Checks if the given index is the last element of items.
   * @param index the given index
   * @returns true if the index is the last element of items
   */
  const isLastElement = (index: number) => {
    return index === items.length - 1;
  };

  let listPrepared = items.map((item, index: number) =>
    !readOnly ? (
      <li key={index} className={'mb-2'}>
        <InputGroup>
          <Form.Control
            required
            autoFocus={hasTyped && isLastElement(index)}
            type="text"
            ref={isLastElement(index) ? focusRef : null}
            value={item.toString()}
            placeholder={'Input new bullet here...'}
            onKeyDown={(e: any) => handleKeyDown(e, index)}
            onChange={(e: any) => {
              setHasTyped(true);
              update(index, e.target.value);
              if (isLastElement(index)) {
                setLastInput(e.target.value);
              }
            }}
            disabled={disabledItems && disabledItems[index]}
            data-testid={`inputField${index}`}
          />
          <Button
            type="button"
            variant="danger"
            onClick={() => removeButtonOnClick(index)}
            disabled={disabledItems && disabledItems[index]}
            data-testid={`removeButton${index}`}
          >
            X
          </Button>
        </InputGroup>
      </li>
    ) : (
      <li key={index}>{item}</li>
    )
  );

  const addButton = (
    <Button type="button" variant="success" onClick={addButtonOnClick}>
      + Add New Bullet
    </Button>
  );

  const style = readOnly ? {} : { listStyleType: 'none', padding: 0 };

  if (!readOnly) {
    listPrepared = [...listPrepared, addButton];
  }
  let builtList = <ul style={style}>{listPrepared}</ul>;
  if (ordered) {
    builtList = <ol style={style}>{listPrepared}</ol>;
  }

  return <Form.Group>{builtList}</Form.Group>;
};

export default EditableTextInputList;<|MERGE_RESOLUTION|>--- conflicted
+++ resolved
@@ -17,7 +17,7 @@
   disabledItems?: boolean[];
 }
 
-<<<<<<< HEAD
+
 const EditableTextInputList: React.FC<EditableTextInputListProps> = ({
   items,
   readOnly,
@@ -27,9 +27,6 @@
   update,
   disabledItems
 }) => {
-=======
-const EditableTextInputList: React.FC<EditableTextInputListProps> = ({ items, readOnly, ordered, add, remove, update }) => {
->>>>>>> 53eda2b7
   // last input of the list is being kept track of so that we know if we should add a new input when enter is pressed
   // (only add one when the box is not empty)
   const [lastInput, setLastInput] = useState(items.length > 0 ? items[items.length - 1].toString() : '');
