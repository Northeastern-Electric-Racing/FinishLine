--- conflicted
+++ resolved
@@ -22,7 +22,6 @@
       list={changes.map((ic) => (
         <>
           [<Link to={`${routes.CHANGE_REQUESTS}/${ic.changeRequestId}`}>#{ic.changeRequestId}</Link>]{' '}
-<<<<<<< HEAD
           <Tooltip
             id="tooltip"
             title={
@@ -31,14 +30,6 @@
                   {fullNamePipe(ic.implementer)} - {datePipe(ic.dateImplemented)}
                 </Typography>
               </>
-=======
-          <OverlayTrigger
-            placement="right"
-            overlay={
-              <Tooltip id="tooltip">
-                {fullNamePipe(ic.implementer)} - {datePipe(ic.dateImplemented)}
-              </Tooltip>
->>>>>>> e0c73767
             }
             placement="right"
             arrow
