--- conflicted
+++ resolved
@@ -8,10 +8,7 @@
 import Typography from '@mui/material/Typography';
 import { ImplementedChange } from 'shared';
 import { fullNamePipe, datePipe } from '../utils/pipes';
-<<<<<<< HEAD
-=======
 import { Link as RouterLink } from 'react-router-dom';
->>>>>>> 97027402
 import { routes } from '../utils/routes';
 import BulletList from './BulletList';
 
@@ -25,15 +22,11 @@
       title={'Changes'}
       list={changes.map((ic) => (
         <>
-<<<<<<< HEAD
-          [<Link href={`${routes.CHANGE_REQUESTS}/${ic.changeRequestId}`}>#{ic.changeRequestId}</Link>]{' '}
-=======
           [
           <Link component={RouterLink} to={`${routes.CHANGE_REQUESTS}/${ic.changeRequestId}`}>
             #{ic.changeRequestId}
           </Link>
           ]{' '}
->>>>>>> 97027402
           <Tooltip
             id="tooltip"
             title={
