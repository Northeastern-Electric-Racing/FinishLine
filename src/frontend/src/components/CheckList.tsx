--- conflicted
+++ resolved
@@ -45,10 +45,9 @@
     <PageBlock title={title} headerRight={headerRight}>
       <FormControl>
         {items.map((check, idx) => (
-<<<<<<< HEAD
           <FormControlLabel
             key={idx}
-            control={<Checkbox checked={check.resolved} onChange={() => handleCheck(idx)} />}
+            control={<Checkbox checked={check.resolved} disabled={isDisabled} onChange={() => handleCheck(idx)} />}
             label={
               <Typography
                 variant="body1"
@@ -59,20 +58,6 @@
               </Typography>
             }
           />
-=======
-          <div key={idx} className={styles.container}>
-            <Form.Check
-              label={
-                <p style={check.resolved ? { textDecoration: 'line-through' } : { textDecoration: 'none' }}>
-                  {check.detail}
-                </p>
-              }
-              checked={check.resolved}
-              disabled={isDisabled}
-              onChange={() => handleCheck(idx)}
-            />
-          </div>
->>>>>>> da1b6466
         ))}
       </FormControl>
     </PageBlock>
