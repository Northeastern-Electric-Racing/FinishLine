--- conflicted
+++ resolved
@@ -15,10 +15,7 @@
 import { CreateProjectFormInputs } from './CreateProjectForm';
 import ReactHookTextField from '../../components/ReactHookTextField';
 import { useQuery } from '../../hooks/utils.hooks';
-<<<<<<< HEAD
 import { NERSuccessButton } from '../../components/NERSuccessButton';
-=======
->>>>>>> 1e51d345
 import { useAllTeams } from '../../hooks/teams.hooks';
 import LoadingIndicator from '../../components/LoadingIndicator';
 import NERFailButton from '../../components/NERFailButton';
@@ -152,18 +149,12 @@
             </FormControl>
           </Grid>
         </Grid>
-<<<<<<< HEAD
-        <Box textAlign="right" sx={{ my: 2 }}>
-          <NERSuccessButton variant="contained" type="submit" sx={{ mx: 1 }}>
-            Submit
-=======
         <Box justifyContent="flex-end" display="flex" sx={{ mt: 2 }}>
           <NERFailButton variant="contained" onClick={onCancel} sx={{ mx: 1 }}>
             Cancel
           </NERFailButton>
           <NERSuccessButton variant="contained" type="submit" disabled={!allowSubmit} sx={{ mx: 1 }}>
             Create
->>>>>>> 1e51d345
           </NERSuccessButton>
         </Box>
       </PageBlock>
