/*
 * This file is part of NER's FinishLine and licensed under GNU AGPLv3.
 * See the LICENSE file in the repository root folder for details.
 */

import Box from '@mui/material/Box';
import Button from '@mui/material/Button';
<<<<<<< HEAD
import TextField from '@mui/material/TextField';
=======
>>>>>>> 97027402
import PageBlock from '../../layouts/PageBlock';
import Grid from '@mui/material/Grid';
import PageTitle from '../../layouts/PageTitle/PageTitle';
import { routes } from '../../utils/routes';
<<<<<<< HEAD
import { CreateProjectFormStates } from './CreateProjectForm';
import { styled, useTheme } from '@mui/material';
=======
import { FormControl, FormLabel } from '@mui/material';
import * as yup from 'yup';
import { useForm } from 'react-hook-form';
import { yupResolver } from '@hookform/resolvers/yup';
import { CreateProjectFormInputs } from './CreateProjectForm';
import ReactHookTextField from '../../components/ReactHookTextField';
import { useQuery } from '../../hooks/utils.hooks';
import { SubmitButton } from '../../components/SubmitButton';

const schema = yup.object().shape({
  name: yup.string().required('Name is required'),
  carNumber: yup
    .number()
    .typeError('Car Number must be a number')
    .required('Car Number is required')
    .integer('Car Number must be an integer')
    .min(1, 'Car Number must be greater than or equal to 1'),
  crId: yup
    .number()
    .typeError('CR ID must be a number')
    .required('CR ID is required')
    .integer('CR ID must be an integer')
    .min(1, 'CR ID must be greater than or equal to 1'),
  summary: yup.string().required('Summary is required')
});
>>>>>>> 97027402

interface CreateProjectFormViewProps {
  allowSubmit: boolean;
  onCancel: (e: any) => void;
  onSubmit: (project: CreateProjectFormInputs) => void;
}

<<<<<<< HEAD
const NERInput = styled(TextField)(({ theme }) => ({
  '& .MuiInputBase-input': {
    borderRadius: 4,
    border: '1px solid ' + theme.palette.divider,
    width: 'auto'
  }
}));

const CreateProjectFormView: React.FC<CreateProjectFormViewProps> = ({ states, allowSubmit, onCancel, onSubmit }) => {
  const { name, carNumber, crId, summary } = states;
  const theme = useTheme();

  return (
    <>
      <PageTitle title={'New Project'} previousPages={[{ name: 'Projects', route: routes.PROJECTS }]} />
      <PageBlock title={''}>
        <form onSubmit={onSubmit}>
          <Grid container spacing={2}>
            <Grid item xs={12} md={3}>
              <NERInput
                required
                id="crId"
                name="crId"
                type="text"
                label="Change Request ID"
                placeholder="Enter change request ID..."
                autoComplete="off"
                onChange={(e) => crId(parseInt(e.target.value))}
                inputProps={{ inputMode: 'numeric', pattern: '[1-9][0-9]*' }}
              />
            </Grid>
            <Grid item xs={12} md={9}>
              <NERInput
                required
                id="carNumber"
                name="carNumber"
                type="text"
                label="Car Number"
                placeholder="Enter car number..."
                autoComplete="off"
                onChange={(e) => carNumber(parseInt(e.target.value))}
                inputProps={{ inputMode: 'numeric', pattern: '[0-9]*' }}
              />
            </Grid>
            <Grid item xs={12}>
              <NERInput
                required
                id="name"
                name="name"
                type="text"
                label="Project Name"
                autoComplete="off"
                placeholder="Enter project name..."
                onChange={(e) => name(e.target.value)}
              />
            </Grid>
            <Grid item xs={12}>
              <TextField
                required
                multiline
                minRows={4}
                id="summary"
                name="summary"
                type="text"
                label="Project Summary"
                autoComplete="off"
                placeholder="Enter summary..."
                onChange={(e) => summary(e.target.value)}
                sx={{ width: 1 / 2, border: '1px solid ' + theme.palette.divider, borderRadius: 2 }}
              />
            </Grid>
          </Grid>
          <Box display="flex" gap={2} sx={{ mt: 2 }}>
            <Button variant="contained" color="primary" type="submit" disabled={!allowSubmit}>
              Create
            </Button>
            <Button variant="outlined" color="secondary" onClick={onCancel}>
              Cancel
            </Button>
          </Box>
        </form>
=======
const CreateProjectFormView: React.FC<CreateProjectFormViewProps> = ({ allowSubmit, onCancel, onSubmit }) => {
  const query = useQuery();

  const {
    handleSubmit,
    control,
    formState: { errors }
  } = useForm({
    resolver: yupResolver(schema),
    defaultValues: {
      name: '',
      carNumber: Number(query.get('wbs')?.charAt(0)),
      crId: Number(query.get('crId')),
      summary: ''
    }
  });

  return (
    <form
      id={'create-project-form'}
      onSubmit={(e) => {
        e.preventDefault();
        e.stopPropagation();
        handleSubmit(onSubmit)(e);
      }}
      onKeyPress={(e) => {
        e.key === 'Enter' && e.preventDefault();
      }}
    >
      <PageTitle title={'New Project'} previousPages={[{ name: 'Projects', route: routes.PROJECTS }]} />
      <PageBlock title={''}>
        <Grid container spacing={2}>
          <Grid item xs={12} md={3}>
            <FormControl>
              <FormLabel>Change Request ID</FormLabel>
              <ReactHookTextField
                name="crId"
                control={control}
                placeholder="Enter change request ID..."
                errorMessage={errors.crId}
                type="number"
              />
            </FormControl>
          </Grid>
          <Grid item xs={12} md={9}>
            <FormControl>
              <FormLabel>Car Number</FormLabel>
              <ReactHookTextField
                name="carNumber"
                control={control}
                placeholder="Enter car number..."
                errorMessage={errors.carNumber}
                type="number"
              />
            </FormControl>
          </Grid>
          <Grid item xs={12}>
            <FormControl>
              <FormLabel>Project Name</FormLabel>
              <ReactHookTextField
                name="name"
                control={control}
                placeholder="Enter project name..."
                errorMessage={errors.name}
              />
            </FormControl>
          </Grid>
          <Grid item xs={12}>
            <FormControl sx={{ minWidth: 325, width: '37%' }}>
              <FormLabel>Project Summary</FormLabel>
              <ReactHookTextField
                name="summary"
                control={control}
                placeholder="Enter summary..."
                errorMessage={errors.summary}
                multiline
                rows={5}
              />
            </FormControl>
          </Grid>
        </Grid>
        <Box display="flex" gap={2} sx={{ mt: 2 }}>
          <SubmitButton variant="contained" color="primary" type="submit" disabled={!allowSubmit}>
            Create
          </SubmitButton>
          <Button variant="outlined" color="secondary" onClick={onCancel}>
            Cancel
          </Button>
        </Box>
>>>>>>> 97027402
      </PageBlock>
    </form>
  );
};

export default CreateProjectFormView;<|MERGE_RESOLUTION|>--- conflicted
+++ resolved
@@ -5,18 +5,10 @@
 
 import Box from '@mui/material/Box';
 import Button from '@mui/material/Button';
-<<<<<<< HEAD
-import TextField from '@mui/material/TextField';
-=======
->>>>>>> 97027402
 import PageBlock from '../../layouts/PageBlock';
 import Grid from '@mui/material/Grid';
 import PageTitle from '../../layouts/PageTitle/PageTitle';
 import { routes } from '../../utils/routes';
-<<<<<<< HEAD
-import { CreateProjectFormStates } from './CreateProjectForm';
-import { styled, useTheme } from '@mui/material';
-=======
 import { FormControl, FormLabel } from '@mui/material';
 import * as yup from 'yup';
 import { useForm } from 'react-hook-form';
@@ -42,7 +34,6 @@
     .min(1, 'CR ID must be greater than or equal to 1'),
   summary: yup.string().required('Summary is required')
 });
->>>>>>> 97027402
 
 interface CreateProjectFormViewProps {
   allowSubmit: boolean;
@@ -50,89 +41,6 @@
   onSubmit: (project: CreateProjectFormInputs) => void;
 }
 
-<<<<<<< HEAD
-const NERInput = styled(TextField)(({ theme }) => ({
-  '& .MuiInputBase-input': {
-    borderRadius: 4,
-    border: '1px solid ' + theme.palette.divider,
-    width: 'auto'
-  }
-}));
-
-const CreateProjectFormView: React.FC<CreateProjectFormViewProps> = ({ states, allowSubmit, onCancel, onSubmit }) => {
-  const { name, carNumber, crId, summary } = states;
-  const theme = useTheme();
-
-  return (
-    <>
-      <PageTitle title={'New Project'} previousPages={[{ name: 'Projects', route: routes.PROJECTS }]} />
-      <PageBlock title={''}>
-        <form onSubmit={onSubmit}>
-          <Grid container spacing={2}>
-            <Grid item xs={12} md={3}>
-              <NERInput
-                required
-                id="crId"
-                name="crId"
-                type="text"
-                label="Change Request ID"
-                placeholder="Enter change request ID..."
-                autoComplete="off"
-                onChange={(e) => crId(parseInt(e.target.value))}
-                inputProps={{ inputMode: 'numeric', pattern: '[1-9][0-9]*' }}
-              />
-            </Grid>
-            <Grid item xs={12} md={9}>
-              <NERInput
-                required
-                id="carNumber"
-                name="carNumber"
-                type="text"
-                label="Car Number"
-                placeholder="Enter car number..."
-                autoComplete="off"
-                onChange={(e) => carNumber(parseInt(e.target.value))}
-                inputProps={{ inputMode: 'numeric', pattern: '[0-9]*' }}
-              />
-            </Grid>
-            <Grid item xs={12}>
-              <NERInput
-                required
-                id="name"
-                name="name"
-                type="text"
-                label="Project Name"
-                autoComplete="off"
-                placeholder="Enter project name..."
-                onChange={(e) => name(e.target.value)}
-              />
-            </Grid>
-            <Grid item xs={12}>
-              <TextField
-                required
-                multiline
-                minRows={4}
-                id="summary"
-                name="summary"
-                type="text"
-                label="Project Summary"
-                autoComplete="off"
-                placeholder="Enter summary..."
-                onChange={(e) => summary(e.target.value)}
-                sx={{ width: 1 / 2, border: '1px solid ' + theme.palette.divider, borderRadius: 2 }}
-              />
-            </Grid>
-          </Grid>
-          <Box display="flex" gap={2} sx={{ mt: 2 }}>
-            <Button variant="contained" color="primary" type="submit" disabled={!allowSubmit}>
-              Create
-            </Button>
-            <Button variant="outlined" color="secondary" onClick={onCancel}>
-              Cancel
-            </Button>
-          </Box>
-        </form>
-=======
 const CreateProjectFormView: React.FC<CreateProjectFormViewProps> = ({ allowSubmit, onCancel, onSubmit }) => {
   const query = useQuery();
 
@@ -222,7 +130,6 @@
             Cancel
           </Button>
         </Box>
->>>>>>> 97027402
       </PageBlock>
     </form>
   );
