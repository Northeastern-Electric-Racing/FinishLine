--- conflicted
+++ resolved
@@ -23,23 +23,13 @@
   const { isLoading, mutateAsync } = useCreateSingleProject();
 
   if (isLoading || !auth.user) return <LoadingIndicator />;
-<<<<<<< HEAD
-
-  const { userId } = auth.user;
-=======
->>>>>>> 97027402
 
   const { userId } = auth.user;
 
   const handleCancel = () => history.goBack();
 
-<<<<<<< HEAD
-  const handleSubmit = async (e: any) => {
-    e.preventDefault();
-=======
   const handleSubmit = async (project: CreateProjectFormInputs) => {
     const { name, carNumber, crId, summary } = project;
->>>>>>> 97027402
 
     const payload = {
       userId,
@@ -54,18 +44,7 @@
     history.push(`${routes.PROJECTS}/${createdWbsNum}`);
   };
 
-<<<<<<< HEAD
-  return (
-    <CreateProjectFormView
-      states={states}
-      onCancel={handleCancel}
-      onSubmit={handleSubmit}
-      allowSubmit={auth.user.role !== 'GUEST'}
-    />
-  );
-=======
   return <CreateProjectFormView onCancel={handleCancel} onSubmit={handleSubmit} allowSubmit={auth.user.role !== 'GUEST'} />;
->>>>>>> 97027402
 };
 
 export default CreateProjectForm;