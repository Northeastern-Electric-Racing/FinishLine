import { ChangeRequestType, WbsNumber } from 'shared';
import WorkPackageForm from './WorkPackageForm';
import { useEditWorkPackage, useSingleWorkPackage } from '../../hooks/work-packages.hooks';
import { useHistory } from 'react-router-dom';
import LoadingIndicator from '../../components/LoadingIndicator';
<<<<<<< HEAD
import { useCreateStandardChangeRequest } from '../../hooks/change-requests.hooks';
import { WorkPackageApiInputs } from '../../apis/work-packages.api';
import { useToast } from '../../hooks/toasts.hooks';
=======
import { WPFormType, startDateTester } from '../../utils/form';
import * as yup from 'yup';
>>>>>>> ebbac33e

interface EditWorkPackageFormProps {
  wbsNum: WbsNumber;
  setPageMode: (value: React.SetStateAction<boolean>) => void;
}

const EditWorkPackageForm: React.FC<EditWorkPackageFormProps> = ({ wbsNum, setPageMode }) => {
  const history = useHistory();
  const toast = useToast();

  const { mutateAsync, isLoading } = useEditWorkPackage(wbsNum);
  const { mutateAsync: createCrMutateAsync } = useCreateStandardChangeRequest();
  const { data: wp, isLoading: isLoadingWp } = useSingleWorkPackage(wbsNum);

  if (isLoading || isLoadingWp || !wp) return <LoadingIndicator />;

  const { expectedActivities, deliverables, status, links } = wp;

  const onSubmitCreateCr = async (data: WorkPackageApiInputs) => {
    const { name, startDate, duration, stage, blockedBy } = data;

    try {
      await createCrMutateAsync({
        wbsNum: wbsNum,
        type: ChangeRequestType.Other,
        what: '',
        why: [],
        proposedSolutions: [],
        workPackageProposedChanges: {
          duration: duration,
          startDate: startDate.toString(),
          stage: stage,
          blockedBy: blockedBy,
          name: name,
          expectedActivities: expectedActivities.map((e) => e.detail),
          deliverables: deliverables.map((d) => d.detail),
          status: status,
          links: links.map(l => ({ url: l.url, linkTypeName: l.linkType.name }))
        }
      });
      setPageMode(false);
    } catch (e) {
      if (e instanceof Error) {
        toast.error(e.message);
      }
    }
  };

  const schema = yup.object().shape({
    name: yup.string().required('Name is required!'),
    startDate: yup
      .date()
      .required('Start Date is required!')
      .test('start-date-valid', 'Start Date Must be a Monday', startDateTester),
    duration: yup.number().required(),
    crId: yup
      .number()
      .required('CR ID is required')
      .typeError('CR ID must be a number')
      .integer('CR ID must be an integer')
      .min(1, 'CR ID must be greater than or equal to 1')
  });

  return (
    <WorkPackageForm
      wbsNum={wbsNum}
      mutateAsync={mutateAsync}
      exitActiveMode={() => {
        setPageMode(false);
        history.push(`${history.location.pathname}`);
      }}
<<<<<<< HEAD
      createCrSubmit={onSubmitCreateCr}
=======
      formType={WPFormType.EDIT}
      schema={schema}
>>>>>>> ebbac33e
    />
  );
};

export default EditWorkPackageForm;<|MERGE_RESOLUTION|>--- conflicted
+++ resolved
@@ -3,14 +3,11 @@
 import { useEditWorkPackage, useSingleWorkPackage } from '../../hooks/work-packages.hooks';
 import { useHistory } from 'react-router-dom';
 import LoadingIndicator from '../../components/LoadingIndicator';
-<<<<<<< HEAD
+import { WPFormType, startDateTester } from '../../utils/form';
+import * as yup from 'yup';
 import { useCreateStandardChangeRequest } from '../../hooks/change-requests.hooks';
 import { WorkPackageApiInputs } from '../../apis/work-packages.api';
 import { useToast } from '../../hooks/toasts.hooks';
-=======
-import { WPFormType, startDateTester } from '../../utils/form';
-import * as yup from 'yup';
->>>>>>> ebbac33e
 
 interface EditWorkPackageFormProps {
   wbsNum: WbsNumber;
@@ -26,6 +23,21 @@
   const { data: wp, isLoading: isLoadingWp } = useSingleWorkPackage(wbsNum);
 
   if (isLoading || isLoadingWp || !wp) return <LoadingIndicator />;
+
+  const schema = yup.object().shape({
+    name: yup.string().required('Name is required!'),
+    startDate: yup
+      .date()
+      .required('Start Date is required!')
+      .test('start-date-valid', 'Start Date Must be a Monday', startDateTester),
+    duration: yup.number().required(),
+    crId: yup
+      .number()
+      .required('CR ID is required')
+      .typeError('CR ID must be a number')
+      .integer('CR ID must be an integer')
+      .min(1, 'CR ID must be greater than or equal to 1')
+  });
 
   const { expectedActivities, deliverables, status, links } = wp;
 
@@ -59,21 +71,6 @@
     }
   };
 
-  const schema = yup.object().shape({
-    name: yup.string().required('Name is required!'),
-    startDate: yup
-      .date()
-      .required('Start Date is required!')
-      .test('start-date-valid', 'Start Date Must be a Monday', startDateTester),
-    duration: yup.number().required(),
-    crId: yup
-      .number()
-      .required('CR ID is required')
-      .typeError('CR ID must be a number')
-      .integer('CR ID must be an integer')
-      .min(1, 'CR ID must be greater than or equal to 1')
-  });
-
   return (
     <WorkPackageForm
       wbsNum={wbsNum}
@@ -82,12 +79,9 @@
         setPageMode(false);
         history.push(`${history.location.pathname}`);
       }}
-<<<<<<< HEAD
-      createCrSubmit={onSubmitCreateCr}
-=======
       formType={WPFormType.EDIT}
       schema={schema}
->>>>>>> ebbac33e
+      createCrSubmit={onSubmitCreateCr}
     />
   );
 };
