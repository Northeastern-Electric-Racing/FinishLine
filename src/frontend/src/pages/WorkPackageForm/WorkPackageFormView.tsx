--- conflicted
+++ resolved
@@ -3,11 +3,7 @@
  * See the LICENSE file in the repository root folder for details.
  */
 
-<<<<<<< HEAD
-import { User, validateWBS, WbsElement, wbsPipe, WorkPackageTemplate } from 'shared';
-=======
-import { DescriptionBulletPreview, User, validateWBS, WbsElement, wbsPipe } from 'shared';
->>>>>>> a0833fb5
+import { DescriptionBulletPreview, User, validateWBS, WbsElement, wbsPipe, WorkPackageTemplate } from 'shared';
 import { Controller, useFieldArray, useForm } from 'react-hook-form';
 import { yupResolver } from '@hookform/resolvers/yup';
 import { Box, TextField, Autocomplete, FormControl, Typography, Tooltip } from '@mui/material';
@@ -31,14 +27,11 @@
 import HelpIcon from '@mui/icons-material/Help';
 import { NERButton } from '../../components/NERButton';
 import dayjs from 'dayjs';
-<<<<<<< HEAD
+import DescriptionBulletsEditView from '../../components/DescriptionBulletEditView';
 import { useAllWorkPackageTemplates } from '../../hooks/work-packages.hooks';
 import LoadingIndicator from '../../components/LoadingIndicator';
+import ErrorPage from '../ErrorPage';
 import { WorkPackageTemplateSection } from './WorkPackageTemplateDetails';
-import ErrorPage from '../ErrorPage';
-=======
-import DescriptionBulletsEditView from '../../components/DescriptionBulletEditView';
->>>>>>> a0833fb5
 
 interface WorkPackageFormViewProps {
   exitActiveMode: () => void;
@@ -135,8 +128,7 @@
       stage: WorkPackageStage.Design,
       duration: 10,
       blockedBy: [],
-      expectedActivities: ['Test Activity'],
-      deliverables: ['Test Deliverable'],
+      descriptionBullets: [],
       dateCreated: new Date(),
       userCreated: user,
       userCreatedId: userId
@@ -150,8 +142,7 @@
       stage: WorkPackageStage.Design,
       duration: 10,
       blockedBy: [],
-      expectedActivities: ['Test Activity'],
-      deliverables: ['Test Deliverable'],
+      descriptionBullets: [],
       dateCreated: new Date(),
       userCreated: user,
       userCreatedId: userId
@@ -165,8 +156,7 @@
       stage: WorkPackageStage.Design,
       duration: 10,
       blockedBy: [],
-      expectedActivities: ['Test Activity'],
-      deliverables: ['Test Deliverable'],
+      descriptionBullets: [],
       dateCreated: new Date(),
       userCreated: user,
       userCreatedId: userId
@@ -180,8 +170,7 @@
       stage: WorkPackageStage.Design,
       duration: 10,
       blockedBy: [],
-      expectedActivities: ['Test Activity'],
-      deliverables: ['Test Deliverable'],
+      descriptionBullets: [],
       dateCreated: new Date(),
       userCreated: user,
       userCreatedId: userId
