--- conflicted
+++ resolved
@@ -16,15 +16,9 @@
   exitActiveMode: () => void;
   crId?: string;
   mutateAsync: (data: WorkPackageApiInputs) => void;
-<<<<<<< HEAD
-  createForm?: boolean;
-  createCrSubmit?: (data: WorkPackageApiInputs) => void;
-}
-
-const WorkPackageForm: React.FC<WorkPackageFormProps> = ({ wbsNum, mutateAsync, exitActiveMode, crId, createForm, createCrSubmit }) => {
-=======
   formType: WPFormType;
   schema: ObjectSchema<any>;
+  createCrSubmit?: (data: WorkPackageApiInputs) => void;
 }
 
 const WorkPackageForm: React.FC<WorkPackageFormProps> = ({
@@ -33,9 +27,9 @@
   exitActiveMode,
   crId,
   formType,
-  schema
+  schema,
+  createCrSubmit
 }) => {
->>>>>>> ebbac33e
   const { data: users, isLoading: usersIsLoading, isError: usersIsError, error: usersError } = useAllUsers();
   const {
     data: project,
@@ -90,13 +84,9 @@
       leadOrManagerOptions={leadOrManagerOptions}
       blockedByOptions={blockedByOptions}
       crId={crId}
-<<<<<<< HEAD
-      createForm={createForm}
-      createCr={createCrSubmit}
-=======
       formType={formType}
       schema={schema}
->>>>>>> ebbac33e
+      createCr={createCrSubmit}
     />
   );
 };
