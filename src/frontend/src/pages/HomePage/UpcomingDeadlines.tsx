--- conflicted
+++ resolved
@@ -10,21 +10,13 @@
 import MenuItem from '@mui/material/MenuItem';
 import InputLabel from '@mui/material/InputLabel';
 import FormControl from '@mui/material/FormControl';
-<<<<<<< HEAD
 import InputAdornment from '@mui/material/InputAdornment';
 import { WbsElementStatus } from 'shared';
-=======
-import { WbsElementStatus, wbsPipe } from 'shared';
->>>>>>> e39c6173
 import { useAllWorkPackages } from '../../hooks/work-packages.hooks';
 import LoadingIndicator from '../../components/LoadingIndicator';
 import PageBlock from '../../layouts/PageBlock';
 import ErrorPage from '../ErrorPage';
 import { Grid, Typography, useTheme } from '@mui/material';
-<<<<<<< HEAD
-=======
-import WorkPackageCard from './WorkPackageCard';
->>>>>>> e39c6173
 
 const UpcomingDeadlines: React.FC = () => {
   const [daysUntilDeadline, setDaysUntilDeadline] = useState<string>('14');
@@ -61,11 +53,7 @@
       {workPackages.data?.length === 0 ? (
         <Typography>No upcoming deadlines</Typography>
       ) : (
-<<<<<<< HEAD
         workPackages.data?.map((wp) => contentCreater.createUpcomingDeadlineCard(wp, theme))
-=======
-        workPackages.data?.map((wp) => <WorkPackageCard key={wbsPipe(wp.wbsNum)} wp={wp} />)
->>>>>>> e39c6173
       )}
     </Box>
   );
