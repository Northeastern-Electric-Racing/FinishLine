/*
 * This file is part of NER's FinishLine and licensed under GNU AGPLv3.
 * See the LICENSE file in the repository root folder for details.
 */

import { useState } from 'react';
import Box from '@mui/material/Box';
import Card from '@mui/material/Card';
import Link from '@mui/material/Link';
import Select from '@mui/material/Select';
import MenuItem from '@mui/material/MenuItem';
import InputLabel from '@mui/material/InputLabel';
import CardContent from '@mui/material/CardContent';
import FormControl from '@mui/material/FormControl';
import InputAdornment from '@mui/material/InputAdornment';
import { Container } from 'react-bootstrap';
import { Link as RouterLink } from 'react-router-dom';
import { WbsElementStatus } from 'shared';
import { useAllWorkPackages } from '../../hooks/work-packages.hooks';
import { datePipe, wbsPipe, fullNamePipe, percentPipe } from '../../utils/Pipes';
import { routes } from '../../utils/Routes';
import LoadingIndicator from '../../components/LoadingIndicator';
import PageBlock from '../../layouts/PageBlock';
import ErrorPage from '../ErrorPage';

const UpcomingDeadlines: React.FC = () => {
  const [daysUntilDeadline, setDaysUntilDeadline] = useState<string>('14');
  const workPackages = useAllWorkPackages({ status: WbsElementStatus.Active, daysUntilDeadline });

  if (workPackages.isError) {
    return <ErrorPage message={workPackages.error.message} error={workPackages.error} />;
  }

  const fullDisplay = (
    <Box
      sx={{
        display: 'flex',
        flexDirection: 'row',
        flexWrap: 'nowrap',
        overflow: 'auto',
        justifyContent: 'flex-start'
      }}
    >
      {workPackages.data?.length === 0
        ? 'No upcoming deadlines'
        : workPackages.data?.map((wp) => (
<<<<<<< HEAD
            <Card key={wbsPipe(wp.wbsNum)} sx={{ minWidth: 'fit-content' }}>
              <CardContent sx={{ padding: 3 }}>
                <Link
                  variant="h6"
                  component={RouterLink}
                  to={`${routes.PROJECTS}/${wbsPipe(wp.wbsNum)}`}
                  sx={{ marginBottom: 2 }}
                >
                  {wbsPipe(wp.wbsNum)} - {wp.name}
                </Link>

                <Box>
                  <Box>End Date: {datePipe(wp.endDate)}</Box>
                  <Box>
                    Progress: {percentPipe(wp.progress)}, {wp.timelineStatus}
                  </Box>
                  <Box>Engineering Lead: {fullNamePipe(wp.projectLead)}</Box>
                  <Box>Project Manager: {fullNamePipe(wp.projectManager)}</Box>
                  <Box>
                    {wp.expectedActivities.length} Expected Activities, {wp.deliverables.length} Deliverables
                  </Box>
                </Box>
              </CardContent>
=======
            <Card
              className={styles.horizontalScrollCard}
              key={wbsPipe(wp.wbsNum)}
              border={theme.cardBorder}
              bg={theme.cardBg}
            >
              <Card.Body className="p-3">
                <Card.Title className="mb-2">
                  <Link to={`${routes.PROJECTS}/${wbsPipe(wp.wbsNum)}`}>
                    {wbsPipe(wp.wbsNum)} - {wp.name}
                  </Link>
                </Card.Title>
                <Card.Text>
                  <Container fluid>
                    <Row className="pb-1">End Date: {datePipe(wp.endDate)}</Row>
                    <Row className="pb-1">
                      Progress: {percentPipe(wp.progress)}, {wp.timelineStatus}
                    </Row>
                    <Row className="pb-1">Engineering Lead: {fullNamePipe(wp.projectLead)}</Row>
                    <Row className="pb-1">Project Manager: {fullNamePipe(wp.projectManager)}</Row>
                    <Row>
                      {wp.expectedActivities.length} Expected Activities, {wp.deliverables.length} Deliverables
                    </Row>
                  </Container>
                </Card.Text>
              </Card.Body>
>>>>>>> 53eda2b7
            </Card>
          ))}
    </Box>
  );

  return (
    <PageBlock
      title={`Upcoming Deadlines (${workPackages.data?.length})`}
      headerRight={
<<<<<<< HEAD
        <FormControl>
          <InputLabel id="dateRange">Date Range</InputLabel>
          <Select
            label="Date Range"
            labelId="dateRange"
            value={daysUntilDeadline}
            onChange={(e) => setDaysUntilDeadline(e.target.value)}
            startAdornment={<InputAdornment position="start">Next</InputAdornment>}
            autoWidth
            endAdornment={
              <InputAdornment position="end" sx={{ marginLeft: -2, marginRight: 2 }}>
                Days
              </InputAdornment>
            }
          >
=======
        <InputGroup>
          <InputGroup.Prepend>
            <InputGroup.Text>Next</InputGroup.Text>
          </InputGroup.Prepend>
          <Form.Control custom as="select" value={daysUntilDeadline} onChange={(e) => setDaysUntilDeadline(e.target.value)}>
>>>>>>> 53eda2b7
            {['1', '2', '5', '7', '14', '21', '30'].map((days) => (
              <MenuItem key={days} value={days}>
                {days}
              </MenuItem>
            ))}
          </Select>
        </FormControl>
      }
    >
      <Container fluid>{workPackages.isLoading ? <LoadingIndicator /> : fullDisplay}</Container>
    </PageBlock>
  );
};

export default UpcomingDeadlines;<|MERGE_RESOLUTION|>--- conflicted
+++ resolved
@@ -44,7 +44,6 @@
       {workPackages.data?.length === 0
         ? 'No upcoming deadlines'
         : workPackages.data?.map((wp) => (
-<<<<<<< HEAD
             <Card key={wbsPipe(wp.wbsNum)} sx={{ minWidth: 'fit-content' }}>
               <CardContent sx={{ padding: 3 }}>
                 <Link
@@ -68,34 +67,6 @@
                   </Box>
                 </Box>
               </CardContent>
-=======
-            <Card
-              className={styles.horizontalScrollCard}
-              key={wbsPipe(wp.wbsNum)}
-              border={theme.cardBorder}
-              bg={theme.cardBg}
-            >
-              <Card.Body className="p-3">
-                <Card.Title className="mb-2">
-                  <Link to={`${routes.PROJECTS}/${wbsPipe(wp.wbsNum)}`}>
-                    {wbsPipe(wp.wbsNum)} - {wp.name}
-                  </Link>
-                </Card.Title>
-                <Card.Text>
-                  <Container fluid>
-                    <Row className="pb-1">End Date: {datePipe(wp.endDate)}</Row>
-                    <Row className="pb-1">
-                      Progress: {percentPipe(wp.progress)}, {wp.timelineStatus}
-                    </Row>
-                    <Row className="pb-1">Engineering Lead: {fullNamePipe(wp.projectLead)}</Row>
-                    <Row className="pb-1">Project Manager: {fullNamePipe(wp.projectManager)}</Row>
-                    <Row>
-                      {wp.expectedActivities.length} Expected Activities, {wp.deliverables.length} Deliverables
-                    </Row>
-                  </Container>
-                </Card.Text>
-              </Card.Body>
->>>>>>> 53eda2b7
             </Card>
           ))}
     </Box>
@@ -105,7 +76,6 @@
     <PageBlock
       title={`Upcoming Deadlines (${workPackages.data?.length})`}
       headerRight={
-<<<<<<< HEAD
         <FormControl>
           <InputLabel id="dateRange">Date Range</InputLabel>
           <Select
@@ -121,13 +91,6 @@
               </InputAdornment>
             }
           >
-=======
-        <InputGroup>
-          <InputGroup.Prepend>
-            <InputGroup.Text>Next</InputGroup.Text>
-          </InputGroup.Prepend>
-          <Form.Control custom as="select" value={daysUntilDeadline} onChange={(e) => setDaysUntilDeadline(e.target.value)}>
->>>>>>> 53eda2b7
             {['1', '2', '5', '7', '14', '21', '30'].map((days) => (
               <MenuItem key={days} value={days}>
                 {days}
