/*
 * This file is part of NER's FinishLine and licensed under GNU AGPLv3.
 * See the LICENSE file in the repository root folder for details.
 */

<<<<<<< HEAD
import { Box, Grid, Typography } from '@mui/material';
import OverdueWorkPackageAlerts from './components/OverdueWorkPackageAlerts';
import UsefulLinks from './components/UsefulLinks';
import WorkPackagesByTimelineStatus from './components/WorkPackagesByTimelineStatus';
import UpcomingDeadlines from './components/UpcomingDeadlines';
=======
import { Typography } from '@mui/material';
>>>>>>> 601a3987
import { useSingleUserSettings } from '../../hooks/users.hooks';
import LoadingIndicator from '../../components/LoadingIndicator';
import ErrorPage from '../ErrorPage';
import PageLayout, { PAGE_GRID_HEIGHT } from '../../components/PageLayout';
import { AuthenticatedUser } from 'shared';
import MyTasks from './components/MyTasks';

interface MemberHomePageProps {
  user: AuthenticatedUser;
}

const MemberHomePage = ({ user }: MemberHomePageProps) => {
  const { isLoading, isError, error, data: userSettingsData } = useSingleUserSettings(user.userId);

  if (isLoading || !userSettingsData) return <LoadingIndicator />;
  if (isError) return <ErrorPage error={error} message={error.message} />;

  return (
    <PageLayout title="Home" hidePageTitle>
      <Typography variant="h3" marginLeft="auto" sx={{ marginTop: 2, textAlign: 'center', pt: 3, padding: 0 }}>
        Welcome, {user.firstName}!
      </Typography>
<<<<<<< HEAD
      <Box sx={{ flexGrow: 1 }}>
        <Grid container height={`${PAGE_GRID_HEIGHT}vh`}>
          <Grid item xs={9} md={6}>
            <MyTasks />
          </Grid>
        </Grid>
      </Box>
=======
>>>>>>> 601a3987
    </PageLayout>
  );
};

export default MemberHomePage;<|MERGE_RESOLUTION|>--- conflicted
+++ resolved
@@ -3,15 +3,7 @@
  * See the LICENSE file in the repository root folder for details.
  */
 
-<<<<<<< HEAD
 import { Box, Grid, Typography } from '@mui/material';
-import OverdueWorkPackageAlerts from './components/OverdueWorkPackageAlerts';
-import UsefulLinks from './components/UsefulLinks';
-import WorkPackagesByTimelineStatus from './components/WorkPackagesByTimelineStatus';
-import UpcomingDeadlines from './components/UpcomingDeadlines';
-=======
-import { Typography } from '@mui/material';
->>>>>>> 601a3987
 import { useSingleUserSettings } from '../../hooks/users.hooks';
 import LoadingIndicator from '../../components/LoadingIndicator';
 import ErrorPage from '../ErrorPage';
@@ -34,7 +26,6 @@
       <Typography variant="h3" marginLeft="auto" sx={{ marginTop: 2, textAlign: 'center', pt: 3, padding: 0 }}>
         Welcome, {user.firstName}!
       </Typography>
-<<<<<<< HEAD
       <Box sx={{ flexGrow: 1 }}>
         <Grid container height={`${PAGE_GRID_HEIGHT}vh`}>
           <Grid item xs={9} md={6}>
@@ -42,8 +33,6 @@
           </Grid>
         </Grid>
       </Box>
-=======
->>>>>>> 601a3987
     </PageLayout>
   );
 };
