/*
 * This file is part of NER's FinishLine and licensed under GNU AGPLv3.
 * See the LICENSE file in the repository root folder for details.
 */

import { Typography } from '@mui/material';
import { useSingleUserSettings } from '../../hooks/users.hooks';
import LoadingIndicator from '../../components/LoadingIndicator';
import ErrorPage from '../ErrorPage';
import PageLayout from '../../components/PageLayout';
import { AuthenticatedUser } from 'shared';
import TeamWorkPackageDisplay from './components/TeamWorkPackageDisplay';

interface MemberHomePageProps {
  user: AuthenticatedUser;
}

const MemberHomePage = ({ user }: MemberHomePageProps) => {
  const { isLoading, isError, error, data: userSettingsData } = useSingleUserSettings(user.userId);

  if (isLoading || !userSettingsData) return <LoadingIndicator />;
  if (isError) return <ErrorPage error={error} message={error.message} />;

  return (
    <PageLayout title="Home" hidePageTitle>
      <Typography variant="h3" marginLeft="auto" sx={{ marginTop: 2, textAlign: 'center', pt: 3, padding: 0 }}>
        Welcome, {user.firstName}!
      </Typography>
<<<<<<< HEAD
      <TeamWorkPackageDisplay />
      <OverdueWorkPackageAlerts />
      <UsefulLinks />
      <UpcomingDeadlines />
      <WorkPackagesByTimelineStatus />
=======
>>>>>>> 601a3987
    </PageLayout>
  );
};

export default MemberHomePage;<|MERGE_RESOLUTION|>--- conflicted
+++ resolved
@@ -26,14 +26,7 @@
       <Typography variant="h3" marginLeft="auto" sx={{ marginTop: 2, textAlign: 'center', pt: 3, padding: 0 }}>
         Welcome, {user.firstName}!
       </Typography>
-<<<<<<< HEAD
       <TeamWorkPackageDisplay />
-      <OverdueWorkPackageAlerts />
-      <UsefulLinks />
-      <UpcomingDeadlines />
-      <WorkPackagesByTimelineStatus />
-=======
->>>>>>> 601a3987
     </PageLayout>
   );
 };
