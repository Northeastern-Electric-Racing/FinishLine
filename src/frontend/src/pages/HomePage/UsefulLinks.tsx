/*
 * This file is part of NER's FinishLine and licensed under GNU AGPLv3.
 * See the LICENSE file in the repository root folder for details.
 *
 */

import { useTheme } from '@mui/material';
import {
<<<<<<< HEAD
  ShoppingCart,
  Settings,
  Receipt,
  Description,
  CurrencyExchange,
  AttachMoney
} from '@mui/icons-material';
import Box from '@mui/material/Box';
import Link from '@mui/material/Link';
=======
  faCoins,
  faReceipt,
  faHandHoldingUsd,
  faDollarSign,
  faFileAlt,
  faSortNumericDown,
  faCogs
} from '@fortawesome/free-solid-svg-icons';
import { Grid } from '@mui/material';
import ExternalLink from '../../components/ExternalLink';
>>>>>>> 528dc89f
import PageBlock from '../../layouts/PageBlock';

const UsefulLinks: React.FC = () => {
  const theme = useTheme();
  const links = [
    <Link href="https://docs.google.com/document/d/1M5Ldy9L1BifBo18tdKpv3CH-frRneyEK26hUXbtMg7Q/edit" 
    underline="hover" fontSize={19}>
      <ShoppingCart sx={{fontSize:17, color: theme.palette.text.primary}}></ShoppingCart>
      Purchasing Guidelines
    </Link>,
    <Link href="https://docs.google.com/document/d/1HvLnVNzZTftgoAXppIEp-gTmUBQGt-V6n97prziWWrs/edit" underline="hover" fontSize={19}>
      <CurrencyExchange sx={{fontSize:17, color:theme.palette.text.primary}}></CurrencyExchange>
      Reimbursement Guidelines
    </Link>,
    <Link href="https://forms.gle/6ztRoa1iL7p1KHwP6" underline="hover" fontSize={19}>
      <AttachMoney sx={{fontSize:17, color:theme.palette.text.primary}}></AttachMoney>
      Procurement Form
    </Link>,
    <Link href="https://docs.google.com/spreadsheets/d/1kqpnw8jZDx2GO5NFUtqefRXqT1XX46iMx5ZI4euPJgY/edit" underline="hover" fontSize={19}>
      <Receipt sx={{fontSize:17, color:theme.palette.text.primary}}></Receipt>
      McMaster Order Sheet
    </Link>,
    <Link href="https://docs.google.com/document/d/1w0B6upZRY28MlbVA4hyU3X_NRNP0cagmLWqjHn6B8OA/edit" underline="hover" fontSize={19}>
      <Description sx={{fontSize:17, color:theme.palette.text.primary}}></Description>
      Project Update Log
    </Link>,
    <Link href="https://nerdocs.atlassian.net/wiki/spaces/NER/pages/4554841/Hardware+Guidelines" underline="hover" fontSize={19}>
      <Settings sx={{fontSize:17, color:theme.palette.text.primary}}></Settings>
      Hardware Guidelines
    </Link>
  ];

  return (
    <PageBlock title={'Useful Links'}>
      <Grid container spacing={2}>
        {links.map((ele) => (
          <Grid item xs={6} md={3}>
            {ele}
          </Grid>
        ))}
      </Grid>
    </PageBlock>
  );
};

export default UsefulLinks;<|MERGE_RESOLUTION|>--- conflicted
+++ resolved
@@ -6,7 +6,6 @@
 
 import { useTheme } from '@mui/material';
 import {
-<<<<<<< HEAD
   ShoppingCart,
   Settings,
   Receipt,
@@ -16,18 +15,8 @@
 } from '@mui/icons-material';
 import Box from '@mui/material/Box';
 import Link from '@mui/material/Link';
-=======
-  faCoins,
-  faReceipt,
-  faHandHoldingUsd,
-  faDollarSign,
-  faFileAlt,
-  faSortNumericDown,
-  faCogs
-} from '@fortawesome/free-solid-svg-icons';
 import { Grid } from '@mui/material';
 import ExternalLink from '../../components/ExternalLink';
->>>>>>> 528dc89f
 import PageBlock from '../../layouts/PageBlock';
 
 const UsefulLinks: React.FC = () => {
