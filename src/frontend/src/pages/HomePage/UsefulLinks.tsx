/*
 * This file is part of NER's FinishLine and licensed under GNU AGPLv3.
 * See the LICENSE file in the repository root folder for details.
 *
 */

<<<<<<< HEAD
import {
  faCoins,
  faReceipt,
  faHandHoldingUsd,
  faDollarSign,
  faFileAlt,
  faSortNumericDown,
  faCogs
} from '@fortawesome/free-solid-svg-icons';
import { Grid } from '@mui/material';
import ExternalLink from '../../components/ExternalLink';
=======
import { useTheme } from '@mui/material';
import Typography from '@mui/material/Typography';
import { ShoppingCart, Settings, Receipt, Description, CurrencyExchange, AttachMoney } from '@mui/icons-material';
import Link from '@mui/material/Link';
import { Grid } from '@mui/material';
>>>>>>> 97027402
import PageBlock from '../../layouts/PageBlock';

const UsefulLinks: React.FC = () => {
  const theme = useTheme();
  const links = [
    <>
      <ShoppingCart sx={{ fontSize: 17, color: theme.palette.text.primary }} />
      <Link
        href="https://docs.google.com/document/d/1M5Ldy9L1BifBo18tdKpv3CH-frRneyEK26hUXbtMg7Q/edit"
        underline="hover"
        fontSize={19}
        sx={{ pl: 1 }}
      >
        Purchasing Guidelines
      </Link>
    </>,
    <>
      <CurrencyExchange sx={{ fontSize: 17, color: theme.palette.text.primary }} />
      <Link
        href="https://docs.google.com/document/d/1HvLnVNzZTftgoAXppIEp-gTmUBQGt-V6n97prziWWrs/edit"
        underline="hover"
        fontSize={19}
        sx={{ pl: 1 }}
      >
        Reimbursement Guidelines
      </Link>
    </>,
    <>
      <AttachMoney sx={{ fontSize: 17, color: theme.palette.text.primary }} />
      <Link href="https://forms.gle/6ztRoa1iL7p1KHwP6" underline="hover" fontSize={19} sx={{ pl: 1 }}>
        Procurement Form
      </Link>
    </>,
    <>
      <Receipt sx={{ fontSize: 17, color: theme.palette.text.primary }} />
      <Link
        href="https://docs.google.com/spreadsheets/d/1kqpnw8jZDx2GO5NFUtqefRXqT1XX46iMx5ZI4euPJgY/edit"
        underline="hover"
        fontSize={19}
        sx={{ pl: 1 }}
      >
        McMaster Order Sheet
      </Link>
    </>,
    <>
      <Description sx={{ fontSize: 17, color: theme.palette.text.primary }} />
      <Link
        href="https://docs.google.com/document/d/1w0B6upZRY28MlbVA4hyU3X_NRNP0cagmLWqjHn6B8OA/edit"
        underline="hover"
        fontSize={19}
        sx={{ pl: 1 }}
      >
        Project Update Log
      </Link>
    </>,
    <>
      <Settings sx={{ fontSize: 17, color: theme.palette.text.primary }} />
      <Link
        href="https://nerdocs.atlassian.net/wiki/spaces/NER/pages/4554841/Hardware+Guidelines"
        underline="hover"
        fontSize={19}
        sx={{ pl: 1 }}
      >
        Hardware Guidelines
      </Link>
    </>
  ];

  return (
    <PageBlock title={'Useful Links'}>
      <Grid container spacing={2}>
        {links.map((ele) => (
          <Grid item xs={6} md={3}>
<<<<<<< HEAD
            {ele}
=======
            <Typography>{ele}</Typography>
>>>>>>> 97027402
          </Grid>
        ))}
      </Grid>
    </PageBlock>
  );
};

export default UsefulLinks;<|MERGE_RESOLUTION|>--- conflicted
+++ resolved
@@ -4,25 +4,11 @@
  *
  */
 
-<<<<<<< HEAD
-import {
-  faCoins,
-  faReceipt,
-  faHandHoldingUsd,
-  faDollarSign,
-  faFileAlt,
-  faSortNumericDown,
-  faCogs
-} from '@fortawesome/free-solid-svg-icons';
-import { Grid } from '@mui/material';
-import ExternalLink from '../../components/ExternalLink';
-=======
 import { useTheme } from '@mui/material';
 import Typography from '@mui/material/Typography';
 import { ShoppingCart, Settings, Receipt, Description, CurrencyExchange, AttachMoney } from '@mui/icons-material';
 import Link from '@mui/material/Link';
 import { Grid } from '@mui/material';
->>>>>>> 97027402
 import PageBlock from '../../layouts/PageBlock';
 
 const UsefulLinks: React.FC = () => {
@@ -96,11 +82,7 @@
       <Grid container spacing={2}>
         {links.map((ele) => (
           <Grid item xs={6} md={3}>
-<<<<<<< HEAD
-            {ele}
-=======
             <Typography>{ele}</Typography>
->>>>>>> 97027402
           </Grid>
         ))}
       </Grid>
