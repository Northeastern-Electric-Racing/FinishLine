/*
 * This file is part of NER's PM Dashboard and licensed under GNU AGPLv3.
 * See the LICENSE file in the repository root folder for details.
 */

<<<<<<< HEAD
import Typography from '@mui/material/Typography';
import { useAuth } from '../../hooks/Auth.hooks';
import UsefulLinks from './UsefulLinks';
import WorkPackagesByTimelineStatus from './WorkPackagesByTimelineStatus';
import UpcomingDeadlines from './UpcomingDeadlines';
=======
import { Container } from 'react-bootstrap';
import { useAuth } from '../../hooks/auth.hooks';
import UsefulLinks from './UsefulLinks';
import WorkPackagesByTimelineStatus from './WorkPackagesByTimelineStatus';
import UpcomingDeadlines from './UpcomingDeadlines';
import styles from '../../stylesheets/pages/home.module.css';
>>>>>>> 421c578c

const Home: React.FC = () => {
  const auth = useAuth();
  return (
    <>
      <Typography variant="h3" sx={{ textAlign: 'center', pt: 3 }}>
        Welcome, {auth.user?.firstName}!
      </Typography>
      <UsefulLinks />
      <UpcomingDeadlines />
      <WorkPackagesByTimelineStatus />
    </>
  );
};

export default Home;<|MERGE_RESOLUTION|>--- conflicted
+++ resolved
@@ -3,20 +3,11 @@
  * See the LICENSE file in the repository root folder for details.
  */
 
-<<<<<<< HEAD
 import Typography from '@mui/material/Typography';
-import { useAuth } from '../../hooks/Auth.hooks';
-import UsefulLinks from './UsefulLinks';
-import WorkPackagesByTimelineStatus from './WorkPackagesByTimelineStatus';
-import UpcomingDeadlines from './UpcomingDeadlines';
-=======
-import { Container } from 'react-bootstrap';
 import { useAuth } from '../../hooks/auth.hooks';
 import UsefulLinks from './UsefulLinks';
 import WorkPackagesByTimelineStatus from './WorkPackagesByTimelineStatus';
 import UpcomingDeadlines from './UpcomingDeadlines';
-import styles from '../../stylesheets/pages/home.module.css';
->>>>>>> 421c578c
 
 const Home: React.FC = () => {
   const auth = useAuth();
