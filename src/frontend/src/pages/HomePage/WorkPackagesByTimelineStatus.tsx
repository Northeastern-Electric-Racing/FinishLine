--- conflicted
+++ resolved
@@ -11,21 +11,12 @@
 import { Container, Form, InputGroup } from 'react-bootstrap';
 import { Link as RouterLink } from 'react-router-dom';
 import { TimelineStatus, WbsElementStatus } from 'shared';
-<<<<<<< HEAD
-import { useAllWorkPackages } from '../../hooks/WorkPackages.hooks';
-=======
-import { useTheme } from '../../hooks/theme.hooks';
 import { useAllWorkPackages } from '../../hooks/work-packages.hooks';
->>>>>>> 421c578c
 import { datePipe, wbsPipe, fullNamePipe, percentPipe } from '../../utils/Pipes';
 import { routes } from '../../utils/Routes';
 import LoadingIndicator from '../../components/LoadingIndicator';
 import PageBlock from '../../layouts/PageBlock';
 import ErrorPage from '../ErrorPage';
-<<<<<<< HEAD
-=======
-import styles from '../../stylesheets/pages/home.module.css';
->>>>>>> 421c578c
 
 const WorkPackagesByTimelineStatus: React.FC = () => {
   const [timelineStatus, setTimelineStatus] = useState<TimelineStatus>(TimelineStatus.VeryBehind);
@@ -70,8 +61,7 @@
                 <Box>Engineering Lead: {fullNamePipe(wp.projectLead)}</Box>
                 <Box>Project Manager: {fullNamePipe(wp.projectManager)}</Box>
                 <Box>
-                  {wp.expectedActivities.length} Expected Activities, {wp.deliverables.length}{' '}
-                  Deliverables
+                  {wp.expectedActivities.length} Expected Activities, {wp.deliverables.length} Deliverables
                 </Box>
               </CardContent>
             </Card>
