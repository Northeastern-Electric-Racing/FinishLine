--- conflicted
+++ resolved
@@ -16,26 +16,8 @@
 import LoadingIndicator from '../../components/LoadingIndicator';
 import PageBlock from '../../layouts/PageBlock';
 import ErrorPage from '../ErrorPage';
-<<<<<<< HEAD
-import { FormControl, InputBase, InputLabel, MenuItem, Select, styled, Typography, useTheme } from '@mui/material';
-
-const NERInput = styled(InputBase)(({ theme }) => ({
-  'label + &': {
-    marginTop: theme.spacing(1)
-  },
-  '& .MuiInputBase-input': {
-    borderRadius: 6,
-    position: 'relative',
-    backgroundColor: theme.palette.background.paper,
-    border: '1px solid ' + theme.palette.divider,
-    fontSize: 16,
-    padding: '10px 26px 10px 12px'
-  }
-}));
-=======
 import { FormControl, InputLabel, MenuItem, Select, Typography, useTheme } from '@mui/material';
 import DetailDisplay from '../../components/DetailDisplay';
->>>>>>> 97027402
 
 const WorkPackagesByTimelineStatus: React.FC = () => {
   const [timelineStatus, setTimelineStatus] = useState<TimelineStatus>(TimelineStatus.VeryBehind);
@@ -58,9 +40,6 @@
         flexDirection: 'row',
         flexWrap: 'nowrap',
         overflow: 'auto',
-<<<<<<< HEAD
-        justifyContent: 'flex-start'
-=======
         justifyContent: 'flex-start',
         '&::-webkit-scrollbar': {
           height: '20px'
@@ -74,7 +53,6 @@
           border: '6px solid transparent',
           backgroundClip: 'content-box'
         }
->>>>>>> 97027402
       }}
     >
       {workPackages.data?.length === 0
@@ -94,37 +72,6 @@
                 >
                   {wbsPipe(wp.wbsNum)} - {wp.name}
                 </Link>
-<<<<<<< HEAD
-                <Box>
-                  <Typography sx={{ fontWeight: 'bold', paddingRight: 2 }} display="inline">
-                    End Date:{' '}
-                  </Typography>
-                  <Typography display="inline">{datePipe(wp.endDate)}</Typography>
-                </Box>
-                <Box>
-                  <Typography sx={{ fontWeight: 'bold', paddingRight: 2 }} display="inline">
-                    Progress:
-                  </Typography>
-                  <Typography display="inline">
-                    {percentPipe(wp.progress)}, {wp.timelineStatus}{' '}
-                  </Typography>
-                </Box>
-                <Box>
-                  <Typography sx={{ fontWeight: 'bold', paddingRight: 2 }} display="inline">
-                    Engineering Lead:
-                  </Typography>
-                  <Typography display="inline">{fullNamePipe(wp.projectLead)}</Typography>
-                </Box>
-                <Box>
-                  <Typography sx={{ fontWeight: 'bold', paddingRight: 2 }} display="inline">
-                    Project Manager:
-                  </Typography>
-                  <Typography display="inline">{fullNamePipe(wp.projectManager)}</Typography>
-                </Box>
-                <Box>
-                  {wp.expectedActivities.length} Expected Activities, {wp.deliverables.length} Deliverables
-                </Box>
-=======
                 <DetailDisplay label="End Date" content={datePipe(wp.endDate)} paddingRight={2} />
                 <DetailDisplay label="Progress" content={percentPipe(wp.progress)} paddingRight={2} />
                 <DetailDisplay label="Engineering Lead" content={fullNamePipe(wp.projectLead)} paddingRight={2} />
@@ -132,7 +79,6 @@
                 <Typography>
                   {wp.expectedActivities.length} Expected Activities, {wp.deliverables.length} Deliverables
                 </Typography>
->>>>>>> 97027402
               </CardContent>
             </Card>
           ))}
@@ -143,21 +89,13 @@
     <PageBlock
       title={`Work Packages By Timeline Status (${workPackages.data?.length})`}
       headerRight={
-<<<<<<< HEAD
-        <FormControl>
-=======
         <FormControl size="small">
->>>>>>> 97027402
           <InputLabel id="selectTimelineStatus"> Timeline Status</InputLabel>
           <Select
             label="Timeline Status"
             labelId="selectTimelineStatus"
             value={timelineStatus}
             onChange={(e) => setTimelineStatus(e.target.value as TimelineStatus)}
-<<<<<<< HEAD
-            input={<NERInput />}
-=======
->>>>>>> 97027402
           >
             {Object.values(TimelineStatus).map((status) => (
               <MenuItem key={status} value={status}>
