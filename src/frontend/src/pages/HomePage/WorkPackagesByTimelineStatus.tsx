--- conflicted
+++ resolved
@@ -7,11 +7,6 @@
 import Box from '@mui/material/Box';
 import { TimelineStatus, WbsElementStatus, wbsPipe } from 'shared';
 import { useAllWorkPackages } from '../../hooks/work-packages.hooks';
-<<<<<<< HEAD
-import { datePipe, wbsPipe, fullNamePipe, percentPipe, timelinePipe } from '../../utils/pipes';
-import { routes } from '../../utils/routes';
-=======
->>>>>>> e39c6173
 import LoadingIndicator from '../../components/LoadingIndicator';
 import PageBlock from '../../layouts/PageBlock';
 import ErrorPage from '../ErrorPage';
@@ -55,37 +50,8 @@
       }}
     >
       {workPackages.data?.length === 0
-<<<<<<< HEAD
-        ? `No ${timelinePipe(timelineStatus)} work packages`
-        : workPackages.data?.map((wp) => (
-            <Card
-              variant="outlined"
-              key={wbsPipe(wp.wbsNum)}
-              sx={{ minWidth: 'fit-content', mr: 3, background: theme.palette.background.default }}
-            >
-              <CardContent sx={{ padding: 3 }}>
-                <Link
-                  variant="h6"
-                  component={RouterLink}
-                  to={`${routes.PROJECTS}/${wbsPipe(wp.wbsNum)}`}
-                  sx={{ marginBottom: 2 }}
-                >
-                  {wbsPipe(wp.wbsNum)} - {wp.name}
-                </Link>
-                <DetailDisplay label="End Date" content={datePipe(wp.endDate)} paddingRight={2} />
-                <DetailDisplay label="Progress" content={percentPipe(wp.progress)} paddingRight={2} />
-                <DetailDisplay label="Engineering Lead" content={fullNamePipe(wp.projectLead)} paddingRight={2} />
-                <DetailDisplay label="Project Manager" content={fullNamePipe(wp.projectManager)} paddingRight={2} />
-                <Typography>
-                  {wp.expectedActivities.length} Expected Activities, {wp.deliverables.length} Deliverables
-                </Typography>
-              </CardContent>
-            </Card>
-          ))}
-=======
         ? `No ${timelineStatus} work packages`
         : workPackages.data?.map((wp) => <WorkPackageCard key={wbsPipe(wp.wbsNum)} wp={wp} />)}
->>>>>>> e39c6173
     </Box>
   );
 
