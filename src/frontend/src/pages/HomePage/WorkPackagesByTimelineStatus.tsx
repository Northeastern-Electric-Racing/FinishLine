/*
 * This file is part of NER's FinishLine and licensed under GNU AGPLv3.
 * See the LICENSE file in the repository root folder for details.
 */

import { useState, useEffect } from 'react';
import Box from '@mui/material/Box';
import Card from '@mui/material/Card';
import CardContent from '@mui/material/CardContent';
import Link from '@mui/material/Link';
import { Container, Form, InputGroup } from 'react-bootstrap';
import { Link as RouterLink } from 'react-router-dom';
import { TimelineStatus, WbsElementStatus } from 'shared';
import { useAllWorkPackages } from '../../hooks/work-packages.hooks';
import { datePipe, wbsPipe, fullNamePipe, percentPipe } from '../../utils/Pipes';
import { routes } from '../../utils/Routes';
import LoadingIndicator from '../../components/LoadingIndicator';
import PageBlock from '../../layouts/PageBlock';
import ErrorPage from '../ErrorPage';

const WorkPackagesByTimelineStatus: React.FC = () => {
  const [timelineStatus, setTimelineStatus] = useState<TimelineStatus>(TimelineStatus.VeryBehind);
  const workPackages = useAllWorkPackages({ status: WbsElementStatus.Active, timelineStatus });

  useEffect(() => {
    workPackages.refetch();
    // eslint-disable-next-line react-hooks/exhaustive-deps
  }, [timelineStatus]);

  if (workPackages.isError) {
    return <ErrorPage message={workPackages.error.message} error={workPackages.error} />;
  }

  const fullDisplay = (
    <Box
      sx={{
        display: 'flex',
        flexDirection: 'row',
        flexWrap: 'nowrap',
        overflow: 'auto',
        justifyContent: 'flex-start'
      }}
    >
      {workPackages.data?.length === 0
        ? `No ${timelineStatus} work packages`
        : workPackages.data?.map((wp) => (
<<<<<<< HEAD
            <Card key={wbsPipe(wp.wbsNum)} sx={{ minWidth: 'fit-content' }}>
              <CardContent sx={{ padding: 3 }}>
                <Link
                  variant="h6"
                  component={RouterLink}
                  to={`${routes.PROJECTS}/${wbsPipe(wp.wbsNum)}`}
                  sx={{ marginBottom: 2 }}
                >
                  {wbsPipe(wp.wbsNum)} - {wp.name}
                </Link>
                <Box>End Date: {datePipe(wp.endDate)}</Box>
                <Box>
                  Progress: {percentPipe(wp.progress)}, {wp.timelineStatus}
                </Box>
                <Box>Engineering Lead: {fullNamePipe(wp.projectLead)}</Box>
                <Box>Project Manager: {fullNamePipe(wp.projectManager)}</Box>
                <Box>
                  {wp.expectedActivities.length} Expected Activities, {wp.deliverables.length} Deliverables
                </Box>
              </CardContent>
=======
            <Card
              className={styles.horizontalScrollCard}
              key={wbsPipe(wp.wbsNum)}
              border={theme.cardBorder}
              bg={theme.cardBg}
            >
              <Card.Body className="p-3">
                <Card.Title className="mb-2">
                  <Link to={`${routes.PROJECTS}/${wbsPipe(wp.wbsNum)}`}>
                    {wbsPipe(wp.wbsNum)} - {wp.name}
                  </Link>
                </Card.Title>
                <Card.Text>
                  <Container fluid>
                    <Row className="pb-1">End Date: {datePipe(wp.endDate)}</Row>
                    <Row className="pb-1">
                      Progress: {percentPipe(wp.progress)}, {wp.timelineStatus}
                    </Row>
                    <Row className="pb-1">Engineering Lead: {fullNamePipe(wp.projectLead)}</Row>
                    <Row className="pb-1">Project Manager: {fullNamePipe(wp.projectManager)}</Row>
                    <Row>
                      {wp.expectedActivities.length} Expected Activities, {wp.deliverables.length} Deliverables
                    </Row>
                  </Container>
                </Card.Text>
              </Card.Body>
>>>>>>> 53eda2b7
            </Card>
          ))}
    </Box>
  );

  return (
    <PageBlock
      title={`Work Packages By Timeline Status (${workPackages.data?.length})`}
      headerRight={
        <InputGroup>
          <InputGroup.Prepend>
            <InputGroup.Text id="selectTimelineStatus">Timeline Status</InputGroup.Text>
          </InputGroup.Prepend>
          <Form.Control
            as="select"
            aria-describedby="selectTimelineStatus"
            value={timelineStatus}
            onChange={(e) => setTimelineStatus(e.target.value as TimelineStatus)}
            custom
          >
            {Object.values(TimelineStatus).map((status) => (
              <option key={status} value={status}>
                {status}
              </option>
            ))}
          </Form.Control>
        </InputGroup>
      }
    >
      <Container fluid>{workPackages.isLoading ? <LoadingIndicator /> : fullDisplay}</Container>
    </PageBlock>
  );
};

export default WorkPackagesByTimelineStatus;<|MERGE_RESOLUTION|>--- conflicted
+++ resolved
@@ -44,7 +44,6 @@
       {workPackages.data?.length === 0
         ? `No ${timelineStatus} work packages`
         : workPackages.data?.map((wp) => (
-<<<<<<< HEAD
             <Card key={wbsPipe(wp.wbsNum)} sx={{ minWidth: 'fit-content' }}>
               <CardContent sx={{ padding: 3 }}>
                 <Link
@@ -65,34 +64,6 @@
                   {wp.expectedActivities.length} Expected Activities, {wp.deliverables.length} Deliverables
                 </Box>
               </CardContent>
-=======
-            <Card
-              className={styles.horizontalScrollCard}
-              key={wbsPipe(wp.wbsNum)}
-              border={theme.cardBorder}
-              bg={theme.cardBg}
-            >
-              <Card.Body className="p-3">
-                <Card.Title className="mb-2">
-                  <Link to={`${routes.PROJECTS}/${wbsPipe(wp.wbsNum)}`}>
-                    {wbsPipe(wp.wbsNum)} - {wp.name}
-                  </Link>
-                </Card.Title>
-                <Card.Text>
-                  <Container fluid>
-                    <Row className="pb-1">End Date: {datePipe(wp.endDate)}</Row>
-                    <Row className="pb-1">
-                      Progress: {percentPipe(wp.progress)}, {wp.timelineStatus}
-                    </Row>
-                    <Row className="pb-1">Engineering Lead: {fullNamePipe(wp.projectLead)}</Row>
-                    <Row className="pb-1">Project Manager: {fullNamePipe(wp.projectManager)}</Row>
-                    <Row>
-                      {wp.expectedActivities.length} Expected Activities, {wp.deliverables.length} Deliverables
-                    </Row>
-                  </Container>
-                </Card.Text>
-              </Card.Body>
->>>>>>> 53eda2b7
             </Card>
           ))}
     </Box>
