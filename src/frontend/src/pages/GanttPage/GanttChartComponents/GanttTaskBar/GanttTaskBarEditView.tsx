import { Box, Chip, Typography } from '@mui/material';
import useId from '@mui/material/utils/useId';
import { useTheme } from '@mui/system';
import { CSSProperties, DragEvent, MouseEvent, useEffect, useState } from 'react';
import useMeasure from 'react-use-measure';
import { addDaysToDate, WbsElementStatus, wbsPipe, WorkPackage, WorkPackageStage } from 'shared';
import {
  GanttChange,
  GanttTask,
  GANTT_CHART_CELL_SIZE,
  transformGanttTaskToWorkPackage
} from '../../../../utils/gantt.utils';
import AddGanttWorkPackageModal from '../AddGanttWorkPackageModal';
import { differenceInDays } from 'date-fns';
import {
  ganttTaskBarBackgroundStyles,
  ganttTaskBarContainerStyles,
  taskNameContainerStyles,
  webKitBoxContainerStyles,
  webKitBoxStyles
} from './GanttTaskBarDisplayStyles';
import { ArcherElement } from 'react-archer';

interface GanttTaskBarEditProps {
  days: Date[];
  task: GanttTask;
  isProject: boolean;
  createChange: (change: GanttChange) => void;
  getNewWorkPackageNumber: (projectId: string) => number;
  addWorkPackage: (workPackage: WorkPackage) => void;
  getStartCol: (start: Date) => number;
  getEndCol: (end: Date) => number;
}

export const GanttTaskBarEditView = ({
  days,
  task,
  isProject,
  createChange,
  getNewWorkPackageNumber,
  addWorkPackage,
  getStartCol,
  getEndCol
}: GanttTaskBarEditProps) => {
  const theme = useTheme();
  const [showAddWorkPackageModal, setShowAddWorkPackageModal] = useState(false);
  const [startX, setStartX] = useState<number | null>(null);
  const [showDropPoints, setShowDropPoints] = useState(false);
  const [isResizing, setIsResizing] = useState(false);
  const [width, setWidth] = useState(0); // current width of component, will change on resize
  const [measureRef, bounds] = useMeasure();
  const widthPerDay = 7.2; //width per day to use for resizing calculations, kind of arbitrary,
  const id = useId() || 'id'; // id for creating event changes

  const taskBarDisplayStyles: CSSProperties = {
    gridColumnStart: getStartCol(task.start),
    gridColumnEnd: getEndCol(task.end),
    height: '2rem',
    width: isProject ? 'unset' : width === 0 ? `unset` : `${width}px`,
    border: `1px solid ${isResizing ? theme.palette.text.primary : theme.palette.divider}`,
    borderRadius: '0.25rem',
    backgroundColor: task.styles ? task.styles.backgroundColor : theme.palette.background.paper,
    cursor: isProject ? 'default' : 'move'
  };

  const dropPointCellStyles: CSSProperties = {
    borderRadius: '0.25rem',
    height: '2rem',
    minWidth: GANTT_CHART_CELL_SIZE,
    maxWidth: GANTT_CHART_CELL_SIZE,
    backgroundColor: `color-mix(in srgb, ${theme.palette.background.default}, transparent 75%);`
  };

  const hoverContainerBoxStyles: CSSProperties = {
    cursor: isProject ? 'default' : 'ew-resize',
    height: '100%',
    width: '5rem',
    position: 'relative',
    right: '-10'
  };

  useEffect(() => {
    if (bounds.width !== 0 && width === 0) {
      setWidth(bounds.width);
    }
  }, [bounds, width]);

  const handleAddWorkPackageInfo = (workPackageInfo: { name: string; stage?: WorkPackageStage }) => {
    const dup = id + task.unblockedWorkPackages.length + 1;
    const newWorkPackageNumber = getNewWorkPackageNumber(task.projectId ?? '');
    const workPackage: WorkPackage = {
      id: dup,
      name: workPackageInfo.name,
      startDate: new Date(),
      endDate: new Date(Date.now() + 1000 * 60 * 60 * 24 * 7),
      blockedBy: [],
      wbsNum: {
        carNumber: task.carNumber,
        projectNumber: task.projectNumber,
        workPackageNumber: newWorkPackageNumber
      },
      stage: workPackageInfo.stage,
      projectName: task.name,
      status: WbsElementStatus.Inactive,
      orderInProject: newWorkPackageNumber,
      duration: 1,
      blocking: [],
      descriptionBullets: [],
      links: [],
      wbsElementId: '-1',
      dateCreated: new Date(),
      lead: undefined,
      manager: undefined,
      teamTypes: [],
      changes: [],
      materials: [],
      assemblies: [],
<<<<<<< HEAD
      designReviews: []
=======
      deleted: false
>>>>>>> 57313625
    };
    addWorkPackage(workPackage);

    createChange({
      id,
      type: 'create-work-package',
      element: workPackage
    });
  };

  // used to make sure that any changes to the start and end dates are made in multiples of 7
  const roundToMultipleOf7 = (num: number) => {
    return Math.round(num / 7) * 7;
  };

  const handleMouseDown = (e: MouseEvent<HTMLElement>) => {
    setIsResizing(true);
    setStartX(e.clientX);
  };

  const handleMouseMove = (e: MouseEvent<HTMLElement>) => {
    if (isResizing) {
      const currentX = e.clientX;
      const deltaX = currentX - startX!;
      setWidth(Math.max(100, width + deltaX));
      setStartX(currentX);
    }
  };

  const handleMouseUp = () => {
    if (isResizing) {
      setIsResizing(false);
      // Use change in width to calculate new length
      const newEventLengthInDays = roundToMultipleOf7(width / widthPerDay);
      // The gantt chart tasks are inclusive (their width includes the full width of their start and end date)
      const displayWeeks = newEventLengthInDays / 7 + 1;
      // We need these magic pixel numbers to dynamically calculate the correct width of the task to keep it in sync with the stored end date
      const correctWidth = displayWeeks * 38 + (displayWeeks - 1) * 10;
      const newEndDate = addDaysToDate(task.start, newEventLengthInDays);
      setWidth(correctWidth);
      createChange({
        id,
        element: transformGanttTaskToWorkPackage(task),
        type: 'change-end-date',
        originalEnd: task.end,
        newEnd: newEndDate
      });
    }
  };

  const onDragStart = () => {
    setShowDropPoints(true);
  };
  const onDragEnd = () => {
    setShowDropPoints(false);
  };

  const onDragOver = (e: DragEvent<HTMLDivElement>) => {
    e.preventDefault();
  };
  const onDrop = (day: Date) => {
    const days = roundToMultipleOf7(differenceInDays(day, task.start));
    createChange({ id, element: transformGanttTaskToWorkPackage(task), type: 'shift-by-days', days });
  };

  const AddWorkPackageModal = () => {
    return (
      <AddGanttWorkPackageModal
        showModal={showAddWorkPackageModal}
        handleClose={() => setShowAddWorkPackageModal(false)}
        addWorkPackage={handleAddWorkPackageInfo}
      />
    );
  };

  return (
    <div style={ganttTaskBarContainerStyles()} onMouseUp={handleMouseUp} onMouseMove={handleMouseMove}>
      <AddWorkPackageModal />
      <Box
        sx={{
          ...ganttTaskBarBackgroundStyles(days.length),
          position: 'absolute', // These will make it so that the bar stays on top of the drop points, i kind of like it going to a new line though
          top: 0,
          left: 0
        }}
      >
        {/* Drop areas */}
        {showDropPoints &&
          days.map((day, index) => (
            <Box key={index} onDragOver={onDragOver} onDrop={() => onDrop(day)} sx={dropPointCellStyles} />
          ))}
      </Box>
      <Box sx={ganttTaskBarBackgroundStyles(days.length)}>
        <ArcherElement
          id={task.teamName + wbsPipe(task)}
          relations={task.blocking.map((blocking) => {
            return {
              targetId: task.teamName + wbsPipe(blocking),
              targetAnchor: 'left',
              sourceAnchor: 'right',
              style: { strokeDasharray: '5,5', noCurves: true, endMarker: false }
            };
          })}
        >
          <div ref={measureRef} style={taskBarDisplayStyles}>
            <Box sx={webKitBoxContainerStyles()}>
              <Box draggable={!isProject} onDrag={onDragStart} onDragEnd={onDragEnd} sx={webKitBoxStyles()}>
                <Box sx={{ display: 'flex', flexDirection: 'row' }}>
                  <Typography variant="body1" sx={taskNameContainerStyles(task)}>
                    {task.name}
                  </Typography>
                </Box>
              </Box>

              <Box sx={hoverContainerBoxStyles} onMouseDown={isProject ? undefined : handleMouseDown} />
            </Box>
          </div>
        </ArcherElement>
        {isProject && (
          <Chip
            label={'+'}
            onClick={() => {
              setShowAddWorkPackageModal(true);
            }}
          />
        )}
      </Box>
    </div>
  );
};<|MERGE_RESOLUTION|>--- conflicted
+++ resolved
@@ -115,11 +115,8 @@
       changes: [],
       materials: [],
       assemblies: [],
-<<<<<<< HEAD
-      designReviews: []
-=======
+      designReviews: [],
       deleted: false
->>>>>>> 57313625
     };
     addWorkPackage(workPackage);
 
