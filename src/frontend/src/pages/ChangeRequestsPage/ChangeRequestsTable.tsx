/*
 * This file is part of NER's PM Dashboard and licensed under GNU AGPLv3.
 * See the LICENSE file in the repository root folder for details.
 */

import { useHistory } from 'react-router-dom';
import { Col, Container, Row } from 'react-bootstrap';
import { DataGrid, GridColDef, GridToolbar } from '@mui/x-data-grid';
import { faPlus } from '@fortawesome/free-solid-svg-icons';
import { routes } from '../../utils/Routes';
import { booleanPipe, datePipe, fullNamePipe, wbsPipe } from '../../utils/Pipes';
<<<<<<< HEAD
import { useAllChangeRequests } from '../../hooks/ChangeRequests.hooks';
=======
import { useAllChangeRequests } from '../../hooks/change-requests.hooks';
import { DisplayChangeRequest } from './ChangeRequestsTableView';
import CRTable from './ChangeRequestsTableView'; // Directly rename the default import
import ChangeRequestsFilter from './ChangeRequestsFilter';
import LoadingIndicator from '../../components/LoadingIndicator';
>>>>>>> 421c578c
import ActionButton from '../../components/ActionButton';
import PageTitle from '../../layouts/PageTitle/PageTitle';
import { useAuth } from '../../hooks/auth.hooks';

const ChangeRequestsTable: React.FC = () => {
<<<<<<< HEAD
  const history = useHistory();
  const { isLoading, data, error } = useAllChangeRequests();
=======
  const [type, setType] = useState('');
  const [impact, setImpact] = useState<number[]>([]);
  const [whyType, setWhyType] = useState('');
  const [state, setState] = useState<number[]>([]);
  const [implemented, setImplemented] = useState('');
  const { isLoading, isError, data, error } = useAllChangeRequests();

  const auth = useAuth();

  if (isLoading) return <LoadingIndicator />;

  if (isError) return <ErrorPage message={error?.message} />;
>>>>>>> 421c578c

  const baseColDef: any = {
    flex: 1,
    align: 'center',
    headerAlign: 'center'
  };

  const columns: GridColDef[] = [
    {
      ...baseColDef,
      field: 'crId',
      headerName: 'ID',
      maxWidth: 100
    },
    {
      ...baseColDef,
      field: 'type',
      headerName: 'Type',
      maxWidth: 150
    },
    {
      ...baseColDef,
      field: 'wbsNum',
      headerName: 'WBS #',
      valueFormatter: (params) => wbsPipe(params.value),
      maxWidth: 100,
      sortComparator: (v1, v2, param1, param2) => {
        if (param1.value.carNumber !== param2.value.carNumber) {
          return param1.value.carNumber - param2.value.carNumber;
        } else if (param1.value.projectNumber !== param2.value.projectNumber) {
          return param1.value.projectNumber - param2.value.projectNumber;
        } else if (param1.value.workPackageNumber !== param2.value.workPackageNumber) {
          return param1.value.workPackageNumber - param2.value.workPackageNumber;
        } else {
          return 0;
        }
      }
    },
    {
      ...baseColDef,
      field: 'dateSubmitted',
      headerName: 'Date Submitted',
      valueFormatter: (params) => datePipe(params.value),
      maxWidth: 200
    },
    {
      ...baseColDef,
      field: 'submitter',
      headerName: 'Submitter',
      valueFormatter: (params) => fullNamePipe(params.value),
      maxWidth: 200
    },
    {
      ...baseColDef,
      field: 'dateReviewed',
      headerName: 'Date Reviewed',
      valueFormatter: (params) => (params.value ? datePipe(params.value) : ''),
      maxWidth: 200
    },
    {
      ...baseColDef,
      field: 'reviewer',
      headerName: 'Reviewer',
      valueFormatter: (params) => fullNamePipe(params.value),
      maxWidth: 200
    },
    {
      ...baseColDef,
      field: 'accepted',
      headerName: 'Accepted',
      valueFormatter: (params) => (params.value ? booleanPipe(params.value) : ''),
      maxWidth: 100
    },
    {
      ...baseColDef,
      field: 'dateImplemented',
      headerName: 'Date Implemented',
      valueFormatter: (params) => (params.value ? datePipe(params.value) : ''),
      maxWidth: 200
    },
    {
      ...baseColDef,
      field: 'implementedChanges',
      headerName: '# Implemented Changes',
      valueFormatter: (params) => params.value.length,
      maxWidth: 200
    }
  ];

  return (
    <Container fluid>
      <PageTitle
        title={'Change Requests'}
        previousPages={[]}
        actionButton={
          <ActionButton
            link={routes.CHANGE_REQUESTS_NEW}
            icon={faPlus}
            text={'New Change Request'}
            disabled={auth.user?.role === 'GUEST'}
          />
        }
      />
      <Row>
        <Col>
          <DataGrid
            autoHeight
            disableSelectionOnClick
            density="compact"
            pageSize={15}
            rowsPerPageOptions={[15, 30, 50, 100]}
            loading={isLoading}
            error={error}
            rows={data || []}
            columns={columns}
            getRowId={(row) => row.crId}
            onRowClick={(params) => {
              history.push(`${routes.CHANGE_REQUESTS}/${params.row.crId}`);
            }}
            components={{ Toolbar: GridToolbar }}
            initialState={{
              sorting: {
                sortModel: [{ field: 'crId', sort: 'desc' }]
              },
              columns: {
                columnVisibilityModel: {
                  implementedChanges: false
                }
              }
            }}
          />
        </Col>
      </Row>
    </Container>
  );
};

export default ChangeRequestsTable;<|MERGE_RESOLUTION|>--- conflicted
+++ resolved
@@ -9,43 +9,28 @@
 import { faPlus } from '@fortawesome/free-solid-svg-icons';
 import { routes } from '../../utils/Routes';
 import { booleanPipe, datePipe, fullNamePipe, wbsPipe } from '../../utils/Pipes';
-<<<<<<< HEAD
-import { useAllChangeRequests } from '../../hooks/ChangeRequests.hooks';
-=======
 import { useAllChangeRequests } from '../../hooks/change-requests.hooks';
-import { DisplayChangeRequest } from './ChangeRequestsTableView';
-import CRTable from './ChangeRequestsTableView'; // Directly rename the default import
-import ChangeRequestsFilter from './ChangeRequestsFilter';
 import LoadingIndicator from '../../components/LoadingIndicator';
->>>>>>> 421c578c
+import ErrorPage from '../ErrorPage';
 import ActionButton from '../../components/ActionButton';
 import PageTitle from '../../layouts/PageTitle/PageTitle';
 import { useAuth } from '../../hooks/auth.hooks';
 
 const ChangeRequestsTable: React.FC = () => {
-<<<<<<< HEAD
   const history = useHistory();
-  const { isLoading, data, error } = useAllChangeRequests();
-=======
-  const [type, setType] = useState('');
-  const [impact, setImpact] = useState<number[]>([]);
-  const [whyType, setWhyType] = useState('');
-  const [state, setState] = useState<number[]>([]);
-  const [implemented, setImplemented] = useState('');
   const { isLoading, isError, data, error } = useAllChangeRequests();
+
+  const baseColDef: any = {
+    flex: 1,
+    align: 'center',
+    headerAlign: 'center'
+  };
 
   const auth = useAuth();
 
   if (isLoading) return <LoadingIndicator />;
 
   if (isError) return <ErrorPage message={error?.message} />;
->>>>>>> 421c578c
-
-  const baseColDef: any = {
-    flex: 1,
-    align: 'center',
-    headerAlign: 'center'
-  };
 
   const columns: GridColDef[] = [
     {
