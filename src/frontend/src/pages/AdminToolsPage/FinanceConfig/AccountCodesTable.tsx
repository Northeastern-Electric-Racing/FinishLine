import { TableRow, TableCell, Typography, Box } from '@mui/material';
import LoadingIndicator from '../../../components/LoadingIndicator';
import { useGetAllExpenseTypes } from '../../../hooks/finance.hooks';
import ErrorPage from '../../ErrorPage';
import { NERButton } from '../../../components/NERButton';
import { useState } from 'react';
import { ExpenseType } from 'shared';
import CreateAccountCodeModal from './CreateAccountCodeModal';
import EditAccountCodeModal from './EditAccountCodeModal';
import AdminToolTable from '../AdminToolTable';

const AccountCodesTable = () => {
  const {
    data: expenseTypes,
    isLoading: expenseTypesIsLoading,
    isError: expenseTypesIsError,
    error: expenseTypesError
  } = useGetAllExpenseTypes();
  const [showCreateModal, setShowCreateModal] = useState<boolean>(false);
  const [showEditModal, setShowEditModal] = useState<boolean>(false);
  const [clickedAccountCode, setClickedAccountCode] = useState<ExpenseType>();

  if (!expenseTypes || expenseTypesIsLoading) {
    return <LoadingIndicator />;
  }

  if (expenseTypesIsError) {
    return <ErrorPage message={expenseTypesError.message} />;
  }

  const accountCodesTableRows = expenseTypes.map((expenseType) => (
    <TableRow
      onClick={() => {
        setClickedAccountCode(expenseType);
        setShowEditModal(true);
      }}
      sx={{ cursor: 'pointer' }}
    >
      <TableCell sx={{ border: '2px solid black' }}>{expenseType.name}</TableCell>
      <TableCell sx={{ border: '2px solid black' }}>{expenseType.code}</TableCell>
      <TableCell align="center" sx={{ border: '2px solid black' }}>
        <Typography>{expenseType.allowed ? 'Yes' : 'No'}</Typography>
      </TableCell>
      <TableCell align="center" sx={{ border: '2px solid black' }}>
        <Typography>
          {expenseType.allowedRefundSources.map((source) => {
            return source === 'CASH' ? 'CASH ' : 'BUDGET ';
          })}
        </Typography>
      </TableCell>
    </TableRow>
  ));

  return (
    <Box>
      <CreateAccountCodeModal showModal={showCreateModal} handleClose={() => setShowCreateModal(false)} />
      {clickedAccountCode && (
        <EditAccountCodeModal
          showModal={showEditModal}
          handleClose={() => {
            setShowEditModal(false);
            setClickedAccountCode(undefined);
          }}
          accountCode={clickedAccountCode}
        />
      )}
      <Typography variant="subtitle1" textAlign="left">
        Account Codes
      </Typography>
<<<<<<< HEAD
      <TableContainer component={Paper}>
        <Table>
          <TableHead>
            <TableCell
              align="left"
              sx={{ fontSize: '16px', fontWeight: 600, border: '2px solid black' }}
              itemType="date"
              width="25%"
            >
              Account Name
            </TableCell>
            <TableCell
              align="left"
              sx={{ fontSize: '16px', fontWeight: 600, border: '2px solid black' }}
              itemType="date"
              width="25%"
            >
              Account Code
            </TableCell>
            <TableCell
              align="center"
              sx={{ fontSize: '16px', fontWeight: 600, border: '2px solid black' }}
              itemType="date"
              width="15%"
            >
              Allowed
            </TableCell>
            <TableCell
              align="center"
              sx={{ fontSize: '16px', fontWeight: 600, border: '2px solid black' }}
              itemType="date"
              width="35%"
            >
              Allowed Refund Sources
            </TableCell>
          </TableHead>
          <TableBody>{accountCodesTableRows}</TableBody>
        </Table>
      </TableContainer>
=======
      <AdminToolTable
        columns={[
          { name: 'Account Name', width: '50%' },
          { name: 'Account Code', width: '30%' },
          { name: 'Allowed', width: '20%' }
        ]}
        rows={accountCodesTableRows}
      />
>>>>>>> 97fb6302
      <Box sx={{ display: 'flex', justifyContent: 'right', marginTop: '10px' }}>
        <NERButton
          variant="contained"
          onClick={() => {
            setShowCreateModal(true);
          }}
        >
          New Account Code
        </NERButton>
      </Box>
    </Box>
  );
};

export default AccountCodesTable;<|MERGE_RESOLUTION|>--- conflicted
+++ resolved
@@ -7,6 +7,7 @@
 import { ExpenseType } from 'shared';
 import CreateAccountCodeModal from './CreateAccountCodeModal';
 import EditAccountCodeModal from './EditAccountCodeModal';
+import AdminToolTable from '../AdminToolTable';
 import AdminToolTable from '../AdminToolTable';
 
 const AccountCodesTable = () => {
@@ -67,56 +68,15 @@
       <Typography variant="subtitle1" textAlign="left">
         Account Codes
       </Typography>
-<<<<<<< HEAD
-      <TableContainer component={Paper}>
-        <Table>
-          <TableHead>
-            <TableCell
-              align="left"
-              sx={{ fontSize: '16px', fontWeight: 600, border: '2px solid black' }}
-              itemType="date"
-              width="25%"
-            >
-              Account Name
-            </TableCell>
-            <TableCell
-              align="left"
-              sx={{ fontSize: '16px', fontWeight: 600, border: '2px solid black' }}
-              itemType="date"
-              width="25%"
-            >
-              Account Code
-            </TableCell>
-            <TableCell
-              align="center"
-              sx={{ fontSize: '16px', fontWeight: 600, border: '2px solid black' }}
-              itemType="date"
-              width="15%"
-            >
-              Allowed
-            </TableCell>
-            <TableCell
-              align="center"
-              sx={{ fontSize: '16px', fontWeight: 600, border: '2px solid black' }}
-              itemType="date"
-              width="35%"
-            >
-              Allowed Refund Sources
-            </TableCell>
-          </TableHead>
-          <TableBody>{accountCodesTableRows}</TableBody>
-        </Table>
-      </TableContainer>
-=======
       <AdminToolTable
         columns={[
-          { name: 'Account Name', width: '50%' },
-          { name: 'Account Code', width: '30%' },
-          { name: 'Allowed', width: '20%' }
+          { name: 'Account Name', width: '25%' },
+          { name: 'Account Code', width: '25%' },
+          { name: 'Allowed', width: '15%' },
+          { name: 'Allowed Refund Sources', width: '35%' }
         ]}
         rows={accountCodesTableRows}
       />
->>>>>>> 97fb6302
       <Box sx={{ display: 'flex', justifyContent: 'right', marginTop: '10px' }}>
         <NERButton
           variant="contained"
