import { ClubAccount, ExpenseType } from 'shared';
import { ExpenseTypePayload } from '../../../hooks/finance.hooks';
import { Controller, useForm } from 'react-hook-form';
import NERFormModal from '../../../components/NERFormModal';
<<<<<<< HEAD
import { Checkbox, FormControl, FormLabel, ListItemText, MenuItem, Select, SelectChangeEvent } from '@mui/material';
=======
import { Checkbox, FormControl, FormLabel, FormHelperText } from '@mui/material';
>>>>>>> 0754b1cb
import ReactHookTextField from '../../../components/ReactHookTextField';
import { useToast } from '../../../hooks/toasts.hooks';
import * as yup from 'yup';
import { yupResolver } from '@hookform/resolvers/yup';

const schema = yup.object().shape({
  code: yup.number().typeError('Account Code must be a number').required('Account Code is Required'),
  name: yup.string().required('Account Name is Required'),
  allowed: yup.boolean().required('Allowed is Required'),
  refundSource: yup.string().required('Refund Source is Required')
});

interface AccountCodeFormModalProps {
  showModal: boolean;
  handleClose: () => void;
  defaultValues?: ExpenseType;
  onSubmit: (data: ExpenseTypePayload) => void;
}

const AccountCodeFormModal = ({ showModal, handleClose, defaultValues, onSubmit }: AccountCodeFormModalProps) => {
  const toast = useToast();
  const {
    handleSubmit,
    control,
    reset,
    formState: { errors }
  } = useForm({
    resolver: yupResolver(schema),
    defaultValues: {
      code: defaultValues?.code,
      name: defaultValues?.name ?? '',
      allowed: defaultValues?.allowed ?? false,
      allowedRefundSources: defaultValues?.allowedRefundSources ?? []
    }
  });

  const [refundSourcesMultiSelect, setRefundSourcesMultiSelect] = React.useState<ClubAccount[]>([]);
  const handleChange = (event: SelectChangeEvent<typeof refundSourcesMultiSelect>) => {
    const {
      target: { value }
    } = event;
    setRefundSourcesMultiSelect(typeof value === 'string' ? value.split(',') : value);
  };

  const onFormSubmit = async (data: ExpenseTypePayload) => {
    try {
      await onSubmit(data);
    } catch (error: unknown) {
      if (error instanceof Error) {
        toast.error(error.message);
      }
    }
    handleClose();
  };

  return (
    <NERFormModal
      open={showModal}
      onHide={handleClose}
      title={!!defaultValues ? 'Edit Account Code' : 'Create Account Code'}
      reset={() => reset({ name: '', code: undefined, allowed: false })}
      handleUseFormSubmit={handleSubmit}
      onFormSubmit={onFormSubmit}
      formId={!!defaultValues ? 'edit-vendor-form' : 'create-vendor-form'}
      showCloseButton
    >
      <FormControl fullWidth>
        <FormLabel>Account Name</FormLabel>
        <ReactHookTextField name="name" control={control} fullWidth />
        <FormHelperText error>{errors.name?.message}</FormHelperText>
      </FormControl>
      <FormControl fullWidth>
        <FormLabel>Refund Source</FormLabel>
        <Select
          name="allowedRefundSources"
          multiple
          value={refundSourcesMultiSelect}
          onChange={handleChange}
          renderValue={(selected) => selected.join(', ')}
        >
          {refundSourcesMultiSelect.map((account) => (
            <MenuItem key={account} value={account}>
              <Checkbox checked={refundSourcesMultiSelect.indexOf(account) > -1} />
              <ListItemText primary={account} />
            </MenuItem>
          ))}
        </Select>
      </FormControl>
      <FormControl fullWidth>
        <FormLabel>Account Code</FormLabel>
        <ReactHookTextField name="code" control={control} fullWidth />
        <FormHelperText error>{errors.code?.message}</FormHelperText>
      </FormControl>
      <FormControl>
        <FormLabel>Allowed?</FormLabel>
        <Controller
          name="allowed"
          control={control}
          rules={{ required: true }}
          render={({ field: { onChange, value } }) => {
            return <Checkbox onChange={onChange} checked={value} />;
          }}
        />
      </FormControl>
    </NERFormModal>
  );
};

export default AccountCodeFormModal;<|MERGE_RESOLUTION|>--- conflicted
+++ resolved
@@ -2,11 +2,16 @@
 import { ExpenseTypePayload } from '../../../hooks/finance.hooks';
 import { Controller, useForm } from 'react-hook-form';
 import NERFormModal from '../../../components/NERFormModal';
-<<<<<<< HEAD
-import { Checkbox, FormControl, FormLabel, ListItemText, MenuItem, Select, SelectChangeEvent } from '@mui/material';
-=======
-import { Checkbox, FormControl, FormLabel, FormHelperText } from '@mui/material';
->>>>>>> 0754b1cb
+import {
+  Checkbox,
+  FormControl,
+  FormLabel,
+  FormHelperText,
+  ListItemText,
+  MenuItem,
+  Select,
+  SelectChangeEvent
+} from '@mui/material';
 import ReactHookTextField from '../../../components/ReactHookTextField';
 import { useToast } from '../../../hooks/toasts.hooks';
 import * as yup from 'yup';
