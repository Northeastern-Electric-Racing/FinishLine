/*
 * This file is part of NER's FinishLine and licensed under GNU AGPLv3.
 * See the LICENSE file in the repository root folder for details.
 */

import AdminToolsUserManagement from './AdminToolsUserManagement';
import AdminToolsSlackUpcomingDeadlines from './AdminToolsSlackUpcomingDeadlines';
import AdminToolsAttendeeDesignReviewInfo from './AdminToolsAttendeeDesignReviewInfo';
import { useCurrentUser } from '../../hooks/users.hooks';
import { isAdmin, isHead } from 'shared';
import PageLayout from '../../components/PageLayout';
import AdminToolsFinanceConfig from './AdminToolsFinanceConfig';
import TeamsTools from './TeamsTools';
import AdminToolsBOMConfig from './AdminToolsBOMConfig';
import AdminToolsProjectsConfig from './AdminToolsProjectsConfig';
import { useState } from 'react';
import NERTabs from '../../components/Tabs';
import { routes } from '../../utils/routes';

const AdminToolsPage: React.FC = () => {
  const currentUser = useCurrentUser();
  const [tabIndex, setTabIndex] = useState<number>(0);

  const isUserHead = isHead(currentUser.role);
  const isUserAdmin = isAdmin(currentUser.role);
  const isUserFinanceLead = currentUser.isAtLeastFinanceLead;

  const defaultTab = isUserAdmin || isUserHead ? 'user-management' : 'finance-configuration';

  const tabs = [];

  if (isUserHead || isUserAdmin) {
    tabs.push({ tabUrlValue: 'user-management', tabName: 'User Management' });
    tabs.push({ tabUrlValue: 'project-configuration', tabName: 'Project Configuration' });
  }
  if (isUserAdmin || isUserFinanceLead) {
    tabs.push({ tabUrlValue: 'finance-configuration', tabName: 'Finance Configuration' });
  }
  if (isUserAdmin) {
    tabs.push({ tabUrlValue: 'miscellaneous', tabName: 'Miscellaneous' });
  }

  const UserManagementTab = () => {
    return isUserAdmin ? (
      <>
        <AdminToolsUserManagement />
        <TeamsTools />
      </>
    ) : (
      <AdminToolsUserManagement />
    );
  };

  const ProjectConfigurationTab = () => {
    return isUserAdmin ? (
      <>
        <AdminToolsProjectsConfig />
        <AdminToolsBOMConfig />
      </>
    ) : (
      <AdminToolsProjectsConfig />
    );
  };

  return (
<<<<<<< HEAD
    <PageLayout title="Admin Tools">
      {isHead(currentUser.role) && <AdminToolsUserManagement />}
      {isAdmin(currentUser.role) && <AdminToolsSlackUpcomingDeadlines />}
      {isAdmin(currentUser.role) && <AdminToolsAttendeeDesignReviewInfo />}
      {(isAdmin(currentUser.role) || currentUser.isAtLeastFinanceLead) && <AdminToolsFinanceConfig />}
      {isAdmin(currentUser.role) && <TeamsTools />}
      {isAdmin(currentUser.role) && <AdminToolsBOMConfig />}
      {isHead(currentUser.role) && <AdminToolsProjectsConfig />}
=======
    <PageLayout
      title="Admin Tools"
      tabs={
        <NERTabs
          setTab={setTabIndex}
          tabsLabels={tabs}
          baseUrl={routes.ADMIN_TOOLS}
          defaultTab={defaultTab}
          id="admin-tools-tabs"
        />
      }
    >
      {tabIndex === 0 ? (
        <UserManagementTab />
      ) : tabIndex === 1 ? (
        <ProjectConfigurationTab />
      ) : tabIndex === 2 ? (
        <AdminToolsFinanceConfig />
      ) : (
        <AdminToolsSlackUpcomingDeadlines />
      )}
>>>>>>> c70c8758
    </PageLayout>
  );
};

export default AdminToolsPage;<|MERGE_RESOLUTION|>--- conflicted
+++ resolved
@@ -63,16 +63,6 @@
   };
 
   return (
-<<<<<<< HEAD
-    <PageLayout title="Admin Tools">
-      {isHead(currentUser.role) && <AdminToolsUserManagement />}
-      {isAdmin(currentUser.role) && <AdminToolsSlackUpcomingDeadlines />}
-      {isAdmin(currentUser.role) && <AdminToolsAttendeeDesignReviewInfo />}
-      {(isAdmin(currentUser.role) || currentUser.isAtLeastFinanceLead) && <AdminToolsFinanceConfig />}
-      {isAdmin(currentUser.role) && <TeamsTools />}
-      {isAdmin(currentUser.role) && <AdminToolsBOMConfig />}
-      {isHead(currentUser.role) && <AdminToolsProjectsConfig />}
-=======
     <PageLayout
       title="Admin Tools"
       tabs={
@@ -92,9 +82,11 @@
       ) : tabIndex === 2 ? (
         <AdminToolsFinanceConfig />
       ) : (
-        <AdminToolsSlackUpcomingDeadlines />
+        <>
+          <AdminToolsSlackUpcomingDeadlines />
+          {isAdmin(currentUser.role) && <AdminToolsAttendeeDesignReviewInfo />}
+        </>
       )}
->>>>>>> c70c8758
     </PageLayout>
   );
 };
