/*
 * This file is part of NER's FinishLine and licensed under GNU AGPLv3.
 * See the LICENSE file in the repository root folder for details.
 */

import AdminToolsUserManagement from './AdminToolsUserManagement';
import AdminToolsSlackUpcomingDeadlines from './AdminToolsSlackUpcomingDeadlines';
import { useCurrentUser } from '../../hooks/users.hooks';
import { isAdmin, isHead, isLeadership } from 'shared';
import PageLayout from '../../components/PageLayout';
import AdminToolsFinanceConfig from './AdminToolsFinanceConfig';
import TeamsTools from './TeamsTools';

const AdminToolsPage: React.FC = () => {
  const currentUser = useCurrentUser();

  return (
    <PageLayout title="Admin Tools">
      {isHead(currentUser.role) && <AdminToolsUserManagement />}
      {isAdmin(currentUser.role) && <AdminToolsSlackUpcomingDeadlines />}
<<<<<<< HEAD
      {(isAdmin(currentUser.role) || currentUser.isFinanceLead) && <AdminToolsFinanceConfig />}
=======
      {isAdmin(currentUser.role) && <AdminToolsFinanceConfig />}
      {isAdmin(currentUser.role) && <TeamsTools />}
>>>>>>> 56aa6d80
    </PageLayout>
  );
};

export default AdminToolsPage;<|MERGE_RESOLUTION|>--- conflicted
+++ resolved
@@ -6,7 +6,7 @@
 import AdminToolsUserManagement from './AdminToolsUserManagement';
 import AdminToolsSlackUpcomingDeadlines from './AdminToolsSlackUpcomingDeadlines';
 import { useCurrentUser } from '../../hooks/users.hooks';
-import { isAdmin, isHead, isLeadership } from 'shared';
+import { isAdmin, isHead } from 'shared';
 import PageLayout from '../../components/PageLayout';
 import AdminToolsFinanceConfig from './AdminToolsFinanceConfig';
 import TeamsTools from './TeamsTools';
@@ -18,12 +18,8 @@
     <PageLayout title="Admin Tools">
       {isHead(currentUser.role) && <AdminToolsUserManagement />}
       {isAdmin(currentUser.role) && <AdminToolsSlackUpcomingDeadlines />}
-<<<<<<< HEAD
       {(isAdmin(currentUser.role) || currentUser.isFinanceLead) && <AdminToolsFinanceConfig />}
-=======
-      {isAdmin(currentUser.role) && <AdminToolsFinanceConfig />}
       {isAdmin(currentUser.role) && <TeamsTools />}
->>>>>>> 56aa6d80
     </PageLayout>
   );
 };
