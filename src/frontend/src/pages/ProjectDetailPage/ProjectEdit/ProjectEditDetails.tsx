import { User } from 'shared';
<<<<<<< HEAD
import { FormControl, FormLabel, Grid } from '@mui/material';
=======
import { Controller, Control, FieldErrorsImpl } from 'react-hook-form';
import { FormControl, FormLabel, Grid, MenuItem, TextField } from '@mui/material';
>>>>>>> ec41bfbf
import PageBlock from '../../../layouts/PageBlock';
import ReactHookTextField from '../../../components/ReactHookTextField';
import AttachMoneyIcon from '@mui/icons-material/AttachMoney';
import { fullNamePipe } from '../../../utils/pipes';
<<<<<<< HEAD
import NERAutocomplete from '../../../components/NERAutocomplete';

interface ProjectEditDetailsProps {
  users: User[];
  control: any;
  errors: any;
  projectManager: string | undefined;
  projectLead: string | undefined;
  setProjectManager: (projectManager?: string) => void;
  setProjectLead: (projectLead?: string) => void;
=======
import { ProjectEditFormInput } from './ProjectEditContainer';

interface ProjectEditDetailsProps {
  users: User[];
  control: Control<ProjectEditFormInput>;
  errors: FieldErrorsImpl<ProjectEditFormInput>;
>>>>>>> ec41bfbf
}

const ProjectEditDetails: React.FC<ProjectEditDetailsProps> = ({
  users,
  control,
  errors,
  projectManager,
  projectLead,
  setProjectLead,
  setProjectManager
}) => {
  const userToAutocompleteOption = (user?: User): { label: string; id: string } => {
    if (!user) return { label: '', id: '' };
    return { label: `${fullNamePipe(user)} (${user.email}) - ${user.role}`, id: user.userId.toString() };
  };

  return (
    <PageBlock title="Project Details">
      <Grid container xs={12} sx={{ my: 1 }}>
        <Grid item xs={8}>
          <FormControl sx={{ width: '90%' }}>
            <FormLabel>Project Name</FormLabel>
            <ReactHookTextField
              name="name"
              control={control}
              placeholder="Enter project name..."
              errorMessage={errors.name}
            />
          </FormControl>
        </Grid>
        <Grid item xs={4}>
          <FormControl sx={{ width: '90%' }}>
            <FormLabel>Budget</FormLabel>
            <ReactHookTextField
              name="budget"
              control={control}
              type="number"
              placeholder="Enter budget..."
              icon={<AttachMoneyIcon />}
              errorMessage={errors.budget}
            />
          </FormControl>
        </Grid>
        <Grid item xs={12} md={3}>
          <NERAutocomplete
            id="users-autocomplete"
            onChange={(_event, value) => setProjectLead(value?.id)}
            options={users.map(userToAutocompleteOption)}
            size="small"
            placeholder="Select a Project Lead"
            value={userToAutocompleteOption(users.find((user) => user.userId.toString() === projectLead))}
          />
        </Grid>
        <Grid item xs={12} md={3}>
          <NERAutocomplete
            id="users-autocomplete"
            onChange={(_event, value) => setProjectManager(value?.id)}
            options={users.map(userToAutocompleteOption)}
            size="small"
            placeholder="Select a Project Manager"
            value={userToAutocompleteOption(users.find((user) => user.userId.toString() === projectManager))}
          />
        </Grid>
        <Grid item xs={12} sx={{ my: 1 }}>
          <FormControl sx={{ width: '80%' }}>
            {/* TODO: slide deck changed to confluence in frontend - needs to be updated in the backend */}
            <FormLabel>Confluence Link</FormLabel>
            <ReactHookTextField
              name="slideDeckLink"
              control={control}
              placeholder="Enter confluence link..."
              errorMessage={errors.slideDeckLink}
            />
          </FormControl>
        </Grid>
        <Grid item xs={12} sx={{ my: 1 }}>
          <FormControl sx={{ width: '80%' }}>
            <FormLabel>Google Drive Folder Link</FormLabel>
            <ReactHookTextField
              name="googleDriveFolderLink"
              control={control}
              placeholder="Enter Google Drive folder link..."
              errorMessage={errors.googleDriveFolderLink}
            />
          </FormControl>
        </Grid>
        <Grid item xs={12} sx={{ my: 1 }}>
          <FormControl sx={{ width: '80%' }}>
            <FormLabel>Bom Link</FormLabel>
            <ReactHookTextField
              name="bomLink"
              control={control}
              placeholder="Enter bom link..."
              errorMessage={errors.bomLink}
            />
          </FormControl>
        </Grid>
        <Grid item xs={12} md={12} sx={{ my: 1 }}>
          <FormControl sx={{ width: '80%' }}>
            <FormLabel>Task List Link</FormLabel>
            <ReactHookTextField
              name="taskListLink"
              control={control}
              placeholder="Enter task list link..."
              errorMessage={errors.taskListLink}
            />
          </FormControl>
        </Grid>
      </Grid>
    </PageBlock>
  );
};

export default ProjectEditDetails;<|MERGE_RESOLUTION|>--- conflicted
+++ resolved
@@ -1,15 +1,9 @@
 import { User } from 'shared';
-<<<<<<< HEAD
 import { FormControl, FormLabel, Grid } from '@mui/material';
-=======
-import { Controller, Control, FieldErrorsImpl } from 'react-hook-form';
-import { FormControl, FormLabel, Grid, MenuItem, TextField } from '@mui/material';
->>>>>>> ec41bfbf
 import PageBlock from '../../../layouts/PageBlock';
 import ReactHookTextField from '../../../components/ReactHookTextField';
 import AttachMoneyIcon from '@mui/icons-material/AttachMoney';
 import { fullNamePipe } from '../../../utils/pipes';
-<<<<<<< HEAD
 import NERAutocomplete from '../../../components/NERAutocomplete';
 
 interface ProjectEditDetailsProps {
@@ -20,14 +14,7 @@
   projectLead: string | undefined;
   setProjectManager: (projectManager?: string) => void;
   setProjectLead: (projectLead?: string) => void;
-=======
-import { ProjectEditFormInput } from './ProjectEditContainer';
 
-interface ProjectEditDetailsProps {
-  users: User[];
-  control: Control<ProjectEditFormInput>;
-  errors: FieldErrorsImpl<ProjectEditFormInput>;
->>>>>>> ec41bfbf
 }
 
 const ProjectEditDetails: React.FC<ProjectEditDetailsProps> = ({
