/*
 * This file is part of NER's FinishLine and licensed under GNU AGPLv3.
 * See the LICENSE file in the repository root folder for details.
 */

import { LinkCreateArgs, Project } from 'shared';
import { wbsPipe } from '../../../utils/pipes';
import { routes } from '../../../utils/routes';
import { useEditSingleProject } from '../../../hooks/projects.hooks';
import { useAllUsers } from '../../../hooks/users.hooks';
import PageTitle from '../../../layouts/PageTitle/PageTitle';
import PageBlock from '../../../layouts/PageBlock';
import ErrorPage from '../../ErrorPage';
import LoadingIndicator from '../../../components/LoadingIndicator';
import { useQuery } from '../../../hooks/utils.hooks';
import { useFieldArray, useForm } from 'react-hook-form';
import { yupResolver } from '@hookform/resolvers/yup';
import * as yup from 'yup';
import { Grid, Button, Box, TextField, IconButton } from '@mui/material';
import DeleteIcon from '@mui/icons-material/Delete';
import ReactHookTextField from '../../../components/ReactHookTextField';
import ProjectEditDetails from './ProjectEditDetails';
import ReactHookEditableList from '../../../components/ReactHookEditableList';
import { bulletsToObject, mapBulletsToPayload } from '../../../utils/form';
import NERSuccessButton from '../../../components/NERSuccessButton';
import NERFailButton from '../../../components/NERFailButton';
import { useToast } from '../../../hooks/toasts.hooks';
<<<<<<< HEAD
import LinkEditView from '../../../components/LinkEditView';
import { EditSingleProjectPayload } from '../../../utils/types';
=======
import { useState } from 'react';
>>>>>>> c3548fad

const schema = yup.object().shape({
  name: yup.string().required('Name is required!'),
  budget: yup.number().required('Budget is required!').min(0).integer('Budget must be an even dollar amount!'),
  links: yup.array().of(
    yup.object().shape({
      linkTypeName: yup.string().required('Link Type is required!'),
      url: yup.string().required('URL is required!')
    })
  ),
  summary: yup.string().required('Summary is required!')
});

interface ProjectEditContainerProps {
  project: Project;
  exitEditMode: () => void;
}

export interface ProjectEditFormInput {
  name: string;
  budget: number;
  summary: string;
<<<<<<< HEAD
  links: LinkCreateArgs[];
=======
  bomLink: string | undefined;
  googleDriveFolderLink: string | undefined;
  taskListLink: string | undefined;
  slideDeckLink: string | undefined;
>>>>>>> c3548fad
  crId: string;
  goals: {
    bulletId: number;
    detail: string;
  }[];
  features: {
    bulletId: number;
    detail: string;
  }[];
  constraints: {
    bulletId: number;
    detail: string;
  }[];
  rules: {
    rule: string;
  }[];
}

const ProjectEditContainer: React.FC<ProjectEditContainerProps> = ({ project, exitEditMode }) => {
  const query = useQuery();
  const allUsers = useAllUsers();
  const toast = useToast();
  const { name, budget, summary } = project;
  const {
    register,
    handleSubmit,
    control,
    formState: { errors }
  } = useForm({
    resolver: yupResolver(schema),
    defaultValues: {
      name,
      budget,
      summary,
      crId: query.get('crId') || '',
      rules: project.rules.map((rule) => {
        return { rule };
      }),
      links: project.links.map((link) => {
        return {
          linkId: link.linkId,
          linkTypeName: link.linkType.name,
          url: link.url
        };
      }),
      goals: bulletsToObject(project.goals),
      features: bulletsToObject(project.features),
      constraints: bulletsToObject(project.otherConstraints)
    }
  });
  const { fields: rules, append: appendRule, remove: removeRule } = useFieldArray({ control, name: 'rules' });
  const { fields: goals, append: appendGoal, remove: removeGoal } = useFieldArray({ control, name: 'goals' });
  const { fields: features, append: appendFeature, remove: removeFeature } = useFieldArray({ control, name: 'features' });
  const {
    fields: constraints,
    append: appendConstraint,
    remove: removeConstraint
  } = useFieldArray({ control, name: 'constraints' });
  const { fields: links, append: appendLink, remove: removeLink } = useFieldArray({ control, name: 'links' });
  const { mutateAsync } = useEditSingleProject(project.wbsNum);
  const [projectManagerId, setprojectManagerId] = useState<string | undefined>(project.projectManager?.userId.toString());
  const [projectLeadId, setProjectLeadId] = useState<string | undefined>(project.projectLead?.userId.toString());

  if (allUsers.isLoading || !allUsers.data) return <LoadingIndicator />;
  if (allUsers.isError) {
    return <ErrorPage message={allUsers.error?.message} />;
  }

  const users = allUsers.data.filter((u) => u.role !== 'GUEST');
  const onSubmit = async (data: ProjectEditFormInput) => {
<<<<<<< HEAD
    const { name, budget, summary, links, projectLeadId = 0, projectManagerId = 0 } = data;
=======
    const { name, budget, summary, bomLink = '', googleDriveFolderLink = '', taskListLink = '', slideDeckLink = '' } = data;
>>>>>>> c3548fad
    const rules = data.rules.map((rule) => rule.rule);

    const goals = mapBulletsToPayload(data.goals);
    const features = mapBulletsToPayload(data.features);
    const otherConstraints = mapBulletsToPayload(data.constraints);

<<<<<<< HEAD
    const payload: EditSingleProjectPayload = {
      name,
      budget,
      summary,
      links,
      projectId: project.id,
      crId: parseInt(data.crId),
      rules,
      goals,
      features,
      otherConstraints,
      projectLeadId,
      projectManagerId
    };

=======
>>>>>>> c3548fad
    try {
      const payload = {
        name,
        budget: budget,
        summary,
        bomLink,
        googleDriveFolderLink,
        taskListLink,
        slideDeckLink,
        projectId: project.id,
        crId: parseInt(data.crId),
        rules,
        goals,
        features,
        otherConstraints,
        projectLeadId: projectLeadId ? parseInt(projectLeadId) : undefined,
        projectManagerId: projectManagerId ? parseInt(projectManagerId) : undefined
      };
      await mutateAsync(payload);
      exitEditMode();
    } catch (e) {
      if (e instanceof Error) {
        toast.error(e.message);
      }
    }
  };

  return (
    <form
      id="project-edit-form"
      onSubmit={(e) => {
        e.preventDefault();
        e.stopPropagation();
        handleSubmit(onSubmit)(e);
      }}
      onKeyPress={(e) => {
        e.key === 'Enter' && e.preventDefault();
      }}
    >
      <PageTitle
        title={`${wbsPipe(project.wbsNum)} - ${project.name}`}
        previousPages={[{ name: 'Projects', route: routes.PROJECTS }]}
        actionButton={
          <ReactHookTextField name="crId" control={control} label="Change Request Id" type="number" size="small" />
        }
      />
      <ProjectEditDetails
        users={users}
        control={control}
        errors={errors}
        projectLead={projectLeadId}
        projectManager={projectManagerId}
        setProjectLead={setProjectLeadId}
        setProjectManager={setprojectManagerId}
      />
      <PageBlock title="Project Summary">
        <Grid item sx={{ mt: 2 }}>
          <ReactHookTextField
            name="summary"
            control={control}
            sx={{ width: '50%' }}
            label="Summary"
            multiline={true}
            rows={5}
            errorMessage={errors.summary}
          />
        </Grid>
      </PageBlock>
      <PageBlock title="Links">
        <LinkEditView ls={links} register={register} append={appendLink} remove={removeLink} links={links} />
      </PageBlock>
      <PageBlock title="Goals">
        <ReactHookEditableList name="goals" register={register} ls={goals} append={appendGoal} remove={removeGoal} />
      </PageBlock>
      <PageBlock title="Features">
        <ReactHookEditableList
          name="features"
          register={register}
          ls={features}
          append={appendFeature}
          remove={removeFeature}
        />
      </PageBlock>
      <PageBlock title="Other Constraints">
        <ReactHookEditableList
          name="constraints"
          register={register}
          ls={constraints}
          append={appendConstraint}
          remove={removeConstraint}
        />
      </PageBlock>
      <PageBlock title="Rules">
        {rules.map((_rule, i) => {
          return (
            <Grid item sx={{ display: 'flex', alignItems: 'center' }}>
              <TextField required autoComplete="off" {...register(`rules.${i}.rule`)} sx={{ width: 5 / 10 }} />
              <IconButton type="button" onClick={() => removeRule(i)} sx={{ mx: 1, my: 0 }}>
                <DeleteIcon />
              </IconButton>
            </Grid>
          );
        })}
        <Button variant="contained" color="success" onClick={() => appendRule({ rule: '' })} sx={{ mt: 2 }}>
          + ADD NEW RULE
        </Button>
      </PageBlock>

      <Box textAlign="right" sx={{ my: 2 }}>
        <NERFailButton variant="contained" onClick={exitEditMode} sx={{ mx: 1 }}>
          Cancel
        </NERFailButton>
        <NERSuccessButton variant="contained" type="submit" sx={{ mx: 1 }}>
          Submit
        </NERSuccessButton>
      </Box>
    </form>
  );
};

export default ProjectEditContainer;<|MERGE_RESOLUTION|>--- conflicted
+++ resolved
@@ -25,12 +25,9 @@
 import NERSuccessButton from '../../../components/NERSuccessButton';
 import NERFailButton from '../../../components/NERFailButton';
 import { useToast } from '../../../hooks/toasts.hooks';
-<<<<<<< HEAD
 import LinkEditView from '../../../components/LinkEditView';
 import { EditSingleProjectPayload } from '../../../utils/types';
-=======
 import { useState } from 'react';
->>>>>>> c3548fad
 
 const schema = yup.object().shape({
   name: yup.string().required('Name is required!'),
@@ -53,14 +50,7 @@
   name: string;
   budget: number;
   summary: string;
-<<<<<<< HEAD
   links: LinkCreateArgs[];
-=======
-  bomLink: string | undefined;
-  googleDriveFolderLink: string | undefined;
-  taskListLink: string | undefined;
-  slideDeckLink: string | undefined;
->>>>>>> c3548fad
   crId: string;
   goals: {
     bulletId: number;
@@ -131,44 +121,19 @@
 
   const users = allUsers.data.filter((u) => u.role !== 'GUEST');
   const onSubmit = async (data: ProjectEditFormInput) => {
-<<<<<<< HEAD
-    const { name, budget, summary, links, projectLeadId = 0, projectManagerId = 0 } = data;
-=======
-    const { name, budget, summary, bomLink = '', googleDriveFolderLink = '', taskListLink = '', slideDeckLink = '' } = data;
->>>>>>> c3548fad
+    const { name, budget, summary, links } = data;
     const rules = data.rules.map((rule) => rule.rule);
 
     const goals = mapBulletsToPayload(data.goals);
     const features = mapBulletsToPayload(data.features);
     const otherConstraints = mapBulletsToPayload(data.constraints);
 
-<<<<<<< HEAD
-    const payload: EditSingleProjectPayload = {
-      name,
-      budget,
-      summary,
-      links,
-      projectId: project.id,
-      crId: parseInt(data.crId),
-      rules,
-      goals,
-      features,
-      otherConstraints,
-      projectLeadId,
-      projectManagerId
-    };
-
-=======
->>>>>>> c3548fad
     try {
-      const payload = {
+      const payload: EditSingleProjectPayload = {
         name,
         budget: budget,
         summary,
-        bomLink,
-        googleDriveFolderLink,
-        taskListLink,
-        slideDeckLink,
+        links,
         projectId: project.id,
         crId: parseInt(data.crId),
         rules,
