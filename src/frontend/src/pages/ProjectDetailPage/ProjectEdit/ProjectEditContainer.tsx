--- conflicted
+++ resolved
@@ -202,7 +202,6 @@
           setProjectLead={setProjectLeadId}
           setProjectManager={setprojectManagerId}
         />
-<<<<<<< HEAD
         <PageBlock title="Project Summary">
           <Grid item sx={{ mt: 2 }}>
             <FormControl fullWidth>
@@ -216,11 +215,6 @@
               />
             </FormControl>
           </Grid>
-=======
-        <PageBlock title="Links">
-          <LinksEditView watch={watch} ls={links} register={register} append={appendLink} remove={removeLink} />
->>>>>>> fe0d73a1
-        </PageBlock>
         <Stack spacing={4}>
           <Box>
             <Typography variant="h5" sx={{ mb: 2 }}>{'Links'}</Typography>
