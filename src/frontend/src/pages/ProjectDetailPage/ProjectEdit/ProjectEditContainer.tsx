/*
 * This file is part of NER's FinishLine and licensed under GNU AGPLv3.
 * See the LICENSE file in the repository root folder for details.
 */

import { Project } from 'shared';
import { wbsPipe } from '../../../utils/pipes';
import { routes } from '../../../utils/routes';
import { useEditSingleProject } from '../../../hooks/projects.hooks';
import { useAllUsers } from '../../../hooks/users.hooks';
import PageTitle from '../../../layouts/PageTitle/PageTitle';
import PageBlock from '../../../layouts/PageBlock';
import ErrorPage from '../../ErrorPage';
import LoadingIndicator from '../../../components/LoadingIndicator';
import { useQuery } from '../../../hooks/utils.hooks';
import { useFieldArray, useForm } from 'react-hook-form';
import { yupResolver } from '@hookform/resolvers/yup';
import * as yup from 'yup';
import { Grid, Button, Box, TextField, IconButton } from '@mui/material';
import DeleteIcon from '@mui/icons-material/Delete';
import ReactHookTextField from '../../../components/ReactHookTextField';
import ProjectEditDetails from './ProjectEditDetails';
import ReactHookEditableList from '../../../components/ReactHookEditableList';
import { bulletsToObject, mapBulletsToPayload } from '../../../utils/form';
import NERSuccessButton from '../../../components/NERSuccessButton';
import NERFailButton from '../../../components/NERFailButton';
import { useToast } from '../../../hooks/toasts.hooks';
import { useState } from 'react';

/* TODO: slide deck changed to confluence in frontend - needs to be updated in the backend */
const schema = yup.object().shape({
  name: yup.string().required('Name is required!'),
  budget: yup.number().required('Budget is required!').min(0).integer('Budget must be an even dollar amount!'),
  slideDeckLink: yup.string().required('Confluence link is required!').url('Invalid URL'),
  googleDriveFolderLink: yup.string().required('Google Drive folder link is required!').url('Invalid URL'),
  bomLink: yup.string().url('Invalid URL').required('Bom link is required!'),
  taskListLink: yup.string().required('Task list link is required!').url('Invalid URL'),
  summary: yup.string().required('Summary is required!')
});

interface ProjectEditContainerProps {
  project: Project;
  exitEditMode: () => void;
}

export interface ProjectEditFormInput {
  name: string;
  budget: number;
  summary: string;
  bomLink: string | undefined;
  googleDriveFolderLink: string | undefined;
  taskListLink: string | undefined;
  slideDeckLink: string | undefined;
  // projectId: number;
  crId: string;
  goals: {
    bulletId: number;
    detail: string;
  }[];
  features: {
    bulletId: number;
    detail: string;
  }[];
  constraints: {
    bulletId: number;
    detail: string;
  }[];
  projectLeadId: number | undefined;
  projectManagerId: number | undefined;
  rules: {
    rule: string;
  }[];
}

const ProjectEditContainer: React.FC<ProjectEditContainerProps> = ({ project, exitEditMode }) => {
  const query = useQuery();
  const allUsers = useAllUsers();
  const toast = useToast();
  const { slideDeckLink, bomLink, gDriveLink, taskListLink, name, budget, summary } = project;
  const {
    register,
    handleSubmit,
    control,
    formState: { errors }
  } = useForm({
    resolver: yupResolver(schema),
    defaultValues: {
      name,
      budget,
      slideDeckLink,
      bomLink,
      taskListLink,
      googleDriveFolderLink: gDriveLink,
      summary,
      crId: query.get('crId') || '',
      rules: project.rules.map((rule) => {
        return { rule };
      }),
      goals: bulletsToObject(project.goals),
      features: bulletsToObject(project.features),
      constraints: bulletsToObject(project.otherConstraints)
    }
  });
  const { fields: rules, append: appendRule, remove: removeRule } = useFieldArray({ control, name: 'rules' });
  const { fields: goals, append: appendGoal, remove: removeGoal } = useFieldArray({ control, name: 'goals' });
  const { fields: features, append: appendFeature, remove: removeFeature } = useFieldArray({ control, name: 'features' });
  const {
    fields: constraints,
    append: appendConstraint,
    remove: removeConstraint
  } = useFieldArray({ control, name: 'constraints' });
  const { mutateAsync } = useEditSingleProject(project.wbsNum);
  const [projectManagerId, setprojectManagerId] = useState<string | undefined>(project.projectManager?.userId.toString());
  const [projectLeadId, setProjectLeadId] = useState<string | undefined>(project.projectLead?.userId.toString());

  if (allUsers.isLoading || !allUsers.data) return <LoadingIndicator />;
  if (allUsers.isError) {
    return <ErrorPage message={allUsers.error?.message} />;
  }

  const users = allUsers.data.filter((u) => u.role !== 'GUEST');

<<<<<<< HEAD
  const onSubmit = async (data: any) => {
    const { name, budget, summary, bomLink, googleDriveFolderLink, taskListLink, slideDeckLink } = data;
    const rules = data.rules.map((rule: any) => rule.rule || rule);
=======
  const onSubmit = async (data: ProjectEditFormInput) => {
    const {
      name,
      budget,
      summary,
      bomLink = '',
      googleDriveFolderLink = '',
      taskListLink = '',
      slideDeckLink = '',
      projectLeadId = 0,
      projectManagerId = 0
    } = data;
    const rules = data.rules.map((rule) => rule.rule);
>>>>>>> ec41bfbf
    const goals = mapBulletsToPayload(data.goals);
    const features = mapBulletsToPayload(data.features);
    const otherConstraints = mapBulletsToPayload(data.constraints);

<<<<<<< HEAD
=======
    const payload = {
      name,
      budget,
      summary,
      bomLink,
      googleDriveFolderLink,
      taskListLink,
      slideDeckLink,
      projectId: project.id,
      crId: parseInt(data.crId),
      rules,
      goals,
      features,
      otherConstraints,
      projectLeadId,
      projectManagerId
    };

>>>>>>> ec41bfbf
    try {
      const payload = {
        name,
        budget: parseInt(budget),
        summary,
        bomLink,
        googleDriveFolderLink,
        taskListLink,
        slideDeckLink,
        projectId: project.id,
        crId: parseInt(data.crId),
        rules,
        goals,
        features,
        otherConstraints,
        projectLeadId: projectLeadId ? parseInt(projectLeadId) : undefined,
        projectManagerId: projectManagerId ? parseInt(projectManagerId) : undefined
      };
      await mutateAsync(payload);
      exitEditMode();
    } catch (e) {
      if (e instanceof Error) {
        toast.error(e.message);
      }
    }
  };

  return (
    <form
      id="project-edit-form"
      onSubmit={(e) => {
        e.preventDefault();
        e.stopPropagation();
        handleSubmit(onSubmit)(e);
      }}
      onKeyPress={(e) => {
        e.key === 'Enter' && e.preventDefault();
      }}
    >
      <PageTitle
        title={`${wbsPipe(project.wbsNum)} - ${project.name}`}
        previousPages={[{ name: 'Projects', route: routes.PROJECTS }]}
        actionButton={
          <ReactHookTextField name="crId" control={control} label="Change Request Id" type="number" size="small" />
        }
      />
      <ProjectEditDetails
        users={users}
        control={control}
        errors={errors}
        projectLead={projectLeadId}
        projectManager={projectManagerId}
        setProjectLead={setProjectLeadId}
        setProjectManager={setprojectManagerId}
      />
      <PageBlock title="Project Summary">
        <Grid item sx={{ mt: 2 }}>
          <ReactHookTextField
            name="summary"
            control={control}
            sx={{ width: '50%' }}
            label="Summary"
            multiline={true}
            rows={5}
            errorMessage={errors.summary}
          />
        </Grid>
      </PageBlock>
      <PageBlock title="Goals">
        <ReactHookEditableList name="goals" register={register} ls={goals} append={appendGoal} remove={removeGoal} />
      </PageBlock>
      <PageBlock title="Features">
        <ReactHookEditableList
          name="features"
          register={register}
          ls={features}
          append={appendFeature}
          remove={removeFeature}
        />
      </PageBlock>
      <PageBlock title="Other Constraints">
        <ReactHookEditableList
          name="constraints"
          register={register}
          ls={constraints}
          append={appendConstraint}
          remove={removeConstraint}
        />
      </PageBlock>
      <PageBlock title="Rules">
        {rules.map((_rule, i) => {
          return (
            <Grid item sx={{ display: 'flex', alignItems: 'center' }}>
              <TextField required autoComplete="off" {...register(`rules.${i}.rule`)} sx={{ width: 5 / 10 }} />
              <IconButton type="button" onClick={() => removeRule(i)} sx={{ mx: 1, my: 0 }}>
                <DeleteIcon />
              </IconButton>
            </Grid>
          );
        })}
        <Button variant="contained" color="success" onClick={() => appendRule({ rule: '' })} sx={{ mt: 2 }}>
          + ADD NEW RULE
        </Button>
      </PageBlock>

      <Box textAlign="right" sx={{ my: 2 }}>
        <NERFailButton variant="contained" onClick={exitEditMode} sx={{ mx: 1 }}>
          Cancel
        </NERFailButton>
        <NERSuccessButton variant="contained" type="submit" sx={{ mx: 1 }}>
          Submit
        </NERSuccessButton>
      </Box>
    </form>
  );
};

export default ProjectEditContainer;<|MERGE_RESOLUTION|>--- conflicted
+++ resolved
@@ -119,51 +119,14 @@
   }
 
   const users = allUsers.data.filter((u) => u.role !== 'GUEST');
-
-<<<<<<< HEAD
   const onSubmit = async (data: any) => {
     const { name, budget, summary, bomLink, googleDriveFolderLink, taskListLink, slideDeckLink } = data;
     const rules = data.rules.map((rule: any) => rule.rule || rule);
-=======
-  const onSubmit = async (data: ProjectEditFormInput) => {
-    const {
-      name,
-      budget,
-      summary,
-      bomLink = '',
-      googleDriveFolderLink = '',
-      taskListLink = '',
-      slideDeckLink = '',
-      projectLeadId = 0,
-      projectManagerId = 0
-    } = data;
-    const rules = data.rules.map((rule) => rule.rule);
->>>>>>> ec41bfbf
+
     const goals = mapBulletsToPayload(data.goals);
     const features = mapBulletsToPayload(data.features);
     const otherConstraints = mapBulletsToPayload(data.constraints);
 
-<<<<<<< HEAD
-=======
-    const payload = {
-      name,
-      budget,
-      summary,
-      bomLink,
-      googleDriveFolderLink,
-      taskListLink,
-      slideDeckLink,
-      projectId: project.id,
-      crId: parseInt(data.crId),
-      rules,
-      goals,
-      features,
-      otherConstraints,
-      projectLeadId,
-      projectManagerId
-    };
-
->>>>>>> ec41bfbf
     try {
       const payload = {
         name,
