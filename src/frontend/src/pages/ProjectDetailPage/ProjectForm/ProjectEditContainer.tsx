--- conflicted
+++ resolved
@@ -29,15 +29,9 @@
   const toast = useToast();
   const query = useQuery();
 
-<<<<<<< HEAD
   const { name, budget, summary, teams, status } = project;
-  const [projectManagerId, setProjectManagerId] = useState<string | undefined>(project.projectManager?.userId.toString());
-  const [projectLeadId, setProjectLeadId] = useState<string | undefined>(project.projectLead?.userId.toString());
-=======
-  const { name, budget, summary } = project;
   const [projectManagerId, setProjectManagerId] = useState<string | undefined>(project.manager?.userId.toString());
   const [projectLeadId, setProjectLeadId] = useState<string | undefined>(project.lead?.userId.toString());
->>>>>>> 485a9d93
   const goals = bulletsToObject(project.goals);
   const features = bulletsToObject(project.features);
   const constraints = bulletsToObject(project.otherConstraints);
