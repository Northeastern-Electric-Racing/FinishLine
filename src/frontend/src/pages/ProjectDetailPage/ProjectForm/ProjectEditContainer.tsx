--- conflicted
+++ resolved
@@ -102,13 +102,7 @@
   });
 
   const onSubmitChangeRequest = async (data: ProjectCreateChangeRequestFormInput) => {
-<<<<<<< HEAD
     const { name, budget, summary, links, carNumber, type, what, why } = data;
-=======
-    const { name, budget, summary, links, goals, features, constraints, type, what, why } = data;
-
-    const rules = data.rules.map((rule) => rule.detail);
->>>>>>> 4d383ae5
 
     try {
       const projectPayload: ProjectProposedChangesCreateArgs = {
@@ -118,13 +112,9 @@
         budget,
         descriptionBullets,
         links,
-<<<<<<< HEAD
+        carNumber,
         leadId: leadId ? parseInt(leadId) : undefined,
         managerId: managerId ? parseInt(managerId) : undefined
-=======
-        leadId: projectLeadId ? parseInt(projectLeadId) : undefined,
-        managerId: projectManagerId ? parseInt(projectManagerId) : undefined
->>>>>>> 4d383ae5
       };
       const changeRequestPayload: CreateStandardChangeRequestPayload = {
         wbsNum: project.wbsNum,
