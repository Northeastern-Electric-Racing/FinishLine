--- conflicted
+++ resolved
@@ -2,13 +2,8 @@
  * This file is part of NER's FinishLine and licensed under GNU AGPLv3.
  * See the LICENSE file in the repository root folder for details.
  */
-<<<<<<< HEAD
 import Button from '@mui/material/Button';
 import { NERButton } from '../../../components/NERButton';
-=======
-
-import { Button } from '@mui/material';
->>>>>>> b49656b3
 import styles from '../../../stylesheets/pages/project-detail-page/edit-mode-options.module.css';
 
 interface EditModeOptionsProps {
@@ -18,17 +13,10 @@
 const EditModeOptions: React.FC<EditModeOptionsProps> = ({ exitEditMode }) => {
   return (
     <div className={styles.editModeOptionsContainer}>
-<<<<<<< HEAD
       <Button variant="contained" color="success" type="submit">
         Save
       </Button>
       <NERButton variant="contained" color="error" onClick={exitEditMode}>
-=======
-      <Button type="submit" variant="contained" color="success">
-        Save
-      </Button>
-      <Button color="error" variant="contained" onClick={exitEditMode}>
->>>>>>> b49656b3
         Cancel
       </NERButton>
     </div>
