--- conflicted
+++ resolved
@@ -12,16 +12,9 @@
 import { Link as RouterLink } from 'react-router-dom';
 import { WorkPackage } from 'shared';
 import { weeksPipe, wbsPipe, endDatePipe, listPipe, datePipe } from '../../../utils/Pipes';
-<<<<<<< HEAD
 import { routes } from '../../../utils/Routes';
 import WbsStatus from '../../../components/WbsStatus';
 import Grid from '@mui/material/Grid';
-=======
-import { useTheme } from '../../../hooks/theme.hooks';
-import { routes } from '../../../utils/Routes';
-import WbsStatus from '../../../components/WbsStatus';
-import styles from '../../../stylesheets/pages/project-detail-page/work-package-summary.module.scss';
->>>>>>> 421c578c
 
 interface WorkPackageSummaryProps {
   workPackage: WorkPackage;
@@ -76,9 +69,7 @@
                   <Typography fontWeight="bold" paddingRight={1}>
                     End date:
                   </Typography>
-                  <Typography>
-                    {endDatePipe(workPackage.startDate, workPackage.duration)}
-                  </Typography>
+                  <Typography>{endDatePipe(workPackage.startDate, workPackage.duration)}</Typography>
                 </Box>
               </Box>
             </Grid>
@@ -92,10 +83,7 @@
               <Typography fontWeight="bold">Expected Activities:</Typography>
               <Typography>{expectedActivitiesList}</Typography>
               {numMoreExpectedActivities > 0 ? (
-                <Link
-                  component={RouterLink}
-                  to={`${routes.PROJECTS}/${wbsPipe(workPackage.wbsNum)}`}
-                >
+                <Link component={RouterLink} to={`${routes.PROJECTS}/${wbsPipe(workPackage.wbsNum)}`}>
                   Show {numMoreExpectedActivities} more...
                 </Link>
               ) : (
@@ -106,10 +94,7 @@
               <Typography fontWeight="bold">Deliverables:</Typography>
               <Typography>{deliverablesList}</Typography>
               {numMoreDeliverables > 0 ? (
-                <Link
-                  component={RouterLink}
-                  to={`${routes.PROJECTS}/${wbsPipe(workPackage.wbsNum)}`}
-                >
+                <Link component={RouterLink} to={`${routes.PROJECTS}/${wbsPipe(workPackage.wbsNum)}`}>
                   Show {numMoreDeliverables} more...
                 </Link>
               ) : (
