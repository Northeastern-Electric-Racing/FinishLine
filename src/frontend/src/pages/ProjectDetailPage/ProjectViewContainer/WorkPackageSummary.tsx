/*
 * This file is part of NER's FinishLine and licensed under GNU AGPLv3.
 * See the LICENSE file in the repository root folder for details.
 */

import Box from '@mui/material/Box';
import Accordion from '@mui/material/Accordion';
import AccordionSummary from '@mui/material/AccordionSummary';
import AccordionDetails from '@mui/material/AccordionDetails';
import Typography from '@mui/material/Typography';
import Link from '@mui/material/Link';
import { Link as RouterLink } from 'react-router-dom';
import { calculateEndDate, WorkPackage } from 'shared';
import { weeksPipe, wbsPipe, listPipe, datePipe } from '../../../utils/pipes';
import { routes } from '../../../utils/routes';
import WbsStatus from '../../../components/WbsStatus';
import Grid from '@mui/material/Grid';
import { useTheme } from '@mui/material';
<<<<<<< HEAD
=======
import DetailDisplay from '../../../components/DetailDisplay';
>>>>>>> 97027402

interface WorkPackageSummaryProps {
  workPackage: WorkPackage;
}

const WorkPackageSummary: React.FC<WorkPackageSummaryProps> = ({ workPackage }) => {
  const expectedActivitiesList = (
    <ul>
      {workPackage.expectedActivities.slice(0, 3).map((item, idx) => (
        <li key={idx}>{item.detail}</li>
      ))}
    </ul>
  );
  const numMoreExpectedActivities = workPackage.expectedActivities.length - 3;
  const deliverablesList = (
    <ul>
      {workPackage.deliverables.slice(0, 3).map((item, idx) => (
        <li key={idx}>{item.detail}</li>
      ))}
    </ul>
  );
  const numMoreDeliverables = workPackage.deliverables.length - 3;

  const theme = useTheme();

  return (
    <Accordion sx={{ border: '1px solid ' + theme.palette.divider, background: theme.palette.background.default }}>
      <AccordionSummary
        id={`${wbsPipe(workPackage.wbsNum)}-summary-header`}
        aria-controls={`${wbsPipe(workPackage.wbsNum)}-summary-content`}
      >
        <Typography>{wbsPipe(workPackage.wbsNum)}</Typography>
        <Box flexGrow={1} paddingLeft={2}>
          <Link component={RouterLink} to={`${routes.PROJECTS}/${wbsPipe(workPackage.wbsNum)}`}>
            {workPackage.name}
          </Link>
        </Box>
        <WbsStatus status={workPackage.status} />
        <Typography paddingLeft={2}>{weeksPipe(workPackage.duration)}</Typography>
      </AccordionSummary>

      <AccordionDetails>
        <Box flexGrow={1}>
          <Grid container spacing={2}>
            <Grid item xs={6}>
              <Box display="flex" flexDirection="row" flexGrow={0.5}>
                <Box display="flex" flexDirection="row" paddingRight={2}>
<<<<<<< HEAD
                  <Typography fontWeight="bold" paddingRight={1}>
                    Start date:
                  </Typography>
                  <Typography>{datePipe(workPackage.startDate)}</Typography>
                </Box>
                <Box display="flex" flexDirection="row">
                  <Typography fontWeight="bold" paddingRight={1}>
                    End date:
                  </Typography>
                  <Typography>{datePipe(calculateEndDate(workPackage.startDate, workPackage.duration))}</Typography>
=======
                  <DetailDisplay label="Start Date" content={datePipe(workPackage.startDate)} paddingRight={1} />
                </Box>
                <Box display="flex" flexDirection="row">
                  <DetailDisplay
                    label="End Date"
                    content={datePipe(calculateEndDate(workPackage.startDate, workPackage.duration))}
                    paddingRight={1}
                  />
>>>>>>> 97027402
                </Box>
              </Box>
            </Grid>
            <Grid item xs={6}>
              <Box display="flex" flexDirection="row">
<<<<<<< HEAD
                <Typography fontWeight="bold">Dependencies:</Typography>
                <Typography>{listPipe(workPackage.dependencies, wbsPipe)}</Typography>
=======
                <DetailDisplay label="Dependencies" content={listPipe(workPackage.dependencies, wbsPipe)} paddingRight={1} />
>>>>>>> 97027402
              </Box>
            </Grid>
            <Grid item xs={6}>
              <Typography fontWeight="bold">Expected Activities:</Typography>
              <Typography>{expectedActivitiesList}</Typography>
              {numMoreExpectedActivities > 0 ? (
                <Link component={RouterLink} to={`${routes.PROJECTS}/${wbsPipe(workPackage.wbsNum)}`}>
                  Show {numMoreExpectedActivities} more...
                </Link>
              ) : (
                <></>
              )}
            </Grid>
            <Grid item xs={6}>
              <Typography fontWeight="bold">Deliverables:</Typography>
              <Typography>{deliverablesList}</Typography>
              {numMoreDeliverables > 0 ? (
                <Link component={RouterLink} to={`${routes.PROJECTS}/${wbsPipe(workPackage.wbsNum)}`}>
                  Show {numMoreDeliverables} more...
                </Link>
              ) : (
                <></>
              )}
            </Grid>
          </Grid>
        </Box>
      </AccordionDetails>
    </Accordion>
  );
};

export default WorkPackageSummary;<|MERGE_RESOLUTION|>--- conflicted
+++ resolved
@@ -16,10 +16,7 @@
 import WbsStatus from '../../../components/WbsStatus';
 import Grid from '@mui/material/Grid';
 import { useTheme } from '@mui/material';
-<<<<<<< HEAD
-=======
 import DetailDisplay from '../../../components/DetailDisplay';
->>>>>>> 97027402
 
 interface WorkPackageSummaryProps {
   workPackage: WorkPackage;
@@ -67,18 +64,6 @@
             <Grid item xs={6}>
               <Box display="flex" flexDirection="row" flexGrow={0.5}>
                 <Box display="flex" flexDirection="row" paddingRight={2}>
-<<<<<<< HEAD
-                  <Typography fontWeight="bold" paddingRight={1}>
-                    Start date:
-                  </Typography>
-                  <Typography>{datePipe(workPackage.startDate)}</Typography>
-                </Box>
-                <Box display="flex" flexDirection="row">
-                  <Typography fontWeight="bold" paddingRight={1}>
-                    End date:
-                  </Typography>
-                  <Typography>{datePipe(calculateEndDate(workPackage.startDate, workPackage.duration))}</Typography>
-=======
                   <DetailDisplay label="Start Date" content={datePipe(workPackage.startDate)} paddingRight={1} />
                 </Box>
                 <Box display="flex" flexDirection="row">
@@ -87,18 +72,12 @@
                     content={datePipe(calculateEndDate(workPackage.startDate, workPackage.duration))}
                     paddingRight={1}
                   />
->>>>>>> 97027402
                 </Box>
               </Box>
             </Grid>
             <Grid item xs={6}>
               <Box display="flex" flexDirection="row">
-<<<<<<< HEAD
-                <Typography fontWeight="bold">Dependencies:</Typography>
-                <Typography>{listPipe(workPackage.dependencies, wbsPipe)}</Typography>
-=======
                 <DetailDisplay label="Dependencies" content={listPipe(workPackage.dependencies, wbsPipe)} paddingRight={1} />
->>>>>>> 97027402
               </Box>
             </Grid>
             <Grid item xs={6}>
