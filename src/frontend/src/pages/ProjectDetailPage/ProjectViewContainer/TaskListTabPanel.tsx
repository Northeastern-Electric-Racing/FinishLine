--- conflicted
+++ resolved
@@ -3,11 +3,7 @@
  * See the LICENSE file in the repository root folder for details.
  */
 
-<<<<<<< HEAD
-import { Box, useTheme, Link } from '@mui/material';
-=======
 import { Box, Link, Typography, useTheme } from '@mui/material';
->>>>>>> e944f408
 import {
   DataGrid,
   GridActionsCellItem,
@@ -26,14 +22,10 @@
 import { useAuth } from '../../../hooks/auth.hooks';
 import LoadingIndicator from '../../../components/LoadingIndicator';
 import React from 'react';
-<<<<<<< HEAD
 import TaskListNotesModal, { FormInput } from './TaskListNotesModal';
 import { useState } from 'react';
-import { useEditTask } from '../../../hooks/tasks.hooks';
+import { useEditTask, useSetTaskStatus } from '../../../hooks/tasks.hooks';
 import ErrorPage from '../../ErrorPage';
-=======
-import { useSetTaskStatus } from '../../../hooks/tasks.hooks';
->>>>>>> e944f408
 import { useToast } from '../../../hooks/toasts.hooks';
 
 //this is needed to fix some weird bug with getActions()
@@ -60,26 +52,13 @@
 
 const TaskListTabPanel = (props: TaskListTabPanelProps) => {
   const { value, index, tasks, status } = props;
-<<<<<<< HEAD
   const [modalShow, setModalShow] = useState(false);
   const [selectedTask, setSelectedTask] = useState<Task | undefined>(undefined);
-=======
   const editTaskStatus = useSetTaskStatus();
   const toast = useToast();
-
->>>>>>> e944f408
   const auth = useAuth();
-  const { isLoading, isError, mutateAsync, error } = useEditTask();
-  const toast = useToast();
-
-<<<<<<< HEAD
-  if (isLoading || !auth.user) return <LoadingIndicator />;
-  if (isError) return <ErrorPage message={error?.message} />;
-
-  const disabled = auth.user.role === RoleEnum.GUEST;
-=======
+
   const disabled = auth.user?.role === RoleEnum.GUEST;
->>>>>>> e944f408
 
   const theme = useTheme();
 
@@ -97,22 +76,6 @@
   const handleClose = () => {
     setModalShow(false);
     setSelectedTask(undefined);
-  };
-
-  const handleEditTask = async ({ taskId, notes, title, deadline, assignees, priority }: FormInput) => {
-    handleClose();
-    if (auth.user?.userId === undefined) throw new Error('Cannot edit a task while not being logged in');
-    await mutateAsync({
-      taskId,
-      notes,
-      title,
-      deadline,
-      priority,
-      assignees
-    }).catch((error) => {
-      toast.error(error.message);
-      throw new Error(error);
-    });
   };
 
   const renderPriority = (params: GridRenderCellParams) => {
@@ -276,15 +239,31 @@
       deadline: datePipe(task.deadline),
       priority: task.priority,
       assignee: assigneeString.substring(0, assigneeString.length - 2),
-<<<<<<< HEAD
-      task: task
-=======
+      task: task,
       taskId: task.taskId
->>>>>>> e944f408
     };
   });
 
-  if (!auth.user) return <LoadingIndicator />;
+  const { isLoading, isError, mutateAsync, error } = useEditTask();
+
+  if (isLoading || !auth.user) return <LoadingIndicator />;
+  if (isError) return <ErrorPage message={error?.message} />;
+
+  const handleEditTask = async ({ taskId, notes, title, deadline, assignees, priority }: FormInput) => {
+    handleClose();
+    if (auth.user?.userId === undefined) throw new Error('Cannot edit a task while not being logged in');
+    await mutateAsync({
+      taskId,
+      notes,
+      title,
+      deadline,
+      priority,
+      assignees
+    }).catch((error) => {
+      toast.error(error.message);
+      throw new Error(error);
+    });
+  };
 
   // Skeleton copied from https://mui.com/material-ui/react-tabs/.
   // If they release the TabPanel component from @mui/lab to @mui/material then change the div to TabPanel.
