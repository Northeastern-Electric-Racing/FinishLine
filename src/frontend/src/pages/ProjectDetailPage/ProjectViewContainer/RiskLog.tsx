/*
 * This file is part of NER's FinishLine and licensed under GNU AGPLv3.
 * See the LICENSE file in the repository root folder for details.
 */

import { Risk } from 'shared';
import { FormEvent, useState } from 'react';
import PageBlock from '../../../layouts/PageBlock';
import ArrowForwardIcon from '@mui/icons-material/ArrowForward';
import DeleteIcon from '@mui/icons-material/Delete';
import {
  Button,
  Dialog,
  DialogContent,
  TextField,
  DialogTitle,
  DialogActions,
  Tooltip,
  FormControlLabel,
  Checkbox
} from '@mui/material';
import styles from '../../../stylesheets/components/check-list.module.css';
import {
  useCreateSingleRisk,
  useEditSingleRisk,
  useDeleteSingleRisk,
  useGetRisksForProject
} from '../../../hooks/risks.hooks';
import { useAuth } from '../../../hooks/auth.hooks';
import LoadingIndicator from '../../../components/LoadingIndicator';
import { routes } from '../../../utils/routes';
import { wbsPipe } from '../../../utils/pipes';
import { useHistory } from 'react-router';
import { WbsNumber, User } from 'shared';
<<<<<<< HEAD

=======
import { NERButton } from '../../../components/NERButton';
>>>>>>> 4c21139b
interface RiskLogProps {
  projectId: number;
  wbsNum: WbsNumber;
  projLead?: User;
  projManager?: User;
}

const sortRisksByDate = (a: Risk, b: Risk) => {
  return new Date(a.dateCreated).getTime() - new Date(b.dateCreated).getTime();
};

const RiskLog: React.FC<RiskLogProps> = ({ projectId, wbsNum, projLead, projManager }) => {
  const history = useHistory();
  const auth = useAuth();
  const { mutateAsync: createMutateAsync } = useCreateSingleRisk();
  const { mutateAsync: editMutateAsync } = useEditSingleRisk();
  const { mutateAsync: deleteMutateAsync } = useDeleteSingleRisk();
  const [newDetail, setNewDetail] = useState('');
  const [show, setShow] = useState(false);
  const risksQuery = useGetRisksForProject(projectId);
  const { isLoading } = useEditSingleRisk();

  if (risksQuery.isLoading || !auth.user) return <LoadingIndicator />;

  const { userId, role } = auth.user;

  const hasPermissions =
    role === 'ADMIN' ||
    role === 'APP_ADMIN' ||
    role === 'LEADERSHIP' ||
    projLead?.userId === userId ||
    projManager?.userId === userId;

  const risks = [
    ...risksQuery.data!.filter((r) => !r.dateDeleted && !r.isResolved).sort(sortRisksByDate),
    ...risksQuery.data!.filter((r) => !r.dateDeleted && r.isResolved).sort(sortRisksByDate)
  ];

  const handleClose = () => setShow(false);
  const handleShow = () => setShow(true);

  const handleCheck = async (risk: Risk) => {
    const payload = {
      userId: userId,
      id: risk.id,
      detail: risk.detail,
      resolved: !risk.isResolved
    };
    try {
      await editMutateAsync(payload);
    } catch (e) {
      if (e instanceof Error) {
        console.log(e);
        alert(e.message);
      }
    }
  };

  const handleCreate = async (e: FormEvent) => {
    e.preventDefault();

    const payload = {
      projectId: projectId,
      createdById: userId,
      detail: newDetail
    };

    try {
      await createMutateAsync(payload);
      handleClose();
      setNewDetail('');
    } catch (e) {
      if (e instanceof Error) {
        alert(e.message);
      }
    }
  };

  const handleDelete = async (id: string) => {
    const payload = {
      riskId: id,
      deletedByUserId: userId
    };

    try {
      await deleteMutateAsync(payload);
    } catch (e) {
      if (e instanceof Error) {
        alert(e.message);
      }
    }
  };

  const ConvertToCRButton = (risk: Risk) => {
    return (
      role !== 'GUEST' && (
        <Tooltip title="Convert to CR" placement="top">
          <Button
            variant="contained"
            color="success"
            data-testid="convertButton"
            onClick={() => {
              history.push(
                routes.CHANGE_REQUESTS_NEW_WITH_WBS + wbsPipe(wbsNum) + '&riskDetails=' + encodeURIComponent(risk.detail)
              );
            }}
          >
            <ArrowForwardIcon sx={{ fontSize: 18 }} />
          </Button>
        </Tooltip>
      )
    );
  };

  const DeleteRiskButton = (risk: Risk) => {
    return (
      <Tooltip title="Delete Risk" placement="top">
        <Button
          variant="contained"
          color="error"
          data-testid={`deleteButton-${risk.id}`}
          disabled={!hasPermissions && risk.createdBy.userId !== userId}
          onClick={() => handleDelete(risk.id)}
        >
          <DeleteIcon sx={{ fontSize: 18 }} />
        </Button>
      </Tooltip>
    );
  };

  return (
    <PageBlock title={'Risk Log'}>
<<<<<<< HEAD
      <Form>
        <div className={styles.parentContainer}>
          {risks.map((risk, idx) => (
            <div key={idx} className={styles.container}>
              {hasPermissions ? (
                <Form.Check
                  label={
                    <p style={risk.isResolved ? { textDecoration: 'line-through' } : { textDecoration: 'none' }}>
                      {risk.detail}
                    </p>
                  }
                  checked={risk.isResolved}
                  data-testId={`testCheckbox${idx}`}
                  onChange={() => handleCheck(risk)}
                  disabled={isLoading}
                />
              ) : (
                <li
                  style={risk.isResolved ? { textDecoration: 'line-through' } : { textDecoration: 'none' }}
                  className="mb-3"
                >
                  {risk.detail}
                </li>
              )}
              {risk.isResolved ? DeleteRiskButton(risk) : ConvertToCRButton(risk)}
            </div>
          ))}
          {role !== 'GUEST' && (
            <Button variant="success" onClick={handleShow} data-testId="createButton">
              Add New Risk
            </Button>
          )}
        </div>
        <Modal show={show} onHide={handleClose}>
          <Modal.Header closeButton>
            <Modal.Title>Add New Risk</Modal.Title>
          </Modal.Header>
          <Modal.Body>
            <Form.Control placeholder={'Enter New Risk Here'} onChange={(e) => setNewDetail(e.target.value)} />
          </Modal.Body>
          <Modal.Footer>
            <Button variant="danger" onClick={handleClose}>
              Close
            </Button>
            <Button variant="success" onClick={handleCreate}>
              Save Changes
            </Button>
          </Modal.Footer>
        </Modal>
      </Form>
=======
      <div className={styles.parentContainer}>
        {risks.map((risk, idx) => (
          <div key={idx} className={styles.container}>
            {hasPermissions ? (
              <FormControlLabel
                label={
                  <p style={risk.isResolved ? { textDecoration: 'line-through' } : { textDecoration: 'none' }}>
                    {risk.detail}
                  </p>
                }
                control={
                  <Checkbox
                    checked={risk.isResolved}
                    data-testid={`testCheckbox${idx}`}
                    onChange={() => handleCheck(risk)}
                  />
                }
              />
            ) : (
              <li style={risk.isResolved ? { textDecoration: 'line-through' } : { textDecoration: 'none' }} className="mb-3">
                {risk.detail}
              </li>
            )}
            {risk.isResolved ? DeleteRiskButton(risk) : ConvertToCRButton(risk)}
          </div>
        ))}
        {role !== 'GUEST' && (
          <NERButton variant="contained" onClick={handleShow} data-testid="createButton" sx={{ mt: 1 }}>
            Add New Risk
          </NERButton>
        )}
      </div>
      <Dialog open={show} onClose={handleClose} fullWidth>
        <form onSubmit={handleCreate}>
          <DialogTitle>Add New Risk</DialogTitle>
          <DialogContent>
            <TextField
              required
              autoFocus
              margin="dense"
              id="newRisk"
              label="Add New Risk"
              type="text"
              maxRows={5}
              multiline
              fullWidth
              onChange={(e) => setNewDetail(e.target.value)}
            />
          </DialogContent>
          <DialogActions>
            <Button onClick={handleClose}>Close</Button>
            <Button type="submit">Save Changes</Button>
          </DialogActions>
        </form>
      </Dialog>
>>>>>>> 4c21139b
    </PageBlock>
  );
};

export default RiskLog;<|MERGE_RESOLUTION|>--- conflicted
+++ resolved
@@ -32,11 +32,7 @@
 import { wbsPipe } from '../../../utils/pipes';
 import { useHistory } from 'react-router';
 import { WbsNumber, User } from 'shared';
-<<<<<<< HEAD
-
-=======
 import { NERButton } from '../../../components/NERButton';
->>>>>>> 4c21139b
 interface RiskLogProps {
   projectId: number;
   wbsNum: WbsNumber;
@@ -169,58 +165,6 @@
 
   return (
     <PageBlock title={'Risk Log'}>
-<<<<<<< HEAD
-      <Form>
-        <div className={styles.parentContainer}>
-          {risks.map((risk, idx) => (
-            <div key={idx} className={styles.container}>
-              {hasPermissions ? (
-                <Form.Check
-                  label={
-                    <p style={risk.isResolved ? { textDecoration: 'line-through' } : { textDecoration: 'none' }}>
-                      {risk.detail}
-                    </p>
-                  }
-                  checked={risk.isResolved}
-                  data-testId={`testCheckbox${idx}`}
-                  onChange={() => handleCheck(risk)}
-                  disabled={isLoading}
-                />
-              ) : (
-                <li
-                  style={risk.isResolved ? { textDecoration: 'line-through' } : { textDecoration: 'none' }}
-                  className="mb-3"
-                >
-                  {risk.detail}
-                </li>
-              )}
-              {risk.isResolved ? DeleteRiskButton(risk) : ConvertToCRButton(risk)}
-            </div>
-          ))}
-          {role !== 'GUEST' && (
-            <Button variant="success" onClick={handleShow} data-testId="createButton">
-              Add New Risk
-            </Button>
-          )}
-        </div>
-        <Modal show={show} onHide={handleClose}>
-          <Modal.Header closeButton>
-            <Modal.Title>Add New Risk</Modal.Title>
-          </Modal.Header>
-          <Modal.Body>
-            <Form.Control placeholder={'Enter New Risk Here'} onChange={(e) => setNewDetail(e.target.value)} />
-          </Modal.Body>
-          <Modal.Footer>
-            <Button variant="danger" onClick={handleClose}>
-              Close
-            </Button>
-            <Button variant="success" onClick={handleCreate}>
-              Save Changes
-            </Button>
-          </Modal.Footer>
-        </Modal>
-      </Form>
-=======
       <div className={styles.parentContainer}>
         {risks.map((risk, idx) => (
           <div key={idx} className={styles.container}>
@@ -236,6 +180,7 @@
                     checked={risk.isResolved}
                     data-testid={`testCheckbox${idx}`}
                     onChange={() => handleCheck(risk)}
+                    disabled={isLoading}
                   />
                 }
               />
@@ -276,7 +221,6 @@
           </DialogActions>
         </form>
       </Dialog>
->>>>>>> 4c21139b
     </PageBlock>
   );
 };
