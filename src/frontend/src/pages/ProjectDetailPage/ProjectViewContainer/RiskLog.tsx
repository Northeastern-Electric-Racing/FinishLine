/*
 * This file is part of NER's PM Dashboard and licensed under GNU AGPLv3.
 * See the LICENSE file in the repository root folder for details.
 */

import { Risk } from 'shared';
import { useState } from 'react';
import PageBlock from '../../../layouts/PageBlock';
import { Form, Button, Modal, OverlayTrigger, Tooltip } from 'react-bootstrap';
import { FontAwesomeIcon } from '@fortawesome/react-fontawesome';
import { faTrash, faArrowRight } from '@fortawesome/free-solid-svg-icons';
import styles from '../../../stylesheets/components/check-list.module.css';
import {
  useCreateSingleRisk,
  useEditSingleRisk,
  useDeleteSingleRisk,
  useGetRisksForProject
} from '../../../hooks/risks.hooks';
import { useAuth } from '../../../hooks/auth.hooks';
import LoadingIndicator from '../../../components/LoadingIndicator';
import { routes } from '../../../utils/Routes';
import { wbsPipe } from '../../../utils/Pipes';
import { useHistory } from 'react-router';
import { WbsNumber, User } from 'shared';
interface RiskLogProps {
  projectId: number;
  wbsNum: WbsNumber;
  projLead?: User;
  projManager?: User;
}

const sortRisksByDate = (a: Risk, b: Risk) => {
  return new Date(a.dateCreated).getTime() - new Date(b.dateCreated).getTime();
};

const RiskLog: React.FC<RiskLogProps> = ({ projectId, wbsNum, projLead, projManager }) => {
  const history = useHistory();
  const auth = useAuth();
  const { userId, role } = auth.user!;

  const hasPermissions =
    role === 'ADMIN' ||
    role === 'APP_ADMIN' ||
    role === 'LEADERSHIP' ||
    projLead?.userId === userId ||
    projManager?.userId === userId;

  const { mutateAsync: createMutateAsync } = useCreateSingleRisk();
  const { mutateAsync: editMutateAsync } = useEditSingleRisk();
  const { mutateAsync: deleteMutateAsync } = useDeleteSingleRisk();

  const [newDetail, setNewDetail] = useState('');
  const [show, setShow] = useState(false);
  const risksQuery = useGetRisksForProject(projectId);

  if (risksQuery.isLoading) return <LoadingIndicator />;

  const risks = [
    ...risksQuery.data!.filter((r) => !r.dateDeleted && !r.isResolved).sort(sortRisksByDate),
    ...risksQuery.data!.filter((r) => !r.dateDeleted && r.isResolved).sort(sortRisksByDate)
  ];

  const handleClose = () => setShow(false);
  const handleShow = () => setShow(true);

  const handleCheck = async (risk: Risk) => {
    const payload = {
      userId: userId,
      id: risk.id,
      detail: risk.detail,
      resolved: !risk.isResolved
    };
    try {
      await editMutateAsync(payload);
    } catch (e) {
      if (e instanceof Error) {
        console.log(e);
        alert(e.message);
      }
    }
  };

  const handleCreate = async () => {
    const payload = {
      projectId: projectId,
      createdById: userId,
      detail: newDetail
    };

    try {
      await createMutateAsync(payload);
      handleClose();
    } catch (e) {
      if (e instanceof Error) {
        alert(e.message);
      }
    }
  };

  const handleDelete = async (id: string) => {
    const payload = {
      riskId: id,
      deletedByUserId: userId
    };

    try {
      await deleteMutateAsync(payload);
    } catch (e) {
      if (e instanceof Error) {
        alert(e.message);
      }
    }
  };

  const renderTooltip = (message: string) => <Tooltip id="button-tooltip">{message}</Tooltip>;

  const ConvertToCRButton = (risk: Risk) => {
    return (
<<<<<<< HEAD
      role !== 'GUEST' && (
        <OverlayTrigger overlay={renderTooltip('Convert to CR')}>
          <Button
            variant="success"
            data-testId="convertButton"
            onClick={() => {
              history.push(
                routes.CHANGE_REQUESTS_NEW_WITH_WBS +
                  wbsPipe(wbsNum) +
                  '&riskDetails=' +
                  encodeURIComponent(risk.detail)
              );
            }}
          >
            <FontAwesomeIcon icon={faArrowRight} />
          </Button>
        </OverlayTrigger>
      )
=======
      <OverlayTrigger overlay={renderTooltip('Convert to CR')}>
        <Button
          variant="success"
          data-testId="convertButton"
          onClick={() => {
            history.push(
              routes.CHANGE_REQUESTS_NEW_WITH_WBS + wbsPipe(wbsNum) + '&riskDetails=' + encodeURIComponent(risk.detail)
            );
          }}
        >
          <FontAwesomeIcon icon={faArrowRight} />
        </Button>
      </OverlayTrigger>
>>>>>>> 30c0a901
    );
  };

  const DeleteRiskButton = (risk: Risk) => {
    return (
      <OverlayTrigger overlay={renderTooltip('Delete Risk')}>
        <Button
          variant="danger"
          data-testId={`deleteButton-${risk.id}`}
          disabled={!hasPermissions && risk.createdBy.userId !== userId}
          onClick={() => handleDelete(risk.id)}
        >
          <FontAwesomeIcon icon={faTrash} />
        </Button>
      </OverlayTrigger>
    );
  };

  return (
    <PageBlock title={'Risk Log'}>
      <Form>
        <div className={styles.parentContainer}>
          {risks.map((risk, idx) => (
            <div key={idx} className={styles.container}>
              {hasPermissions ? (
                <Form.Check
                  label={
                    <p style={risk.isResolved ? { textDecoration: 'line-through' } : { textDecoration: 'none' }}>
                      {risk.detail}
                    </p>
                  }
                  checked={risk.isResolved}
                  data-testId={`testCheckbox${idx}`}
                  onChange={() => handleCheck(risk)}
                />
              ) : (
                <li
                  style={risk.isResolved ? { textDecoration: 'line-through' } : { textDecoration: 'none' }}
                  className="mb-3"
                >
                  {risk.detail}
                </li>
              )}
              {risk.isResolved ? DeleteRiskButton(risk) : ConvertToCRButton(risk)}
            </div>
          ))}
          {role !== 'GUEST' && (
            <Button variant="success" onClick={handleShow} data-testId="createButton">
              Add New Risk
            </Button>
          )}
        </div>
        <Modal show={show} onHide={handleClose}>
          <Modal.Header closeButton>
            <Modal.Title>Add New Risk</Modal.Title>
          </Modal.Header>
          <Modal.Body>
            <Form.Control placeholder={'Enter New Risk Here'} onChange={(e) => setNewDetail(e.target.value)} />
          </Modal.Body>
          <Modal.Footer>
            <Button variant="danger" onClick={handleClose}>
              Close
            </Button>
            <Button variant="success" onClick={handleCreate}>
              Save Changes
            </Button>
          </Modal.Footer>
        </Modal>
      </Form>
    </PageBlock>
  );
};

export default RiskLog;<|MERGE_RESOLUTION|>--- conflicted
+++ resolved
@@ -116,7 +116,6 @@
 
   const ConvertToCRButton = (risk: Risk) => {
     return (
-<<<<<<< HEAD
       role !== 'GUEST' && (
         <OverlayTrigger overlay={renderTooltip('Convert to CR')}>
           <Button
@@ -135,21 +134,6 @@
           </Button>
         </OverlayTrigger>
       )
-=======
-      <OverlayTrigger overlay={renderTooltip('Convert to CR')}>
-        <Button
-          variant="success"
-          data-testId="convertButton"
-          onClick={() => {
-            history.push(
-              routes.CHANGE_REQUESTS_NEW_WITH_WBS + wbsPipe(wbsNum) + '&riskDetails=' + encodeURIComponent(risk.detail)
-            );
-          }}
-        >
-          <FontAwesomeIcon icon={faArrowRight} />
-        </Button>
-      </OverlayTrigger>
->>>>>>> 30c0a901
     );
   };
 
