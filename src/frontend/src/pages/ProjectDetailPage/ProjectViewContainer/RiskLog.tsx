--- conflicted
+++ resolved
@@ -6,32 +6,10 @@
 import { Risk } from 'shared';
 import { useState } from 'react';
 import PageBlock from '../../../layouts/PageBlock';
-<<<<<<< HEAD
-import { Form, OverlayTrigger, Tooltip, Modal } from 'react-bootstrap';
-import {
-  Button,
-  Dialog,
-  DialogContent,
-  Grid,
-  FormControl,
-  FormLabel,
-  FormHelperText,
-  Radio,
-  RadioGroup,
-  FormControlLabel,
-  DialogContentText,
-  TextField,
-  DialogTitle,
-  DialogActions
-} from '@mui/material';
 import ArrowForwardIcon from '@mui/icons-material/ArrowForward';
 import DeleteIcon from '@mui/icons-material/Delete';
-=======
 import { Form, OverlayTrigger, Tooltip } from 'react-bootstrap';
 import { Button, Dialog, DialogContent, TextField, DialogTitle, DialogActions } from '@mui/material';
-import { FontAwesomeIcon } from '@fortawesome/react-fontawesome';
-import { faTrash, faArrowRight } from '@fortawesome/free-solid-svg-icons';
->>>>>>> 9d14ee89
 import styles from '../../../stylesheets/components/check-list.module.css';
 import {
   useCreateSingleRisk,
