/*
 * This file is part of NER's FinishLine and licensed under GNU AGPLv3.
 * See the LICENSE file in the repository root folder for details.
 */

import { Risk } from 'shared';
import { FormEvent, useState } from 'react';
import PageBlock from '../../../layouts/PageBlock';
import ArrowForwardIcon from '@mui/icons-material/ArrowForward';
import DeleteIcon from '@mui/icons-material/Delete';
import {
  Button,
  Dialog,
  DialogContent,
  TextField,
  DialogTitle,
  DialogActions,
  Tooltip,
  FormControlLabel,
  Checkbox
} from '@mui/material';
import styles from '../../../stylesheets/components/check-list.module.css';
import {
  useCreateSingleRisk,
  useEditSingleRisk,
  useDeleteSingleRisk,
  useGetRisksForProject
} from '../../../hooks/risks.hooks';
import { useAuth } from '../../../hooks/auth.hooks';
import LoadingIndicator from '../../../components/LoadingIndicator';
import { routes } from '../../../utils/routes';
import { wbsPipe } from '../../../utils/pipes';
import { useHistory } from 'react-router';
import { WbsNumber, User } from 'shared';
import { NERButton } from '../../../components/NERButton';
<<<<<<< HEAD
import NERFailButton from '../../../components/NERFailButton';
import NERSuccessButton from '../../../components/NERSuccessButton';
=======
import { useToast } from '../../../hooks/toasts.hooks';

>>>>>>> f631718b
interface RiskLogProps {
  projectId: number;
  wbsNum: WbsNumber;
  projLead?: User;
  projManager?: User;
}

const sortRisksByDate = (a: Risk, b: Risk) => {
  return new Date(a.dateCreated).getTime() - new Date(b.dateCreated).getTime();
};

const RiskLog: React.FC<RiskLogProps> = ({ projectId, wbsNum, projLead, projManager }) => {
  const history = useHistory();
  const auth = useAuth();
  const { mutateAsync: createMutateAsync } = useCreateSingleRisk();
  const { isLoading, mutateAsync: editMutateAsync } = useEditSingleRisk();
  const { mutateAsync: deleteMutateAsync } = useDeleteSingleRisk();
  const [newDetail, setNewDetail] = useState('');
  const [show, setShow] = useState(false);
  const risksQuery = useGetRisksForProject(projectId);
  const toast = useToast();

  if (risksQuery.isLoading || !auth.user) return <LoadingIndicator />;

  const { userId, role } = auth.user;

  const hasPermissions =
    role === 'ADMIN' ||
    role === 'APP_ADMIN' ||
    role === 'LEADERSHIP' ||
    projLead?.userId === userId ||
    projManager?.userId === userId;

  const risks = [
    ...risksQuery.data!.filter((r) => !r.dateDeleted && !r.isResolved).sort(sortRisksByDate),
    ...risksQuery.data!.filter((r) => !r.dateDeleted && r.isResolved).sort(sortRisksByDate)
  ];

  const handleClose = () => setShow(false);
  const handleShow = () => setShow(true);

  const handleCheck = async (risk: Risk) => {
    const payload = {
      userId: userId,
      id: risk.id,
      detail: risk.detail,
      resolved: !risk.isResolved
    };
    try {
      await editMutateAsync(payload);
    } catch (e) {
      if (e instanceof Error) {
        console.log(e);
        toast.error(e.message);
      }
    }
  };

  const handleCreate = async (e: FormEvent) => {
    e.preventDefault();

    const payload = {
      projectId: projectId,
      detail: newDetail
    };

    try {
      await createMutateAsync(payload);
      handleClose();
      setNewDetail('');
    } catch (e) {
      if (e instanceof Error) {
        toast.error(e.message);
      }
    }
  };

  const handleDelete = async (id: string) => {
    const payload = {
      riskId: id,
      deletedByUserId: userId
    };

    try {
      await deleteMutateAsync(payload);
    } catch (e) {
      if (e instanceof Error) {
        toast.error(e.message);
      }
    }
  };

  const ConvertToCRButton = (risk: Risk) => {
    return (
      role !== 'GUEST' && (
        <Tooltip title="Convert to CR" placement="top">
          <Button
            variant="contained"
            color="success"
            data-testid="convertButton"
            onClick={() => {
              history.push(
                routes.CHANGE_REQUESTS_NEW_WITH_WBS + wbsPipe(wbsNum) + '&riskDetails=' + encodeURIComponent(risk.detail)
              );
            }}
          >
            <ArrowForwardIcon sx={{ fontSize: 18 }} />
          </Button>
        </Tooltip>
      )
    );
  };

  const DeleteRiskButton = (risk: Risk) => {
    return (
      <Tooltip title="Delete Risk" placement="top">
        <Button
          variant="contained"
          color="error"
          data-testid={`deleteButton-${risk.id}`}
          disabled={!hasPermissions && risk.createdBy.userId !== userId}
          onClick={() => handleDelete(risk.id)}
        >
          <DeleteIcon sx={{ fontSize: 18 }} />
        </Button>
      </Tooltip>
    );
  };

  return (
    <PageBlock title={'Risk Log'}>
      <div className={styles.parentContainer}>
        {risks.map((risk, idx) => (
          <div key={idx} className={styles.container}>
            {hasPermissions ? (
              <FormControlLabel
                label={
                  <p style={risk.isResolved ? { textDecoration: 'line-through' } : { textDecoration: 'none' }}>
                    {risk.detail}
                  </p>
                }
                control={
                  <Checkbox
                    checked={risk.isResolved}
                    data-testid={`testCheckbox${idx}`}
                    onChange={() => handleCheck(risk)}
                    disabled={isLoading}
                  />
                }
              />
            ) : (
              <li style={risk.isResolved ? { textDecoration: 'line-through' } : { textDecoration: 'none' }} className="mb-3">
                {risk.detail}
              </li>
            )}
            {risk.isResolved ? DeleteRiskButton(risk) : ConvertToCRButton(risk)}
          </div>
        ))}
        {role !== 'GUEST' && (
          <NERButton variant="contained" onClick={handleShow} data-testid="createButton" sx={{ mt: 1 }}>
            Add New Risk
          </NERButton>
        )}
      </div>
      <Dialog open={show} onClose={handleClose} fullWidth>
        <form onSubmit={handleCreate}>
          <DialogTitle>Add New Risk</DialogTitle>
          <DialogContent>
            <TextField
              required
              autoFocus
              margin="dense"
              id="newRisk"
              label="Add New Risk"
              type="text"
              maxRows={5}
              multiline
              fullWidth
              onChange={(e) => setNewDetail(e.target.value)}
            />
          </DialogContent>
          <DialogActions>
            <NERFailButton onClick={handleClose} sx={{ mx: 1 }}>
              Close
            </NERFailButton>
            <NERSuccessButton type="submit" sx={{ mx: 1 }}>
              Save Changes
            </NERSuccessButton>
          </DialogActions>
        </form>
      </Dialog>
    </PageBlock>
  );
};

export default RiskLog;<|MERGE_RESOLUTION|>--- conflicted
+++ resolved
@@ -33,13 +33,10 @@
 import { useHistory } from 'react-router';
 import { WbsNumber, User } from 'shared';
 import { NERButton } from '../../../components/NERButton';
-<<<<<<< HEAD
 import NERFailButton from '../../../components/NERFailButton';
 import NERSuccessButton from '../../../components/NERSuccessButton';
-=======
 import { useToast } from '../../../hooks/toasts.hooks';
 
->>>>>>> f631718b
 interface RiskLogProps {
   projectId: number;
   wbsNum: WbsNumber;
