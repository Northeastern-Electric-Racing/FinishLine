--- conflicted
+++ resolved
@@ -72,12 +72,8 @@
 
   const handleAssignToMyTeam = async () => {
     try {
-<<<<<<< HEAD
-      const successMessage = await mutateAsyncSetProjectTeam(teamAsLeadId);
+      const successMessage = await mutateAsyncSetProjectTeam(teamAsHeadId);
       toast.success(successMessage.message);
-=======
-      await mutateAsyncSetProjectTeam(teamAsHeadId);
->>>>>>> c963bd33
       handleDropdownClose();
     } catch (e) {
       if (e instanceof Error) {
@@ -109,16 +105,12 @@
     </MenuItem>
   );
 
-  const assignToTeamText = project.teams.map((team) => team.teamId).includes(teamAsLeadId || '')
+  const assignToTeamText = project.teams.map((team) => team.teamId).includes(teamAsHeadId || '')
     ? 'Unassign from My Team'
     : 'Assign to My Team';
 
   const assignToMyTeamButton = (
-<<<<<<< HEAD
     <MenuItem onClick={handleAssignToMyTeam}>
-=======
-    <MenuItem disabled={project.team?.teamId === teamAsHeadId} onClick={handleAssignToMyTeam}>
->>>>>>> c963bd33
       <ListItemIcon>
         <GroupIcon fontSize="small" />
       </ListItemIcon>
