/*
 * This file is part of NER's PM Dashboard and licensed under GNU AGPLv3.
 * See the LICENSE file in the repository root folder for details.
 */

import { Container, Dropdown, DropdownButton } from 'react-bootstrap';
import { Link } from 'react-router-dom';
import { WorkPackage, Project } from 'shared';
import { wbsPipe } from '../../../utils/Pipes';
import { useAuth } from '../../../hooks/Auth.hooks';
import ChangesList from '../../../components/ChangesList';
import DescriptionList from '../../../components/DescriptionList';
import WorkPackageSummary from './WorkPackageSummary';
import PageTitle from '../../../layouts/PageTitle/PageTitle';
import PageBlock from '../../../layouts/PageBlock';
import ProjectDetails from './ProjectDetails';
import RulesList from './RulesList';
import RiskLog from './RiskLog';
import { routes } from '../../../utils/Routes';
import ProjectGantt from './ProjectGantt';

interface ProjectViewContainerProps {
  proj: Project;
  enterEditMode: () => void;
}

const ProjectViewContainer: React.FC<ProjectViewContainerProps> = ({ proj, enterEditMode }) => {
  const auth = useAuth();
  proj.workPackages.sort((a, b) => a.startDate.getTime() - b.startDate.getTime());

  const isGuest = auth.user?.role === 'GUEST';
  const editBtn = (
    <Dropdown.Item onClick={enterEditMode} disabled={isGuest}>
      Edit
    </Dropdown.Item>
  );
  const createCRBtn = (
    <Dropdown.Item
      as={Link}
      to={routes.CHANGE_REQUESTS_NEW_WITH_WBS + wbsPipe(proj.wbsNum)}
      disabled={isGuest}
    >
      Request Change
    </Dropdown.Item>
  );
  const projectActionsDropdown = (
    <DropdownButton id="project-actions-dropdown" title="Actions">
      {editBtn}
      {createCRBtn}
    </DropdownButton>
  );

  return (
    <Container fluid className="mb-5">
      <PageTitle
        title={`${wbsPipe(proj.wbsNum)} - ${proj.name}`}
        previousPages={[{ name: 'Projects', route: routes.PROJECTS }]}
        actionButton={projectActionsDropdown}
      />
      <ProjectDetails project={proj} />
      <PageBlock title={'Summary'}>{proj.summary}</PageBlock>
<<<<<<< HEAD
      <RiskLog risks={proj.risks} projectId={proj.id} wbsNum={proj.wbsNum} />
=======
      <RiskLog projectId={proj.id} />
>>>>>>> 46dd8041
      <ProjectGantt workPackages={proj.workPackages} />
      <DescriptionList title={'Goals'} items={proj.goals.filter((goal) => !goal.dateDeleted)} />
      <DescriptionList
        title={'Features'}
        items={proj.features.filter((feature) => !feature.dateDeleted)}
      />
      <DescriptionList
        title={'Other Constraints'}
        items={proj.otherConstraints.filter((constraint) => !constraint.dateDeleted)}
      />
      <RulesList rules={proj.rules} />
      <PageBlock title={'Work Packages'}>
        {proj.workPackages.map((ele: WorkPackage) => (
          <div key={wbsPipe(ele.wbsNum)} className="mt-3">
            <WorkPackageSummary workPackage={ele} />
          </div>
        ))}
      </PageBlock>
      <ChangesList changes={proj.changes} />
    </Container>
  );
};

export default ProjectViewContainer;<|MERGE_RESOLUTION|>--- conflicted
+++ resolved
@@ -59,11 +59,7 @@
       />
       <ProjectDetails project={proj} />
       <PageBlock title={'Summary'}>{proj.summary}</PageBlock>
-<<<<<<< HEAD
-      <RiskLog risks={proj.risks} projectId={proj.id} wbsNum={proj.wbsNum} />
-=======
-      <RiskLog projectId={proj.id} />
->>>>>>> 46dd8041
+      <RiskLog projectId={proj.id} wbsNum={proj.wbsNum} />
       <ProjectGantt workPackages={proj.workPackages} />
       <DescriptionList title={'Goals'} items={proj.goals.filter((goal) => !goal.dateDeleted)} />
       <DescriptionList
