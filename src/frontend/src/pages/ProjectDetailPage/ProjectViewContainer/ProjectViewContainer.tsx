--- conflicted
+++ resolved
@@ -6,17 +6,7 @@
 import { Link } from 'react-router-dom';
 import { Project, isGuest, isAdmin } from 'shared';
 import { wbsPipe } from '../../../utils/pipes';
-<<<<<<< HEAD
-import { useAuth } from '../../../hooks/auth.hooks';
-import PageTitle from '../../../layouts/PageTitle/PageTitle';
-=======
-import ChangesList from '../../../components/ChangesList';
-import DescriptionList from '../../../components/DescriptionList';
-import WorkPackageSummary from './WorkPackageSummary';
-import PageBlock from '../../../layouts/PageBlock';
 import ProjectDetails from './ProjectDetails';
-import RulesList from './RulesList';
->>>>>>> 9d563ff9
 import { routes } from '../../../utils/routes';
 import { NERButton } from '../../../components/NERButton';
 import ArrowDropDownIcon from '@mui/icons-material/ArrowDropDown';
@@ -31,19 +21,15 @@
 import DeleteProject from '../DeleteProject';
 import GroupIcon from '@mui/icons-material/Group';
 import DeleteIcon from '@mui/icons-material/Delete';
-<<<<<<< HEAD
 import { ScopeTab } from './ScopeTab';
 import ProjectGantt from './ProjectGantt';
 import ProjectChangesList from './ProjectChangesList';
-import ProjectDetails from './ProjectDetails';
 import TaskList from './TaskList/TaskList';
-=======
 import { useCurrentUser, useUsersFavoriteProjects } from '../../../hooks/users.hooks';
 import LoadingIndicator from '../../../components/LoadingIndicator';
 import ErrorPage from '../../ErrorPage';
 import PageBreadcrumbs from '../../../layouts/PageTitle/PageBreadcrumbs';
 import FavoriteProjectButton from '../../../components/FavoriteProjectButton';
->>>>>>> 9d563ff9
 
 interface ProjectViewContainerProps {
   project: Project;
@@ -61,11 +47,8 @@
     setDeleteModalShow(true);
   };
   const [anchorEl, setAnchorEl] = useState<null | HTMLElement>(null);
-<<<<<<< HEAD
   const [tab, setTab] = useState(0);
-=======
   const dropdownOpen = Boolean(anchorEl);
->>>>>>> 9d563ff9
 
   if (isLoading || !favoriteProjects) return <LoadingIndicator />;
   if (isError) return <ErrorPage message={error?.message} />;
@@ -165,26 +148,6 @@
 
   return (
     <>
-<<<<<<< HEAD
-      <PageTitle
-        title={`${wbsPipe(proj.wbsNum)} - ${proj.name}`}
-        previousPages={[{ name: 'Projects', route: routes.PROJECTS }]}
-        actionButton={projectActionsDropdown}
-      />
-      <ProjectDetailTabs project={proj} setTab={setTab} />
-      {tab === 0 ? (
-        <ProjectDetails project={proj} />
-      ) : tab === 1 ? (
-        <TaskList project={proj} />
-      ) : tab === 2 ? (
-        <ScopeTab project={proj} />
-      ) : tab === 3 ? (
-        <ProjectGantt workPackages={proj.workPackages} />
-      ) : (
-        <ProjectChangesList changes={proj.changes} />
-      )}
-      {deleteModalShow && <DeleteProject modalShow={deleteModalShow} handleClose={handleDeleteClose} wbsNum={proj.wbsNum} />}
-=======
       <>
         <PageBreadcrumbs currentPageTitle={pageTitle} previousPages={[{ name: 'Projects', route: routes.PROJECTS }]} />
         <Grid container alignItems="center" sx={{ mb: 2 }}>
@@ -203,29 +166,21 @@
           </Grid>
         </Grid>
       </>
-      <ProjectDetails project={project} />
-      <TaskList project={project} />
-      <PageBlock title={'Summary'}>{project.summary}</PageBlock>
-      <ProjectGantt workPackages={project.workPackages} />
-      <DescriptionList title={'Goals'} items={project.goals.filter((goal) => !goal.dateDeleted)} />
-      <DescriptionList title={'Features'} items={project.features.filter((feature) => !feature.dateDeleted)} />
-      <DescriptionList
-        title={'Other Constraints'}
-        items={project.otherConstraints.filter((constraint) => !constraint.dateDeleted)}
-      />
-      <RulesList rules={project.rules} />
-      <PageBlock title={'Work Packages'}>
-        {project.workPackages.map((ele: WorkPackage) => (
-          <div key={wbsPipe(ele.wbsNum)} className="mt-3">
-            <WorkPackageSummary workPackage={ele} />
-          </div>
-        ))}
-      </PageBlock>
-      <ChangesList changes={project.changes} />
+      <ProjectDetailTabs project={project} setTab={setTab} />
+      {tab === 0 ? (
+        <ProjectDetails project={project} />
+      ) : tab === 1 ? (
+        <TaskList project={project} />
+      ) : tab === 2 ? (
+        <ScopeTab project={project} />
+      ) : tab === 3 ? (
+        <ProjectGantt workPackages={project.workPackages} />
+      ) : (
+        <ProjectChangesList changes={project.changes} />
+      )}
       {deleteModalShow && (
         <DeleteProject modalShow={deleteModalShow} handleClose={handleDeleteClose} wbsNum={project.wbsNum} />
       )}
->>>>>>> 9d563ff9
     </>
   );
 };
