--- conflicted
+++ resolved
@@ -11,11 +11,6 @@
 import DescriptionList from '../../../components/DescriptionList';
 import PageTitle from '../../../layouts/PageTitle/PageTitle';
 import PageBlock from '../../../layouts/PageBlock';
-<<<<<<< HEAD
-=======
-import ProjectDetails from './ProjectDetails';
-import RulesList from './RulesList';
->>>>>>> 549409f7
 import { routes } from '../../../utils/routes';
 import { NERButton } from '../../../components/NERButton';
 import ArrowDropDownIcon from '@mui/icons-material/ArrowDropDown';
@@ -145,30 +140,8 @@
         previousPages={[{ name: 'Projects', route: routes.PROJECTS }]}
         actionButton={projectActionsDropdown}
       />
-<<<<<<< HEAD
       <ProjectDetailTabs project={proj} />
 
-=======
-      <ProjectDetails project={proj} />
-      <TaskList project={proj} />
-      <PageBlock title={'Summary'}>{proj.summary}</PageBlock>
-      <ProjectGantt workPackages={proj.workPackages} />
-      <DescriptionList title={'Goals'} items={proj.goals.filter((goal) => !goal.dateDeleted)} />
-      <DescriptionList title={'Features'} items={proj.features.filter((feature) => !feature.dateDeleted)} />
-      <DescriptionList
-        title={'Other Constraints'}
-        items={proj.otherConstraints.filter((constraint) => !constraint.dateDeleted)}
-      />
-      <RulesList rules={proj.rules} />
-      <PageBlock title={'Work Packages'}>
-        {proj.workPackages.map((ele: WorkPackage) => (
-          <div key={wbsPipe(ele.wbsNum)} className="mt-3">
-            <WorkPackageSummary workPackage={ele} />
-          </div>
-        ))}
-      </PageBlock>
-      <ChangesList changes={proj.changes} />
->>>>>>> 549409f7
       {deleteModalShow && <DeleteProject modalShow={deleteModalShow} handleClose={handleDeleteClose} wbsNum={proj.wbsNum} />}
     </>
   );
