import { Box } from '@mui/system';
import { MaterialPreview, Project, isGuest } from 'shared';
import { NERButton } from '../../../components/NERButton';
import WarningIcon from '@mui/icons-material/Warning';
import { Tooltip, useTheme } from '@mui/material';
import { useState } from 'react';
import BOMTableWrapper from './BOM/BOMTableWrapper';
import CreateMaterialModal from './BOM/MaterialForm/CreateMaterialModal';
import CreateAssemblyModal from './BOM/AssemblyForm/CreateAssemblyModal';
import NERSuccessButton from '../../../components/NERSuccessButton';
import { centsToDollar } from '../../../utils/pipes';
import { useCurrentUser } from '../../../hooks/users.hooks';
<<<<<<< HEAD
import { isGuest } from 'shared';
=======
>>>>>>> 08cc1396

export const addMaterialCosts = (accumulator: number, currentMaterial: MaterialPreview) =>
  currentMaterial.subtotal + accumulator;

const BOMTab = ({ project }: { project: Project }) => {
  const [showAddMaterial, setShowAddMaterial] = useState(false);
  const [showAddAssembly, setShowAddAssembly] = useState(false);
  const theme = useTheme();
  const user = useCurrentUser();

  const totalCost = project.materials.reduce(addMaterialCosts, 0);

  const user = useCurrentUser();

  return (
    <Box>
      <CreateMaterialModal open={showAddMaterial} onHide={() => setShowAddMaterial(false)} wbsElement={project} />
      <CreateAssemblyModal open={showAddAssembly} onHide={() => setShowAddAssembly(false)} wbsElement={project} />
      <Box sx={{ display: 'flex', flexDirection: 'column', justifyContent: 'space-between', height: 'calc(100vh - 220px)' }}>
        <BOMTableWrapper project={project} />
        <Box justifyContent="space-between" display="flex" flexDirection="row">
          <Box display="flex" gap="20px">
            <NERSuccessButton
              variant="contained"
              onClick={() => setShowAddMaterial(true)}
              sx={{ textTransform: 'none' }}
              disabled={isGuest(user.role)}
            >
              New Entry
            </NERSuccessButton>
            <NERButton variant="contained" onClick={() => setShowAddAssembly(true)} disabled={isGuest(user.role)}>
              New Assembly
            </NERButton>
          </Box>
          <Box display="flex" gap="20px" alignItems="center">
            <Box sx={{ backgroundColor: theme.palette.background.paper, padding: '8px 14px 8px 14px', borderRadius: '6px' }}>
              Budget: ${project.budget}
            </Box>

            <Box sx={{ backgroundColor: theme.palette.background.paper, padding: '8px 14px 8px 14px', borderRadius: '6px' }}>
              Total Cost: ${centsToDollar(totalCost)}
            </Box>
            {totalCost > project.budget * 100 && (
              <Tooltip title="Current Total Cost Exceeds Budget!" placement="top" arrow>
                <WarningIcon color="warning" fontSize="large" />
              </Tooltip>
            )}
          </Box>
        </Box>
      </Box>
    </Box>
  );
};

export default BOMTab;<|MERGE_RESOLUTION|>--- conflicted
+++ resolved
@@ -10,10 +10,7 @@
 import NERSuccessButton from '../../../components/NERSuccessButton';
 import { centsToDollar } from '../../../utils/pipes';
 import { useCurrentUser } from '../../../hooks/users.hooks';
-<<<<<<< HEAD
 import { isGuest } from 'shared';
-=======
->>>>>>> 08cc1396
 
 export const addMaterialCosts = (accumulator: number, currentMaterial: MaterialPreview) =>
   currentMaterial.subtotal + accumulator;
