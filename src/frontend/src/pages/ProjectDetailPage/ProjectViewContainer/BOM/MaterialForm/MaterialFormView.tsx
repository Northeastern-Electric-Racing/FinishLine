--- conflicted
+++ resolved
@@ -11,12 +11,9 @@
 import NERAutocomplete from '../../../../../components/NERAutocomplete';
 import { NERButton } from '../../../../../components/NERButton';
 import AddIcon from '@mui/icons-material/Add';
-<<<<<<< HEAD
 import { Dispatch, SetStateAction, useEffect } from 'react';
-=======
 import { displayEnum } from '../../../../../utils/pipes';
 import { MaterialStatus } from 'shared';
->>>>>>> e30e0be7
 
 export interface MaterialFormViewProps {
   submitText: 'Add' | 'Edit';
