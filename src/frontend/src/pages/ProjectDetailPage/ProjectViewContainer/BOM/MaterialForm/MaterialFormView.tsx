--- conflicted
+++ resolved
@@ -6,15 +6,12 @@
 import { MaterialFormInput } from './MaterialForm';
 import NERFormModal from '../../../../../components/NERFormModal';
 import DetailDisplay from '../../../../../components/DetailDisplay';
-<<<<<<< HEAD
-import HelpIcon from '@mui/icons-material/Help';
-=======
 import DynamicTooltip from '../../../../../components/DynamicTooltip';
 import InfoIcon from '@mui/icons-material/Info';
 import NERAutocomplete from '../../../../../components/NERAutocomplete';
 import { NERButton } from '../../../../../components/NERButton';
 import AddIcon from '@mui/icons-material/Add';
->>>>>>> 6a7abc39
+import HelpIcon from '@mui/icons-material/Help';
 
 export interface MaterialFormViewProps {
   submitText: 'Add' | 'Edit';
@@ -183,10 +180,10 @@
         <Grid item xs={6}>
           <FormControl fullWidth>
             <FormLabel>
+              Manufacturer Part Number
               <Tooltip title={"Enter 'N/A' if no Manufacturer Part Number"} placement="left" style={{ marginRight: '2px' }}>
                 <HelpIcon style={{ marginBottom: '-0.2em', fontSize: 'medium', marginLeft: '5px', color: 'lightgray' }} />
               </Tooltip>
-              Manufacturer Part Number
             </FormLabel>
             <ReactHookTextField
               name="manufacturerPartNumber"
