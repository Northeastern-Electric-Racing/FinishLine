--- conflicted
+++ resolved
@@ -130,7 +130,6 @@
             <Controller
               name="manufacturerName"
               control={control}
-<<<<<<< HEAD
               render={({ field: { onChange, value } }) => {
                 const mappedManufacturers = allManufacturers
                   .sort((a, b) => a.name.localeCompare(b.name))
@@ -155,37 +154,6 @@
                   </Box>
                 );
               }}
-=======
-              defaultValue={control._defaultValues.manufacturerName}
-              render={({ field }) => (
-                <TextField
-                  {...field}
-                  select
-                  variant="outlined"
-                  error={!!errors.manufacturerName}
-                  helperText={errors.manufacturerName?.message}
-                  onChange={(event) => {
-                    const selectedValue = event.target.value;
-                    if (selectedValue === 'createManufacturer') {
-                      const manufacturerName = prompt('Enter Manufacturer Name');
-                      if (manufacturerName) {
-                        createManufacturer(manufacturerName);
-                        field.onChange(event);
-                      }
-                    } else {
-                      field.onChange(event);
-                    }
-                  }}
-                >
-                  {allManufacturers.map((manufacturer) => (
-                    <MenuItem key={manufacturer.name} value={manufacturer.name}>
-                      {manufacturer.name}
-                    </MenuItem>
-                  ))}
-                  <MenuItem value="createManufacturer">+ Create Manufacturer</MenuItem>
-                </TextField>
-              )}
->>>>>>> 1aae4138
             />
           </FormControl>
         </Grid>
