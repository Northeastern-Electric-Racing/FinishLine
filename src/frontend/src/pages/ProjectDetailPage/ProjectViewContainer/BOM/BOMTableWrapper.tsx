--- conflicted
+++ resolved
@@ -284,7 +284,6 @@
     },
     {
       ...bomBaseColDef,
-<<<<<<< HEAD
       field: 'link',
       headerName: 'Link',
       type: 'string',
@@ -305,10 +304,7 @@
     },
     {
       ...bomBaseColDef,
-      flex: 0.1,
-=======
       flex: 1,
->>>>>>> 80077b49
       field: 'actions',
       headerName: 'Actions',
       type: 'actions',
