--- conflicted
+++ resolved
@@ -161,30 +161,6 @@
   // Skeleton copied from https://mui.com/material-ui/react-tabs/.
   // If they release the TabPanel component from @mui/lab to @mui/material then change the div to TabPanel.
   return (
-<<<<<<< HEAD
-    <div role="tabpanel" hidden={value !== index} id={`simple-tabpanel-${index}`} aria-labelledby={`simple-tab-${index}`}>
-      {value === index && (
-        <Box sx={{ height: 400, width: '100%' }}>
-          <TaskListDataGrid
-            team={team}
-            status={status}
-            tasks={tasks}
-            editTaskPermissions={editTaskPermissions}
-            tableRowCount={TABLE_ROW_COUNT}
-            setSelectedTask={setSelectedTask}
-            setModalShow={setModalShow}
-            addTask={addTask}
-            onAddCancel={onAddCancel}
-            createTask={createTask}
-            moveToBacklog={moveToBacklog}
-            moveToDone={moveToDone}
-            moveToInProgress={moveToInProgress}
-            deleteRow={deleteRow}
-            editTask={handleEditTask}
-          />
-        </Box>
-      )}
-=======
     <Box flex={1}>
       <TaskListDataGrid
         team={team}
@@ -201,8 +177,8 @@
         moveToDone={moveToDone}
         moveToInProgress={moveToInProgress}
         deleteRow={deleteRow}
+        editTask={handleEditTask}
       />
->>>>>>> 4d467e99
       {modalShow && (
         <TaskListNotesModal
           modalShow={modalShow}
