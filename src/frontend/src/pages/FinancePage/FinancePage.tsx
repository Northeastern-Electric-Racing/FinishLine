--- conflicted
+++ resolved
@@ -55,11 +55,8 @@
 
   const [anchorEl, setAnchorEl] = useState<null | HTMLElement>(null);
 
-<<<<<<< HEAD
   const [showPendingAdvisorListModal, setShowPendingAdvisorListModal] = useState(false);
-=======
   const [accountCreditModalShow, setAccountCreditModalShow] = useState<boolean>(false);
->>>>>>> 7f362092
 
   if (isFinance && allReimbursementRequestsIsError) return <ErrorPage message={allReimbursementRequestsError?.message} />;
   if (userReimbursementRequestIsError) return <ErrorPage message={userReimbursementRequestError?.message} />;
@@ -133,16 +130,13 @@
 
   return (
     <PageLayout title="Finance" headerRight={financeActionsDropdown}>
-<<<<<<< HEAD
       <PendingAdvisorModal
         open={showPendingAdvisorListModal && (isHeadOfFinance ?? false)}
         saboNumbers={allPendingAdvisorList!.map((reimbursementRequest) => reimbursementRequest.saboId!)}
         onHide={() => setShowPendingAdvisorListModal(false)}
       />
 
-=======
       <ReportRefundModal modalShow={accountCreditModalShow} handleClose={() => setAccountCreditModalShow(false)} />
->>>>>>> 7f362092
       <GenerateReceiptsModal
         open={showGenerateReceipts}
         setOpen={setShowGenerateReceipts}
