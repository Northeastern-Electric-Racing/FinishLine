--- conflicted
+++ resolved
@@ -3,10 +3,8 @@
  * See the LICENSE file in the repository root folder for details.
  */
 import { useState } from 'react';
-<<<<<<< HEAD
 import { Box, Grid, ListItemIcon, Menu, MenuItem } from '@mui/material';
 import ArrowDropDownIcon from '@mui/icons-material/ArrowDropDown';
-import PageTitle from '../../layouts/PageTitle/PageTitle';
 import { NERButton } from '../../components/NERButton';
 import { useCurrentUser } from '../../hooks/users.hooks';
 import NoteAddIcon from '@mui/icons-material/NoteAdd';
@@ -18,11 +16,7 @@
 import { useAllReimbursementRequests, useCurrentUserReimbursementRequests } from '../../hooks/finance.hooks';
 import ErrorPage from '../ErrorPage';
 import LoadingIndicator from '../../components/LoadingIndicator';
-=======
-import { Button, Stack, TextField, Typography } from '@mui/material';
-import { useUploadSingleReceipt } from '../../hooks/finance.hooks';
 import PageLayout from '../../components/PageLayout';
->>>>>>> 6571ed21
 
 const FinancePage = () => {
   const user = useCurrentUser();
@@ -101,9 +95,7 @@
     </>
   );
   return (
-<<<<<<< HEAD
-    <div>
-      <PageTitle title={'Reimbursement Requests'} previousPages={[]} actionButton={financeActionsDropdown} />
+    <PageLayout title="Finance" headerRight={financeActionsDropdown}>
       <Grid container>
         <Grid item xs={12} sm={12} md={4}>
           <Refunds
@@ -120,29 +112,7 @@
           </Box>
         </Grid>
       </Grid>
-    </div>
-=======
-    <PageLayout title="Finance">
-      <Typography>{fileName}</Typography>
-      <iframe src={`https://drive.google.com/file/d/${fileId}/preview`} title="ollie"></iframe>
-      <form onSubmit={onSubmit}>
-        <Stack>
-          <input
-            onChange={(e) => {
-              if (e.target.files) {
-                setFile(e.target.files[0]);
-              }
-            }}
-            type="file"
-            accept="image/*"
-          />
-          <Typography>Reimbursement Request Id</Typography>
-          <TextField onChange={(e) => setReimbursementRequestId(e.target.value)}></TextField>
-          <Button type="submit"> Submit</Button>
-        </Stack>
-      </form>
     </PageLayout>
->>>>>>> 6571ed21
   );
 };
 
