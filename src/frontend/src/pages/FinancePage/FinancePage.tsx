--- conflicted
+++ resolved
@@ -13,7 +13,6 @@
   const [fileName, setFileName] = useState('');
   const [reimbursementRequestId, setReimbursementRequestId] = useState('');
   const toast = useToast();
-<<<<<<< HEAD
 
   const { mutateAsync } = useUploadSingleReceipt();
 
@@ -24,32 +23,14 @@
         file: file!,
         id: reimbursementRequestId
       });
-=======
-  const { mutateAsync } = useUploadSingleReceipt(reimbursementRequestId);
-
-  const onSubmit = async (event: any) => {
-    event.preventDefault();
-
-    const formData = new FormData();
-    formData.append('image', file!);
-    try {
-      const { googleFileId, name } = await mutateAsync(formData);
->>>>>>> 663287c7
       if (typeof googleFileId === 'string') {
         setFileId(googleFileId);
       }
       if (typeof fileName === 'string') {
         setFileName(name);
       }
-<<<<<<< HEAD
-    } catch (err) {
-      if (err instanceof Error) {
-        toast.error(err.message);
-      }
-=======
     } catch (e: unknown) {
       if (e instanceof Error) toast.error(e.message);
->>>>>>> 663287c7
     }
   };
 
