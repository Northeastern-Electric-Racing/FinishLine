--- conflicted
+++ resolved
@@ -18,33 +18,6 @@
 import LoadingIndicator from '../../components/LoadingIndicator';
 import PageLayout from '../../components/PageLayout';
 
-<<<<<<< HEAD
-const FinancePage: React.FC = () => {
-  const [file, setFile] = useState<File>();
-  const [fileId, setFileId] = useState('');
-  const [fileName, setFileName] = useState('');
-  const [reimbursementRequestId, setReimbursementRequestId] = useState('');
-  const toast = useToast();
-
-  const { mutateAsync } = useUploadSingleReceipt();
-
-  const onSubmit = async (event: any) => {
-    event.preventDefault();
-    try {
-      const { googleFileId, name } = await mutateAsync({
-        file: file!,
-        id: reimbursementRequestId
-      });
-      if (typeof googleFileId === 'string') {
-        setFileId(googleFileId);
-      }
-      if (typeof fileName === 'string') {
-        setFileName(name);
-      }
-    } catch (e: unknown) {
-      if (e instanceof Error) toast.error(e.message);
-    }
-=======
 const FinancePage = () => {
   const user = useCurrentUser();
 
@@ -80,7 +53,6 @@
 
   const handleDropdownClose = () => {
     setAnchorEl(null);
->>>>>>> e45c662c
   };
 
   const financeActionsDropdown = (
@@ -122,29 +94,12 @@
     </>
   );
   return (
-<<<<<<< HEAD
-    <PageLayout title="Finance">
-      <Typography>{fileName}</Typography>
-      <iframe src={`https://drive.google.com/file/d/${fileId}/preview`} title="ollie"></iframe>
-      <form onSubmit={onSubmit}>
-        <Stack>
-          <input
-            onChange={(e) => {
-              if (e.target.files) {
-                setFile(e.target.files[0]);
-              }
-            }}
-            type="file"
-            accept="image/*"
-            name="file"
-=======
     <PageLayout title="Finance" headerRight={financeActionsDropdown}>
       <Grid container>
         <Grid item xs={12} sm={12} md={4}>
           <Refunds
             userReimbursementRequests={userReimbursementRequests}
             allReimbursementRequests={allReimbursementRequests}
->>>>>>> e45c662c
           />
         </Grid>
         <Grid item xs={12} sm={12} md={8}>
