/*
 * This file is part of NER's FinishLine and licensed under GNU AGPLv3.
 * See the LICENSE file in the repository root folder for details.
 */
import { useState } from 'react';
import { Box, Grid, ListItemIcon, Menu, MenuItem } from '@mui/material';
import ArrowDropDownIcon from '@mui/icons-material/ArrowDropDown';
import { NERButton } from '../../components/NERButton';
import { useCurrentUser } from '../../hooks/users.hooks';
import NoteAddIcon from '@mui/icons-material/NoteAdd';
import AttachMoneyIcon from '@mui/icons-material/AttachMoney';
import ListAltIcon from '@mui/icons-material/ListAlt';
import ReceiptIcon from '@mui/icons-material/Receipt';
import Refunds from './RefundsSection';
import ReimbursementRequestTable from './ReimbursementRequestsSection';
import { useAllReimbursementRequests, useCurrentUserReimbursementRequests } from '../../hooks/finance.hooks';
import ErrorPage from '../ErrorPage';
import LoadingIndicator from '../../components/LoadingIndicator';
import PageLayout from '../../components/PageLayout';
import { useHistory } from 'react-router-dom';
import { routes } from '../../utils/routes';
<<<<<<< HEAD
import ReportRefundModal from './FinanceComponents/ReportRefundModal';
=======
import GenerateReceiptsModal from './FinanceComponents/GenerateReceiptsModal';
>>>>>>> a8b70252

const FinancePage = () => {
  const user = useCurrentUser();
  const history = useHistory();
  const [showGenerateReceipts, setShowGenerateReceipts] = useState(false);

  const {
    data: userReimbursementRequests,
    isLoading: userReimbursementRequestIsLoading,
    isError: userReimbursementRequestIsError,
    error: userReimbursementRequestError
  } = useCurrentUserReimbursementRequests();
  const {
    data: allReimbursementRequests,
    isLoading: allReimbursementRequestsIsLoading,
    isError: allReimbursementRequestsIsError,
    error: allReimbursementRequestsError
  } = useAllReimbursementRequests();

  const isFinance = user.isFinance;

  const [anchorEl, setAnchorEl] = useState<null | HTMLElement>(null);

  const [accountCreditModalShow, setAccountCreditModalShow] = useState<boolean>(false);

  if (isFinance && allReimbursementRequestsIsError) return <ErrorPage message={allReimbursementRequestsError?.message} />;
  if (userReimbursementRequestIsError) return <ErrorPage message={userReimbursementRequestError?.message} />;
  if (
    (isFinance && (allReimbursementRequestsIsLoading || !allReimbursementRequests)) ||
    userReimbursementRequestIsLoading ||
    !userReimbursementRequests
  )
    return <LoadingIndicator />;

  const handleClick = (event: React.MouseEvent<HTMLElement>) => {
    setAnchorEl(event.currentTarget);
  };

  const handleDropdownClose = () => {
    setAnchorEl(null);
  };

  const financeActionsDropdown = (
    <>
      <NERButton
        endIcon={<ArrowDropDownIcon style={{ fontSize: 28 }} />}
        variant="contained"
        id="project-actions-dropdown"
        onClick={handleClick}
      >
        Actions
      </NERButton>
      <Menu open={!!anchorEl} anchorEl={anchorEl} onClose={handleDropdownClose}>
        <MenuItem onClick={() => history.push(routes.NEW_REIMBURSEMENT_REQUEST)}>
          <ListItemIcon>
            <NoteAddIcon fontSize="small" />
          </ListItemIcon>
          Create Reimbursement Request
        </MenuItem>
        <MenuItem
          onClick={() => {
            setAccountCreditModalShow(true);
            handleDropdownClose();
          }}
        >
          <ListItemIcon>
            <AttachMoneyIcon fontSize="small" />
          </ListItemIcon>
          Report Refund
        </MenuItem>
        <MenuItem onClick={() => {}} disabled={!isFinance}>
          <ListItemIcon>
            <ListAltIcon fontSize="small" />
          </ListItemIcon>
          Pending Advisor List
        </MenuItem>
        <MenuItem onClick={() => setShowGenerateReceipts(true)} disabled={!isFinance}>
          <ListItemIcon>
            <ReceiptIcon fontSize="small" />
          </ListItemIcon>
          Generate All Receipts
        </MenuItem>
      </Menu>
    </>
  );

  return (
    <PageLayout title="Finance" headerRight={financeActionsDropdown}>
<<<<<<< HEAD
      <ReportRefundModal modalShow={accountCreditModalShow} handleClose={() => setAccountCreditModalShow(false)} />
=======
      <GenerateReceiptsModal
        open={showGenerateReceipts}
        setOpen={setShowGenerateReceipts}
        allReimbursementRequests={allReimbursementRequests}
      />
>>>>>>> a8b70252
      <Grid container>
        <Grid item xs={12} sm={12} md={4}>
          <Refunds
            userReimbursementRequests={userReimbursementRequests}
            allReimbursementRequests={allReimbursementRequests}
          />
        </Grid>
        <Grid item xs={12} sm={12} md={8}>
          <Box sx={{ marginTop: { xs: '10px', sm: '10px', md: '0' }, marginLeft: { xs: '0', sm: '0', md: '10px' } }}>
            <ReimbursementRequestTable
              userReimbursementRequests={userReimbursementRequests}
              allReimbursementRequests={allReimbursementRequests}
            />
          </Box>
        </Grid>
      </Grid>
    </PageLayout>
  );
};

export default FinancePage;<|MERGE_RESOLUTION|>--- conflicted
+++ resolved
@@ -19,11 +19,8 @@
 import PageLayout from '../../components/PageLayout';
 import { useHistory } from 'react-router-dom';
 import { routes } from '../../utils/routes';
-<<<<<<< HEAD
 import ReportRefundModal from './FinanceComponents/ReportRefundModal';
-=======
 import GenerateReceiptsModal from './FinanceComponents/GenerateReceiptsModal';
->>>>>>> a8b70252
 
 const FinancePage = () => {
   const user = useCurrentUser();
@@ -112,15 +109,12 @@
 
   return (
     <PageLayout title="Finance" headerRight={financeActionsDropdown}>
-<<<<<<< HEAD
       <ReportRefundModal modalShow={accountCreditModalShow} handleClose={() => setAccountCreditModalShow(false)} />
-=======
       <GenerateReceiptsModal
         open={showGenerateReceipts}
         setOpen={setShowGenerateReceipts}
         allReimbursementRequests={allReimbursementRequests}
       />
->>>>>>> a8b70252
       <Grid container>
         <Grid item xs={12} sm={12} md={4}>
           <Refunds
