/*
 * This file is part of NER's FinishLine and licensed under GNU AGPLv3.
 * See the LICENSE file in the repository root folder for details.
 */
import { useFieldArray, useForm } from 'react-hook-form';
import { ClubAccount, ReimbursementProductCreateArgs, ReimbursementReceiptUploadArgs } from 'shared';
import { useGetAllExpenseTypes, useGetAllVendors } from '../../../hooks/finance.hooks';
import { useToast } from '../../../hooks/toasts.hooks';
import LoadingIndicator from '../../../components/LoadingIndicator';
import ErrorPage from '../../ErrorPage';
import * as yup from 'yup';
import { yupResolver } from '@hookform/resolvers/yup';
import CreateReimbursementRequestFormView from './ReimbursementFormView';
import { useAllProjects } from '../../../hooks/projects.hooks';
import { useHistory } from 'react-router-dom';
import { routes } from '../../../utils/routes';
<<<<<<< HEAD
=======
import { getAllWbsElements } from '../../../utils/reimbursement-request.utils';
import { useCurrentUserSecureSettings } from '../../../hooks/users.hooks';
>>>>>>> b98a441d

export interface ReimbursementRequestFormInput {
  vendorId: string;
  account: ClubAccount;
  dateOfExpense: Date;
  expenseTypeId: string;
  reimbursementProducts: ReimbursementProductCreateArgs[];
  receiptFiles: ReimbursementReceiptUploadArgs[];
}

export interface ReimbursementRequestDataSubmission extends ReimbursementRequestFormInput {
  totalCost: number;
}

interface ReimbursementRequestFormProps {
  submitText: 'Save' | 'Submit';
  submitData: (data: ReimbursementRequestDataSubmission) => Promise<string>;
  defaultValues?: ReimbursementRequestFormInput;
  previousPage: string;
}

const schema = yup.object().shape({
  vendorId: yup.string().required('Vendor is required'),
  account: yup.string().required('Account is required'),
  dateOfExpense: yup.date().required('Date of Expense is required'),
  expenseTypeId: yup.string().required('Expense Type is required'),
  reimbursementProducts: yup
    .array()
    .of(
      yup.object().shape({
        wbsNum: yup.object().required('WBS Number is required'),
        name: yup.string().required('Description is required'),
        cost: yup.number().required('Amount is required').min(1, 'Amount must be greater than 0')
      })
    )
    .required('reimbursement products required')
    .min(1, 'At least one Reimbursement Product is required'),
  receiptFiles: yup
    .array()
    .required('receipt files required')
    .min(1, 'At least one Receipt is required')
    .max(7, 'At most 7 Receipts are allowed')
});

const ReimbursementRequestForm: React.FC<ReimbursementRequestFormProps> = ({
  submitText,
  defaultValues,
  submitData,
  previousPage
}) => {
  const {
    handleSubmit,
    control,
    formState: { errors },
    watch,
    setValue
  } = useForm({
    resolver: yupResolver(schema),
    defaultValues: {
      vendorId: defaultValues?.vendorId ?? '',
      account: defaultValues?.account ?? ClubAccount.BUDGET,
      dateOfExpense: defaultValues?.dateOfExpense ?? new Date(),
      expenseTypeId: defaultValues?.expenseTypeId ?? '',
      reimbursementProducts: defaultValues?.reimbursementProducts ?? ([] as ReimbursementProductCreateArgs[]),
      receiptFiles: defaultValues?.receiptFiles ?? ([] as ReimbursementReceiptUploadArgs[])
    }
  });

  const {
    fields: receiptFiles,
    append: receiptAppend,
    remove: receiptRemove
  } = useFieldArray({
    control,
    name: 'receiptFiles'
  });
  const {
    fields: reimbursementProducts,
    append: reimbursementProductAppend,
    remove: reimbursementProductRemove
  } = useFieldArray({
    control,
    name: 'reimbursementProducts'
  });

  const {
    isLoading: allVendorsIsLoading,
    isError: allVendorsIsError,
    error: allVendorsError,
    data: allVendors
  } = useGetAllVendors();
  const {
    isLoading: allExpenseTypesIsLoading,
    isError: allExpenseTypesIsError,
    error: allExpenseTypesError,
    data: allExpenseTypes
  } = useGetAllExpenseTypes();

  const {
    isLoading: allProjectsIsLoading,
    isError: allProjectsIsError,
    error: allProjectsError,
    data: allProjects
  } = useAllProjects();

  // checking the data here instead of using isError since function doesn't ever return an error
  const { data: userSecureSettings, isLoading: checkSecureSettingsIsLoading } = useCurrentUserSecureSettings();

  // checks to make sure none of the secure settings fields are empty, indicating not properly set
  const hasSecureSettingsSet = Object.values(userSecureSettings ?? {}).every((x) => x !== '') ? true : false;

  const toast = useToast();
  const history = useHistory();

  if (allVendorsIsError) return <ErrorPage message={allVendorsError?.message} />;
  if (allExpenseTypesIsError) return <ErrorPage message={allExpenseTypesError?.message} />;
  if (allProjectsIsError) return <ErrorPage message={allProjectsError?.message} />;

  if (
    allExpenseTypesIsLoading ||
    allVendorsIsLoading ||
    allProjectsIsLoading ||
    !allVendors ||
    !allExpenseTypes ||
    !allProjects ||
    checkSecureSettingsIsLoading
  )
    return <LoadingIndicator />;

  const onSubmitWrapper = async (data: ReimbursementRequestFormInput) => {
    try {
      //total cost is tracked in cents
      const totalCost = Math.round(data.reimbursementProducts.reduce((acc, curr) => acc + curr.cost, 0) * 100);
      const reimbursementProducts = data.reimbursementProducts.map((product: ReimbursementProductCreateArgs) => {
        return { ...product, cost: Math.round(product.cost * 100) };
      });
      const reimbursementRequestId = await submitData({
        ...data,
        reimbursementProducts,
        totalCost
      });
      history.push(routes.FINANCE + '/' + reimbursementRequestId);
    } catch (e: unknown) {
      if (e instanceof Error) {
        toast.error(e.message, 3000);
      }
    }
  };

  const allProjectWbsElements = allProjects.map((proj) => {
    return {
      wbsNum: proj.wbsNum,
      wbsName: proj.name
    };
  });

  return (
    <CreateReimbursementRequestFormView
      watch={watch}
      errors={errors}
      allVendors={allVendors}
      allExpenseTypes={allExpenseTypes}
      receiptFiles={receiptFiles}
      control={control}
      reimbursementProducts={reimbursementProducts}
      receiptAppend={receiptAppend}
      receiptRemove={receiptRemove}
      reimbursementProductAppend={reimbursementProductAppend}
      reimbursementProductRemove={reimbursementProductRemove}
      onSubmit={onSubmitWrapper}
      handleSubmit={handleSubmit}
      allWbsElements={allProjectWbsElements}
      submitText={submitText}
      previousPage={previousPage}
      setValue={setValue}
      hasSecureSettingsSet={hasSecureSettingsSet}
    />
  );
};

export default ReimbursementRequestForm;<|MERGE_RESOLUTION|>--- conflicted
+++ resolved
@@ -14,11 +14,8 @@
 import { useAllProjects } from '../../../hooks/projects.hooks';
 import { useHistory } from 'react-router-dom';
 import { routes } from '../../../utils/routes';
-<<<<<<< HEAD
-=======
 import { getAllWbsElements } from '../../../utils/reimbursement-request.utils';
 import { useCurrentUserSecureSettings } from '../../../hooks/users.hooks';
->>>>>>> b98a441d
 
 export interface ReimbursementRequestFormInput {
   vendorId: string;
