--- conflicted
+++ resolved
@@ -34,7 +34,7 @@
 import { useToast } from '../../../hooks/toasts.hooks';
 import { Link as RouterLink } from 'react-router-dom';
 import { routes } from '../../../utils/routes';
-import { codeAndRefundSourceName, expenseTypePipe } from '../../../utils/pipes';
+import { expenseTypePipe } from '../../../utils/pipes';
 import { wbsNumComparator } from 'shared/src/validate-wbs';
 
 interface ReimbursementRequestFormViewProps {
@@ -196,15 +196,9 @@
                     value={value}
                     error={!!errors.account}
                   >
-<<<<<<< HEAD
                     {refundSources.map((refundSource) => (
                       <MenuItem key={refundSource} value={refundSource}>
                         {refundSource}
-=======
-                    {Object.values(ClubAccount).map((account) => (
-                      <MenuItem key={account} value={account}>
-                        {codeAndRefundSourceName(account)}
->>>>>>> 0754b1cb
                       </MenuItem>
                     ))}
                   </Select>
@@ -242,8 +236,6 @@
               />
             </FormControl>
           </Grid>
-<<<<<<< HEAD
-=======
           <Grid item container xs={6} spacing={2}>
             <Grid item xs={12}>
               <FormControl fullWidth>
@@ -275,7 +267,6 @@
               <Typography variant="h6">${calculatedTotalCost}</Typography>
             </Grid>
           </Grid>
->>>>>>> 0754b1cb
           <Grid item xs={6}>
             <FormControl fullWidth>
               <ReceiptFileInput />
