--- conflicted
+++ resolved
@@ -242,40 +242,6 @@
               />
             </FormControl>
           </Grid>
-<<<<<<< HEAD
-=======
-          <Grid item container xs={6} spacing={2}>
-            <Grid item xs={12}>
-              <FormControl fullWidth>
-                <FormLabel>Expense Type</FormLabel>
-                <Controller
-                  name="expenseTypeId"
-                  control={control}
-                  render={({ field: { onChange, value } }) => {
-                    const mappedExpenseTypes = allExpenseTypes.map(expenseTypesToAutocomplete);
-                    return (
-                      <NERAutocomplete
-                        id={'expenseType'}
-                        size="medium"
-                        options={mappedExpenseTypes}
-                        value={mappedExpenseTypes.find((expenseType) => expenseType.id === value) || null}
-                        placeholder="Expense Type"
-                        onChange={(_event, newValue) => {
-                          newValue ? onChange(newValue.id) : onChange('');
-                        }}
-                      />
-                    );
-                  }}
-                />
-                <FormHelperText error>{errors.expenseTypeId?.message}</FormHelperText>
-              </FormControl>
-            </Grid>
-            <Grid item xs={12}>
-              <FormLabel>Total Cost</FormLabel>
-              <Typography variant="h6">${calculatedTotalCost}</Typography>
-            </Grid>
-          </Grid>
->>>>>>> 97fb6302
           <Grid item xs={6}>
             <FormControl fullWidth>
               <ReceiptFileInput />
