import { Delete } from '@mui/icons-material';
import {
  FormControl,
  FormHelperText,
  FormLabel,
  Grid,
  IconButton,
  MenuItem,
  Select,
  TextField,
  Typography
} from '@mui/material';
import { Box, Stack } from '@mui/system';
import { Control, Controller, FieldErrors, UseFormHandleSubmit, UseFormSetValue, UseFormWatch } from 'react-hook-form';
import {
  ClubAccount,
  ExpenseType,
  ReimbursementProductCreateArgs,
  ReimbursementReceiptCreateArgs,
  ReimbursementReceiptUploadArgs,
  Vendor,
  WbsNumber,
  wbsPipe
} from 'shared';
import { DatePicker } from '@mui/x-date-pickers';
import ReimbursementProductTable from './ReimbursementProductTable';
import NERFailButton from '../../../components/NERFailButton';
import NERSuccessButton from '../../../components/NERSuccessButton';
import { ReimbursementRequestFormInput } from './ReimbursementRequestForm';
import { useState } from 'react';
import { useToast } from '../../../hooks/toasts.hooks';
<<<<<<< HEAD
import { codeAndRefundSourceName } from '../../../utils/pipes';
=======
import { expenseTypePipe } from '../../../utils/pipes';
>>>>>>> 98746f9f

interface ReimbursementRequestFormViewProps {
  allVendors: Vendor[];
  allExpenseTypes: ExpenseType[];
  receiptFiles: ReimbursementReceiptCreateArgs[];
  allWbsElements: {
    wbsNum: WbsNumber;
    wbsName: string;
  }[];
  control: Control<ReimbursementRequestFormInput, any>;
  reimbursementProducts: ReimbursementProductCreateArgs[];
  receiptAppend: (args: ReimbursementReceiptUploadArgs) => void;
  receiptRemove: (index: number) => void;
  reimbursementProductAppend: (args: ReimbursementProductCreateArgs) => void;
  reimbursementProductRemove: (index: number) => void;
  onSubmit: (data: ReimbursementRequestFormInput) => void;
  handleSubmit: UseFormHandleSubmit<ReimbursementRequestFormInput>;
  errors: FieldErrors<ReimbursementRequestFormInput>;
  watch: UseFormWatch<ReimbursementRequestFormInput>;
  submitText: string;
  previousPage: string;
  setValue: UseFormSetValue<ReimbursementRequestFormInput>;
}

const ReimbursementRequestFormView: React.FC<ReimbursementRequestFormViewProps> = ({
  allVendors,
  allExpenseTypes,
  allWbsElements,
  receiptFiles,
  reimbursementProducts,
  control,
  receiptAppend,
  receiptRemove,
  reimbursementProductAppend,
  reimbursementProductRemove,
  onSubmit,
  handleSubmit,
  errors,
  watch,
  submitText,
  previousPage,
  setValue
}) => {
  const [datePickerOpen, setDatePickerOpen] = useState(false);
  const toast = useToast();
  const products = watch(`reimbursementProducts`);
  const calculatedTotalCost = products.reduce((acc, product) => acc + Number(product.cost), 0).toFixed(2);

  const wbsElementAutocompleteOptions = allWbsElements.map((wbsElement) => ({
    label: wbsPipe(wbsElement.wbsNum) + ' - ' + wbsElement.wbsName,
    id: wbsPipe(wbsElement.wbsNum)
  }));

  const ReceiptFileInput = () => (
    <FormControl>
      <FormLabel>Receipts</FormLabel>
      <ul>
        {receiptFiles.map((receiptFile, index) => (
          <li key={index}>
            <Stack key={index} direction="row" justifyContent="space-between">
              <Typography>{receiptFile.name}</Typography>
              <IconButton onClick={() => receiptRemove(index)}>
                <Delete />
              </IconButton>
            </Stack>
          </li>
        ))}
      </ul>
    </FormControl>
  );

  return (
    <form
      onSubmit={(e) => {
        e.stopPropagation();
        handleSubmit(onSubmit)(e);
      }}
    >
      <Grid container spacing={2}>
        <Grid item container spacing={2} md={6} xs={12}>
          <Grid item xs={12}>
            <FormControl fullWidth>
              <FormLabel>Purchased From</FormLabel>
              <Controller
                name="vendorId"
                control={control}
                render={({ field: { onChange, value } }) => (
                  <Select onChange={(newValue) => onChange(newValue.target.value)} value={value} error={!!errors.vendorId}>
                    {allVendors.map((vendor) => (
                      <MenuItem key={vendor.vendorId} value={vendor.vendorId}>
                        {vendor.name}
                      </MenuItem>
                    ))}
                  </Select>
                )}
              />
              <FormHelperText error>{errors.vendorId?.message}</FormHelperText>
            </FormControl>
          </Grid>
          <Grid item xs={6}>
            <FormControl fullWidth>
              <FormLabel>Refund Source</FormLabel>
              <Controller
                name="account"
                control={control}
                render={({ field: { onChange, value } }) => (
                  <Select
                    onChange={(newValue) => onChange(newValue.target.value as ClubAccount)}
                    value={value}
                    error={!!errors.account}
                  >
                    {Object.values(ClubAccount).map((account) => (
                      <MenuItem key={account} value={account}>
                        {codeAndRefundSourceName(account)}
                      </MenuItem>
                    ))}
                  </Select>
                )}
              />
              <FormHelperText error>{errors.account?.message}</FormHelperText>
            </FormControl>
          </Grid>
          <Grid item xs={6}>
            <FormControl fullWidth>
              <FormLabel>Date of Expense</FormLabel>
              <Controller
                name="dateOfExpense"
                control={control}
                render={({ field: { onChange, value } }) => (
                  <DatePicker
                    value={value}
                    open={datePickerOpen}
                    onClose={() => setDatePickerOpen(false)}
                    onOpen={() => setDatePickerOpen(true)}
                    onChange={(newValue) => {
                      onChange(newValue ?? new Date());
                    }}
                    renderInput={(params) => (
                      <TextField
                        {...params}
                        inputProps={{ ...params.inputProps, readOnly: true }}
                        error={!!errors.dateOfExpense}
                        helperText={errors.dateOfExpense?.message}
                        onClick={(e) => setDatePickerOpen(true)}
                      />
                    )}
                  />
                )}
              />
            </FormControl>
          </Grid>
          <Grid item container xs={6} spacing={2}>
            <Grid item xs={12}>
              <FormControl fullWidth>
                <FormLabel>Expense Type</FormLabel>
                <Controller
                  name="expenseTypeId"
                  control={control}
                  render={({ field: { onChange, value } }) => (
                    <Select
                      onChange={(newValue) => onChange(newValue.target.value)}
                      value={value}
                      error={!!errors.expenseTypeId}
                    >
                      {allExpenseTypes
                        .filter((expenseType) => expenseType.allowed)
                        .map((expenseType) => (
                          <MenuItem key={expenseType.expenseTypeId} value={expenseType.expenseTypeId}>
                            {expenseTypePipe(expenseType)}
                          </MenuItem>
                        ))}
                    </Select>
                  )}
                />
                <FormHelperText error>{errors.expenseTypeId?.message}</FormHelperText>
              </FormControl>
            </Grid>
            <Grid item xs={12}>
              <FormLabel>Total Cost</FormLabel>
              <Typography variant="h6">${calculatedTotalCost}</Typography>
            </Grid>
          </Grid>
          <Grid item xs={6}>
            <FormControl fullWidth>
              <ReceiptFileInput />
              <input
                onChange={(e) => {
                  if (e.target.files) {
                    const file = e.target.files[0];
                    if (file.size < 1000000) {
                      receiptAppend({
                        file: e.target.files[0],
                        name: e.target.files[0].name,
                        googleFileId: ''
                      });
                    } else {
                      toast.error('File must be less than 1 MB', 5000);
                      document.getElementById('receipt-image')!.innerHTML = '';
                    }
                  }
                }}
                type="file"
                id="receipt-image"
                accept="image/png, image/jpeg, .pdf"
                name="receiptFiles"
              />
              <FormHelperText error>{errors.receiptFiles?.message}</FormHelperText>
            </FormControl>
          </Grid>
        </Grid>
        <Grid item md={6} xs={12} sx={{ '&.MuiGrid-item': { paddingTop: '4px' } }}>
          <FormControl fullWidth>
            <ReimbursementProductTable
              errors={errors}
              reimbursementProducts={reimbursementProducts}
              appendProduct={reimbursementProductAppend}
              removeProduct={reimbursementProductRemove}
              wbsElementAutocompleteOptions={wbsElementAutocompleteOptions}
              control={control}
              setValue={setValue}
            />
            <FormHelperText error>{errors.reimbursementProducts?.message}</FormHelperText>
          </FormControl>
        </Grid>
      </Grid>
      <Box sx={{ display: 'flex', justifyContent: 'flex-end', mt: 2 }}>
        <NERFailButton variant="contained" href={previousPage} sx={{ mx: 1 }}>
          Cancel
        </NERFailButton>
        <NERSuccessButton variant="contained" type="submit">
          {submitText}
        </NERSuccessButton>
      </Box>
    </form>
  );
};

export default ReimbursementRequestFormView;<|MERGE_RESOLUTION|>--- conflicted
+++ resolved
@@ -29,11 +29,7 @@
 import { ReimbursementRequestFormInput } from './ReimbursementRequestForm';
 import { useState } from 'react';
 import { useToast } from '../../../hooks/toasts.hooks';
-<<<<<<< HEAD
-import { codeAndRefundSourceName } from '../../../utils/pipes';
-=======
-import { expenseTypePipe } from '../../../utils/pipes';
->>>>>>> 98746f9f
+import { codeAndRefundSourceName, expenseTypePipe } from '../../../utils/pipes';
 
 interface ReimbursementRequestFormViewProps {
   allVendors: Vendor[];
