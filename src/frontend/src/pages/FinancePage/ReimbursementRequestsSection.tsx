--- conflicted
+++ resolved
@@ -122,7 +122,6 @@
           <TableHead>
             <TableRow>
               {tabValue === 1 && <ColumnHeader title="Recipient" />}
-<<<<<<< HEAD
               <TableCell
                 align="center"
                 sx={{ fontSize: '16px', fontWeight: 600 }}
@@ -202,15 +201,6 @@
                   Status
                 </TableSortLabel>
               </TableCell>
-=======
-              <ColumnHeader title="Sabo ID" />
-              <ColumnHeader title="Amount ($)" />
-              <ColumnHeader title="Date Submitted" />
-              <ColumnHeader title="Date Submitted To Sabo" />
-              <ColumnHeader title="Vendor" />
-              {tabValue === 1 && <ColumnHeader title="Refund Source" />}
-              <ColumnHeader title="Status" />
->>>>>>> ee22db0e
             </TableRow>
           </TableHead>
           <TableBody>
