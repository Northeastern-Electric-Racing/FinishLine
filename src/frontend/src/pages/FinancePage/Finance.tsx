/*
 * This file is part of NER's FinishLine and licensed under GNU AGPLv3.
 * See the LICENSE file in the repository root folder for details.
 */
import { Route, Switch } from 'react-router-dom';
import { routes } from '../../utils/routes';
import FinancePage from './FinancePage';
<<<<<<< HEAD
import CreateReimbursementRequestForm from './CreateReimbursementRequestForm/CreateReimbursementRequestForm';
=======
import ReimbursementRequestPage from './ReimbursementRequestPage/ReimbursementRequestPage';
>>>>>>> 663287c7

const Finance: React.FC = () => {
  return (
    <Switch>
<<<<<<< HEAD
      <Route path={routes.NEW_REIMBURSEMENT_REQUEST} component={CreateReimbursementRequestForm} />
=======
      <Route path={routes.REIMBURSEMENT_REQUEST_BY_ID} component={ReimbursementRequestPage} />
>>>>>>> 663287c7
      <Route path={routes.FINANCE} component={FinancePage} />
    </Switch>
  );
};

export default Finance;<|MERGE_RESOLUTION|>--- conflicted
+++ resolved
@@ -5,20 +5,14 @@
 import { Route, Switch } from 'react-router-dom';
 import { routes } from '../../utils/routes';
 import FinancePage from './FinancePage';
-<<<<<<< HEAD
 import CreateReimbursementRequestForm from './CreateReimbursementRequestForm/CreateReimbursementRequestForm';
-=======
 import ReimbursementRequestPage from './ReimbursementRequestPage/ReimbursementRequestPage';
->>>>>>> 663287c7
 
 const Finance: React.FC = () => {
   return (
     <Switch>
-<<<<<<< HEAD
       <Route path={routes.NEW_REIMBURSEMENT_REQUEST} component={CreateReimbursementRequestForm} />
-=======
       <Route path={routes.REIMBURSEMENT_REQUEST_BY_ID} component={ReimbursementRequestPage} />
->>>>>>> 663287c7
       <Route path={routes.FINANCE} component={FinancePage} />
     </Switch>
   );
