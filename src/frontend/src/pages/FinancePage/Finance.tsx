--- conflicted
+++ resolved
@@ -5,22 +5,14 @@
 import { Route, Switch } from 'react-router-dom';
 import { routes } from '../../utils/routes';
 import FinancePage from './FinancePage';
-<<<<<<< HEAD
 import CreateReimbursementRequestForm from './CreateReimbursementRequestForm/CreateReimbursementRequestForm';
-import ReimbursementRequestPage from './ReimbursementRequestPage/ReimbursementRequestPage';
-=======
 import ReimbursementRequestDetails from './ReimbursementRequestPage/ReimbursementRequestDetails';
->>>>>>> c9258795
 
 const Finance: React.FC = () => {
   return (
     <Switch>
-<<<<<<< HEAD
       <Route path={routes.NEW_REIMBURSEMENT_REQUEST} component={CreateReimbursementRequestForm} />
-      <Route path={routes.REIMBURSEMENT_REQUEST_BY_ID} component={ReimbursementRequestPage} />
-=======
       <Route path={routes.REIMBURSEMENT_REQUEST_BY_ID} component={ReimbursementRequestDetails} />
->>>>>>> c9258795
       <Route path={routes.FINANCE} component={FinancePage} />
     </Switch>
   );
