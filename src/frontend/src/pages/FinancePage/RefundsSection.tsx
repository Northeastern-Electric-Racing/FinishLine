import {
  Box,
  FormControl,
  FormLabel,
  Grid,
  MenuItem,
  Paper,
  Select,
  Stack,
  Table,
  TableBody,
  TableCell,
  TableContainer,
  TableHead,
  TableRow,
  Typography,
  useTheme
} from '@mui/material';
import { useState } from 'react';
import { useAllReimbursements, useCurrentUserReimbursements } from '../../hooks/finance.hooks';
import ErrorPage from '../ErrorPage';
import LoadingIndicator from '../../components/LoadingIndicator';
import { Reimbursement, ReimbursementRequest, isAdmin } from 'shared';
import { useCurrentUser } from '../../hooks/users.hooks';
import { centsToDollar, datePipe, fullNamePipe } from '../../utils/pipes';
import NERProgressBar from '../../components/NERProgressBar';
import ColumnHeader from './FinanceComponents/ColumnHeader';
import FinanceTabs from './FinanceComponents/FinanceTabs';
import { getRefundRowData } from '../../utils/reimbursement-request.utils';

type Order = 'asc' | 'desc'; // ascending or descending
type OrderBy = keyof { date: Date; amount: number };

const RefundHeader = ({ header, data }: { header: string; data: string }) => {
  return (
    <Stack sx={{ alignItems: 'center' }}>
      <Typography textAlign="center" sx={{ fontWeight: 700 }}>
        {header}
      </Typography>
      <Typography> {data}</Typography>
    </Stack>
  );
};

interface RefundTableProps {
  userReimbursementRequests: ReimbursementRequest[];
  allReimbursementRequests?: ReimbursementRequest[];
}

// determines order of array
// @param orderby - what key to order by of T
function descendingComparator<T>(a: T, b: T, orderBy: keyof T) {
  if (b[orderBy] < a[orderBy]) {
    return -1;
  }
  if (b[orderBy] > a[orderBy]) {
    return 1;
  }
  return 0;
}

// get comparator based on order
function getComparator<Key extends keyof any>(
  order: Order,
  orderBy: Key
): (a: { [key in Key]: number | Date }, b: { [key in Key]: number | Date }) => number {
  return order === 'desc' ? (a, b) => descendingComparator(a, b, orderBy) : (a, b) => -descendingComparator(a, b, orderBy);
}

const Refunds = ({ userReimbursementRequests, allReimbursementRequests }: RefundTableProps) => {
  const [tabValue, setTabValue] = useState(0);
  const user = useCurrentUser();
  const [order, setOrder] = useState<Order>('desc');
  const [orderBy, setOrderBy] = useState<
    keyof {
      date: Date;
      amount: number;
    }
  >('date');

  const {
    data: userReimbursements,
    isLoading: userReimbursementsIsLoading,
    isError: userReimbursementsIsError,
    error: userReimbursementError
  } = useCurrentUserReimbursements();
  const {
    data: allReimbursements,
    isLoading: allReimbursementsIsLoading,
    isError: allReimbursementsIsError,
    error: allReimbursementsError
  } = useAllReimbursements();
  const theme = useTheme();

  const canViewAllReimbursementRequests = user.isFinance || isAdmin(user.role);

  if (canViewAllReimbursementRequests && allReimbursementsIsError)
    return <ErrorPage message={allReimbursementsError?.message} />;
  if (userReimbursementsIsError) return <ErrorPage message={userReimbursementError?.message} />;
  if (
    (canViewAllReimbursementRequests && (allReimbursementsIsLoading || !allReimbursements)) ||
    userReimbursementsIsLoading ||
    !userReimbursements
  )
    return <LoadingIndicator />;

  const displayedReimbursements = allReimbursements && tabValue === 1 ? allReimbursements : userReimbursements;
  const displayedReimbursementRequests =
    allReimbursementRequests && tabValue === 1 ? allReimbursementRequests : userReimbursementRequests;

<<<<<<< HEAD
  const rows = displayedReimbursements.map(getRefundRowData).sort(getComparator(order, orderBy));
=======
  const rows = displayedReimbursements.map(getRefundRowData).sort((a, b) => b.date.valueOf() - a.date.valueOf());
>>>>>>> 8304bc62

  const totalReceived = displayedReimbursements.reduce(
    (accumulator: number, currentVal: Reimbursement) => accumulator + currentVal.amount,
    0
  );
  const currentlyOwed =
    displayedReimbursementRequests.reduce(
      (accumulator: number, currentVal: ReimbursementRequest) => accumulator + currentVal.totalCost,
      0
    ) - totalReceived;
  const percentRefunded = (totalReceived / (currentlyOwed + totalReceived)) * 100;

  const tabs = [{ label: 'My Refunds', value: 0 }];
  if (canViewAllReimbursementRequests) tabs.push({ label: 'All Club Refunds', value: 1 });

  return (
    <Box sx={{ bgcolor: theme.palette.background.paper, width: '100%', borderRadius: '8px 8px 8px 8px', boxShadow: 1 }}>
      <FinanceTabs tabValue={tabValue} setTabValue={setTabValue} tabs={tabs} />
      <Box
        sx={{
          backgroundColor: theme.palette.background.paper,
          width: '100%',
          padding: '30px',
          borderRadius: '0 0 8px 8px'
        }}
      >
        <Box sx={{ display: 'flex', flexDirection: 'horizontal', justifyContent: 'space-between', paddingX: '30px' }}>
          <RefundHeader header="Total Received" data={`$${centsToDollar(totalReceived)}`} />
          <RefundHeader header="Currently Owed" data={`$${centsToDollar(currentlyOwed)}`} />
        </Box>
        <NERProgressBar sx={{ margin: '20px' }} variant="determinate" value={percentRefunded} />
        <TableContainer component={Paper}>
          <Table aria-label="simple table">
            <TableHead>
              <TableRow>
                <ColumnHeader title="Date Received" />
                <ColumnHeader title="Amount ($)" />
                {tabValue === 1 && <ColumnHeader title="Recipient" />}
              </TableRow>
            </TableHead>
            <TableBody>
              {rows.map((row, index) => (
                <TableRow
                  key={`${row.date}-$${row.amount}-${index}`}
                  sx={{ '&:last-child td, &:last-child th': { border: 0 } }}
                >
                  <TableCell align="center">{datePipe(row.date)}</TableCell>
                  <TableCell align="center">{centsToDollar(row.amount)}</TableCell>
                  {tabValue === 1 && <TableCell align="center">{fullNamePipe(row.recipient)}</TableCell>}
                </TableRow>
              ))}
            </TableBody>
          </Table>
        </TableContainer>
        {rows.length > 1 && (
          <Grid
            container
            rowSpacing={1}
            columnSpacing={1}
            sx={{ justifyContent: 'start', alignItems: 'start', marginTop: '10px' }}
          >
            <Grid item xs={6}>
              <FormControl fullWidth>
                <FormLabel>Column</FormLabel>
                <Select
                  value={orderBy}
                  onChange={(e) => {
                    setOrderBy(e.target.value as OrderBy);
                  }}
                >
                  <MenuItem value="date">Date Received</MenuItem>
                  <MenuItem value="amount">Amount</MenuItem>
                </Select>
              </FormControl>
            </Grid>
            <Grid item xs={6}>
              <FormControl fullWidth>
                <FormLabel>Direction</FormLabel>
                <Select
                  value={order}
                  onChange={(e) => {
                    setOrder(e.target.value as Order);
                  }}
                >
                  <MenuItem value="asc">Ascending</MenuItem>
                  <MenuItem value="desc">Descending</MenuItem>
                </Select>
              </FormControl>
            </Grid>
          </Grid>
        )}
      </Box>
    </Box>
  );
};

export default Refunds;<|MERGE_RESOLUTION|>--- conflicted
+++ resolved
@@ -108,11 +108,8 @@
   const displayedReimbursementRequests =
     allReimbursementRequests && tabValue === 1 ? allReimbursementRequests : userReimbursementRequests;
 
-<<<<<<< HEAD
   const rows = displayedReimbursements.map(getRefundRowData).sort(getComparator(order, orderBy));
-=======
-  const rows = displayedReimbursements.map(getRefundRowData).sort((a, b) => b.date.valueOf() - a.date.valueOf());
->>>>>>> 8304bc62
+  //const rows = displayedReimbursements.map(getRefundRowData).sort((a, b) => b.date.valueOf() - a.date.valueOf());
 
   const totalReceived = displayedReimbursements.reduce(
     (accumulator: number, currentVal: Reimbursement) => accumulator + currentVal.amount,
