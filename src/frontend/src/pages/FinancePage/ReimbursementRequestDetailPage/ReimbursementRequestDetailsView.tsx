--- conflicted
+++ resolved
@@ -49,7 +49,7 @@
 import ReimbursementProductsView from './ReimbursementProductsView';
 import SubmitToSaboModal from './SubmitToSaboModal';
 import DownloadIcon from '@mui/icons-material/Download';
-<<<<<<< HEAD
+import ReimbursementRequestStatusPill from '../../../components/ReimbursementRequestStatusPill';
 import NERFormModal from '../../../components/NERFormModal';
 import { FormControl, FormLabel, TextField } from '@mui/material';
 import { DatePicker } from '@mui/x-date-pickers';
@@ -57,9 +57,6 @@
 import { yupResolver } from '@hookform/resolvers/yup';
 import * as yup from 'yup';
 
-=======
-import ReimbursementRequestStatusPill from '../../../components/ReimbursementRequestStatusPill';
->>>>>>> 2138deea
 
 interface ReimbursementRequestDetailsViewProps {
   reimbursementRequest: ReimbursementRequest;
@@ -235,9 +232,6 @@
     </NERFormModal>
   );
 
-<<<<<<< HEAD
-
-=======
   const MarkReimbursedModal = () => (
     <NERModal
       open={showMarkReimbursed}
@@ -250,7 +244,6 @@
       <Typography>Are you sure you want to mark this reimbursement request as reimbursed?</Typography>
     </NERModal>
   );
->>>>>>> 2138deea
 
   const BasicInformationView = () => {
     return (
