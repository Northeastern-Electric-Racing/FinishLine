--- conflicted
+++ resolved
@@ -20,17 +20,10 @@
 import ConfirmationNumberIcon from '@mui/icons-material/ConfirmationNumber';
 import CheckIcon from '@mui/icons-material/Check';
 import { isReimbursementRequestApproved } from '../../../utils/reimbursement-request.utils';
-<<<<<<< HEAD
 import { useState } from 'react';
 import NERModal from '../../../components/NERModal';
-import { useDeleteReimbursementRequest } from '../../../hooks/finance.hooks';
+import { useDeleteReimbursementRequest, useMarkReimbursementRequestAsDelivered } from '../../../hooks/finance.hooks';
 import { useToast } from '../../../hooks/toasts.hooks';
-=======
-import { useMarkReimbursementRequestAsDelivered } from '../../../hooks/finance.hooks';
-import { useToast } from '../../../hooks/toasts.hooks';
-import NERModal from '../../../components/NERModal';
-import { useState } from 'react';
->>>>>>> f4d1ec80
 
 interface ReimbursementRequestDetailsViewProps {
   reimbursementRequest: ReimbursementRequest;
@@ -42,33 +35,36 @@
   const user = useCurrentUser();
   const history = useHistory();
   const toast = useToast();
-<<<<<<< HEAD
   const [showDeleteModal, setShowDeleteModal] = useState(false);
+  const [showMarkDelivered, setShowMarkDelivered] = useState(false);  
   const { mutateAsync: deleteReimbursementRequest } = useDeleteReimbursementRequest(
     reimbursementRequest.reimbursementRequestId
   );
+  const { mutateAsync: markDelivered } = useMarkReimbursementRequestAsDelivered(reimbursementRequest.reimbursementRequestId);
+  
 
   const handleDelete = () => {
     try {
       deleteReimbursementRequest();
       history.push(routes.FINANCE);
-=======
-  const [showMarkDelivered, setShowMarkDelivered] = useState(false);
-  const { mutateAsync: markDelivered } = useMarkReimbursementRequestAsDelivered(reimbursementRequest.reimbursementRequestId);
-
-  const handleMarkDelivered = () => {
-    try {
-      markDelivered();
-      setShowMarkDelivered(false);
->>>>>>> f4d1ec80
     } catch (e: unknown) {
       if (e instanceof Error) {
         toast.error(e.message, 3000);
       }
     }
-  };
-
-<<<<<<< HEAD
+  };      
+
+  const handleMarkDelivered = () => {
+    try {
+      markDelivered();
+      setShowMarkDelivered(false);
+    } catch (e: unknown) {
+      if (e instanceof Error) {
+        toast.error(e.message, 3000);
+      }
+    }
+  };
+
   const DeleteModal = () => {
     return (
       <NERModal
@@ -83,7 +79,7 @@
       </NERModal>
     );
   };
-=======
+  
   const MarkDeliveredModal = () => (
     <NERModal
       open={showMarkDelivered}
@@ -96,7 +92,6 @@
       <Typography>Are you sure you want to mark this reimbursement request as delivered?</Typography>
     </NERModal>
   );
->>>>>>> f4d1ec80
 
   const BasicInformationView = () => {
     return (
@@ -217,11 +212,8 @@
       ]}
       headerRight={<ActionsMenu buttons={buttons} />}
     >
-<<<<<<< HEAD
       <DeleteModal />
-=======
       <MarkDeliveredModal />
->>>>>>> f4d1ec80
       <Grid container spacing={2} mt={2}>
         <Grid item lg={6} xs={12}>
           <BasicInformationView />
