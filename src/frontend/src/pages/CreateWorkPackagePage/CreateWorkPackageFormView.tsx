--- conflicted
+++ resolved
@@ -25,14 +25,11 @@
 import NERSuccessButton from '../../components/NERSuccessButton';
 import { Project, WorkPackageStage, wbsPipe } from 'shared';
 import { CreateWorkPackageFormInputs } from './CreateWorkPackageForm';
-<<<<<<< HEAD
 import PageLayout from '../../components/PageLayout';
-=======
 import NERAutocomplete from '../../components/NERAutocomplete';
 import { useAllProjects } from '../../hooks/projects.hooks';
 import LoadingIndicator from '../../components/LoadingIndicator';
 import ErrorPage from '../ErrorPage';
->>>>>>> 646a5130
 
 const schema = yup.object().shape({
   name: yup.string().required('Name is required'),
@@ -164,7 +161,6 @@
   });
 
   return (
-<<<<<<< HEAD
     <PageLayout title="New Work Package" previousPages={[{ name: 'Work Packages', route: routes.PROJECTS }]}>
       <form
         id={'create-work-package-form'}
@@ -179,7 +175,7 @@
       >
         <PageBlock title={''}>
           <Grid container spacing={2}>
-            <Grid item xs={12} md={7}>
+            <Grid item xs={12} md={5}>
               <FormControl fullWidth>
                 <FormLabel>Work Package Name</FormLabel>
                 <ReactHookTextField
@@ -190,7 +186,7 @@
                 />
               </FormControl>
             </Grid>
-            <Grid item xs={12} md={5}>
+            <Grid item xs={12} md={3}>
               <FormControl fullWidth>
                 <FormLabel>Change Request ID</FormLabel>
                 <ReactHookTextField
@@ -202,7 +198,7 @@
                 />
               </FormControl>
             </Grid>
-            <Grid item xs={12} md={6}>
+            <Grid item xs={12} md={3}>
               <FormControl fullWidth>
                 <FormLabel>Work Package Stage</FormLabel>
                 <Controller
@@ -223,18 +219,20 @@
                 />
               </FormControl>
             </Grid>
-            <Grid item xs={12} md={6}>
+            <Grid item xs={12} md={4}>
               <FormControl fullWidth>
                 <FormLabel>Project WBS Number</FormLabel>
-                <ReactHookTextField
-                  name="wbsNum"
-                  control={control}
-                  placeholder="Enter project WBS number..."
-                  errorMessage={errors.wbsNum}
-                />
-              </FormControl>
-            </Grid>
-            <Grid item xs={12} md={6}>
+                <NERAutocomplete
+                id="wbs-autocomplete"
+                  onChange={wbsAutocompleteOnChange}
+                  options={wbsDropdownOptions}
+                size="small"
+                  placeholder="Select a project or work package"
+                  value={wbsDropdownOptions.find((element) => element.id === wbsNum) || null}
+                />
+              </FormControl>
+            </Grid>
+            <Grid item xs={12} md={4}>
               <FormControl fullWidth>
                 <FormLabel>Start Date (YYYY-MM-DD)</FormLabel>
                 <Controller
@@ -254,7 +252,7 @@
                 />
               </FormControl>
             </Grid>
-            <Grid item xs={12} md={6}>
+            <Grid item xs={12} md={3}>
               <FormControl fullWidth>
                 <FormLabel>Duration</FormLabel>
                 <ReactHookTextField
@@ -267,128 +265,6 @@
                 />
               </FormControl>
             </Grid>
-=======
-    <form
-      id={'create-work-package-form'}
-      onSubmit={(e) => {
-        e.preventDefault();
-        e.stopPropagation();
-        handleSubmit(onSubmit)(e);
-      }}
-      onKeyPress={(e) => {
-        e.key === 'Enter' && e.preventDefault();
-      }}
-    >
-      <PageTitle title={'New Work Package'} previousPages={[{ name: 'Work Packages', route: routes.PROJECTS }]} />
-      <PageBlock title={''}>
-        <Grid container spacing={2}>
-          <Grid item xs={12} md={5}>
-            <FormControl fullWidth>
-              <FormLabel>Work Package Name</FormLabel>
-              <ReactHookTextField
-                name="name"
-                control={control}
-                placeholder="Enter work package name..."
-                errorMessage={errors.name}
-              />
-            </FormControl>
-          </Grid>
-          <Grid item xs={12} md={3}>
-            <FormControl fullWidth>
-              <FormLabel>Change Request ID</FormLabel>
-              <ReactHookTextField
-                name="crId"
-                control={control}
-                placeholder="Enter change request ID..."
-                errorMessage={errors.crId}
-                type="number"
-              />
-            </FormControl>
-          </Grid>
-          <Grid item xs={12} md={3}>
-            <FormControl fullWidth>
-              <FormLabel>Work Package Stage</FormLabel>
-              <Controller
-                name="stage"
-                control={control}
-                render={({ field: { onChange, value } }) => (
-                  <TextField select onChange={onChange} value={value}>
-                    <MenuItem value={'NONE'} key={'NONE'}>
-                      NONE
-                    </MenuItem>
-                    {Object.values(WorkPackageStage).map((stage) => (
-                      <MenuItem key={stage} value={stage}>
-                        {stage}
-                      </MenuItem>
-                    ))}
-                  </TextField>
-                )}
-              />
-            </FormControl>
-          </Grid>
-          <Grid item xs={12} md={4}>
-            <FormControl fullWidth>
-              <FormLabel>Project WBS Number</FormLabel>
-              <NERAutocomplete
-                id="wbs-autocomplete"
-                onChange={wbsAutocompleteOnChange}
-                options={wbsDropdownOptions}
-                size="small"
-                placeholder="Select a project or work package"
-                value={wbsDropdownOptions.find((element) => element.id === wbsNum) || null}
-              />
-            </FormControl>
-          </Grid>
-          <Grid item xs={12} md={4}>
-            <FormControl fullWidth>
-              <FormLabel>Start Date (YYYY-MM-DD)</FormLabel>
-              <Controller
-                name="startDate"
-                control={control}
-                rules={{ required: true }}
-                render={({ field: { onChange, value } }) => (
-                  <DatePicker
-                    inputFormat="yyyy-MM-dd"
-                    onChange={onChange}
-                    className={'padding: 10'}
-                    value={value}
-                    shouldDisableDate={disableStartDate}
-                    renderInput={(params) => <TextField autoComplete="off" {...params} />}
-                  />
-                )}
-              />
-            </FormControl>
-          </Grid>
-          <Grid item xs={12} md={3}>
-            <FormControl fullWidth>
-              <FormLabel>Duration</FormLabel>
-              <ReactHookTextField
-                name="duration"
-                control={control}
-                placeholder="Enter duration..."
-                errorMessage={errors.duration}
-                type="number"
-                endAdornment={<InputAdornment position="end">weeks</InputAdornment>}
-              />
-            </FormControl>
-          </Grid>
-        </Grid>
-        <Grid container spacing={2} direction="column" sx={{ mt: 1 }}>
-          <Grid item xs={12} md={2}>
-            {blockedByFormControl}
-          </Grid>
-          <Grid item xs={12} md={2}>
-            <FormControl fullWidth>
-              <FormLabel>Expected Activities</FormLabel>
-              <ReactHookEditableList
-                name="expectedActivities"
-                register={register}
-                ls={expectedActivities}
-                append={appendExpectedActivity}
-                remove={removeExpectedActivity}
-              />
-            </FormControl>
->>>>>>> 646a5130
           </Grid>
           <Grid container spacing={2} direction="column" sx={{ mt: 1 }}>
             <Grid item xs={12} md={2}>
