--- conflicted
+++ resolved
@@ -4,86 +4,17 @@
  */
 
 import { useHistory } from 'react-router-dom';
-<<<<<<< HEAD
 import { Col, Row } from 'react-bootstrap';
 import { DataGrid, GridColDef, GridToolbar } from '@mui/x-data-grid';
 import { routes } from '../../utils/Routes';
 import { useAllProjects } from '../../hooks/projects.hooks';
 import { fullNamePipe, wbsPipe, weeksPipe } from '../../utils/Pipes';
 import PageTitle from '../../layouts/PageTitle/PageTitle';
-=======
-import BootstrapTable, { ColumnDescription, RowEventHandlerProps, SortOrder } from 'react-bootstrap-table-next';
-import { validateWBS } from 'shared';
-
-export interface DisplayProject {
-  wbsNum: string;
-  name: string;
-  projectLead: string;
-  projectManager: string;
-  duration: string;
-}
-
-interface DisplayProjectProps {
-  allProjects: DisplayProject[];
-}
->>>>>>> 53eda2b7
 
 /**
  * Table of all projects.
  */
-<<<<<<< HEAD
 const ProjectsTable: React.FC = () => {
-=======
-export function wbsNumSort(a: string, b: string, order: SortOrder) {
-  const wbs_a = validateWBS(a);
-  const wbs_b = validateWBS(b);
-  if (wbs_a.carNumber !== wbs_b.carNumber) {
-    if (order === 'asc') {
-      return wbs_a.carNumber - wbs_b.carNumber;
-    }
-    return wbs_b.carNumber - wbs_a.carNumber;
-  }
-  if (wbs_a.projectNumber !== wbs_b.projectNumber) {
-    if (order === 'asc') {
-      return wbs_a.projectNumber - wbs_b.projectNumber;
-    }
-    return wbs_b.projectNumber - wbs_a.projectNumber;
-  }
-  if (wbs_a.workPackageNumber !== wbs_b.workPackageNumber) {
-    if (order === 'asc') {
-      return wbs_a.workPackageNumber - wbs_b.workPackageNumber;
-    }
-    return wbs_b.workPackageNumber - wbs_a.workPackageNumber;
-  }
-  return 0; // Both wbsNums are exactly equal.
-}
-
-/**
- * Custom sorting for durations. Converts durations to int
- * @param a First duration, as string
- * @param b Second duration, as string
- * @param order Imported SortOrder values 'asc' or 'desc'
- * @returns positive/0/negative number to represent the order
- */
-export function durationSort(a: string, b: string, order: SortOrder) {
-  const aSplit = a.split(' ');
-  const bSplit = b.split(' ');
-
-  const aNum = parseInt(aSplit[0]);
-  const bNum = parseInt(bSplit[0]);
-
-  if (order === 'asc') {
-    return aNum - bNum;
-  } else {
-    return bNum - aNum;
-  }
-}
-
-/**
- * Interactive table for displaying all projects table data.
- */
-const ProjectsTable: React.FC<DisplayProjectProps> = ({ allProjects }: DisplayProjectProps) => {
->>>>>>> 53eda2b7
   const history = useHistory();
   const { isLoading, data, error } = useAllProjects();
 
@@ -151,7 +82,6 @@
       maxWidth: 200
     },
     {
-<<<<<<< HEAD
       ...baseColDef,
       field: 'duration',
       headerName: 'Duration',
@@ -174,18 +104,6 @@
       maxWidth: 150,
       valueFormatter: (params) => params.value.length
     },
-=======
-      headerAlign: 'center',
-      dataField: 'duration',
-      text: 'Duration',
-      align: 'center',
-      sort: true,
-      sortFunc: durationSort
-    }
-  ];
-
-  const defaultSort: [{ dataField: any; order: SortOrder }] = [
->>>>>>> 53eda2b7
     {
       ...baseColDef,
       field: 'status',
