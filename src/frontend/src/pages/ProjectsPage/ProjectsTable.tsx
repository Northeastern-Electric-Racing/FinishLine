/*
 * This file is part of NER's FinishLine and licensed under GNU AGPLv3.
 * See the LICENSE file in the repository root folder for details.
 */

import { useHistory } from 'react-router-dom';
import { DataGrid, GridColDef, GridToolbar } from '@mui/x-data-grid';
import { routes } from '../../utils/routes';
import { useAllProjects } from '../../hooks/projects.hooks';
import { fullNamePipe, wbsPipe, weeksPipe } from '../../utils/pipes';
import PageTitle from '../../layouts/PageTitle/PageTitle';
import { useTheme } from '@mui/material';
<<<<<<< HEAD
=======
import { useState } from 'react';
import { WbsElementStatus } from 'shared';
>>>>>>> 97027402

/**
 * Table of all projects.
 */
const ProjectsTable: React.FC = () => {
  const history = useHistory();
  const { isLoading, data, error } = useAllProjects();
<<<<<<< HEAD
=======
  const [pageSize, setPageSize] = useState(30);
>>>>>>> 97027402

  const baseColDef: any = {
    flex: 1,
    align: 'center',
    headerAlign: 'center'
  };

  const dollars = (amount: number) => {
    const formatter = new Intl.NumberFormat('en-US', {
      style: 'currency',
      currency: 'USD'
    });
    return formatter.format(amount);
  };

  const columns: GridColDef[] = [
<<<<<<< HEAD
    {
      ...baseColDef,
      field: 'wbsNum',
      headerName: 'WBS #',
      align: 'center',
      valueFormatter: (params) => wbsPipe(params.value),
      maxWidth: 100,
      sortComparator: (v1, v2, param1, param2) => {
        if (param1.value.carNumber !== param2.value.carNumber) {
          return param1.value.carNumber - param2.value.carNumber;
        } else if (param1.value.projectNumber !== param2.value.projectNumber) {
          return param1.value.projectNumber - param2.value.projectNumber;
        } else if (param1.value.workPackageNumber !== param2.value.workPackageNumber) {
          return param1.value.workPackageNumber - param2.value.workPackageNumber;
        } else {
          return 0;
        }
      }
    },
    {
      ...baseColDef,
      field: 'name',
      headerName: 'Project Name',
      align: 'center'
    },
    {
      ...baseColDef,
      field: 'projectLead',
      headerName: 'Project Lead',
      align: 'center',
      valueFormatter: (params) => fullNamePipe(params.value),
      maxWidth: 250
    },
    {
      ...baseColDef,
      field: 'projectManager',
      headerName: 'Project Manager',
      align: 'center',
      valueFormatter: (params) => fullNamePipe(params.value),
      maxWidth: 250
    },
    {
      ...baseColDef,
      field: 'team',
      headerName: 'Team',
      align: 'center',
      valueFormatter: (params) => params.value?.teamName || 'No Team',
      maxWidth: 200
    },
    {
      ...baseColDef,
      field: 'duration',
      headerName: 'Duration',
      valueFormatter: (params) => weeksPipe(params.value),
      maxWidth: 100,
      align: 'center'
    },
    {
      ...baseColDef,
      field: 'budget',
      headerName: 'Budget',
      align: 'center',
      valueFormatter: (params) => dollars(params.value),
      maxWidth: 100
    },
    {
      ...baseColDef,
      field: 'workPackages',
      headerName: '# Work Packages',
      type: 'number',
      maxWidth: 150,
      align: 'center',
      valueFormatter: (params) => params.value.length
    },
    {
      ...baseColDef,
      field: 'status',
      headerName: 'Status',
      maxWidth: 100,
      align: 'center'
=======
    { ...baseColDef, field: 'carNumber', headerName: 'Car #', type: 'number', maxWidth: 50 },
    {
      ...baseColDef,
      field: 'wbsNum',
      headerName: 'WBS #',
      valueFormatter: (params) => wbsPipe(params.value),
      maxWidth: 100,
      filterable: false,
      sortComparator: (v1, v2, param1, param2) => {
        if (param1.value.carNumber !== param2.value.carNumber) {
          return param1.value.carNumber - param2.value.carNumber;
        } else if (param1.value.projectNumber !== param2.value.projectNumber) {
          return param1.value.projectNumber - param2.value.projectNumber;
        } else if (param1.value.workPackageNumber !== param2.value.workPackageNumber) {
          return param1.value.workPackageNumber - param2.value.workPackageNumber;
        } else {
          return 0;
        }
      }
    },
    {
      ...baseColDef,
      field: 'name',
      headerName: 'Project Name'
    },
    {
      ...baseColDef,
      field: 'projectLead',
      headerName: 'Project Lead',
      maxWidth: 250
    },
    {
      ...baseColDef,
      field: 'projectManager',
      headerName: 'Project Manager',
      maxWidth: 250
    },
    {
      ...baseColDef,
      field: 'team',
      headerName: 'Team',
      maxWidth: 200
    },
    {
      ...baseColDef,
      field: 'duration',
      headerName: 'Duration',
      type: 'number',
      valueFormatter: (params) => weeksPipe(params.value),
      maxWidth: 100
    },
    {
      ...baseColDef,
      field: 'budget',
      headerName: 'Budget',
      type: 'number',
      valueFormatter: (params) => dollars(params.value),
      maxWidth: 100
    },
    {
      ...baseColDef,
      field: 'workPackages',
      headerName: '# Work Packages',
      filterable: false,
      maxWidth: 150,
      valueFormatter: (params) => params.value.length
    },
    {
      ...baseColDef,
      field: 'status',
      headerName: 'Status',
      type: 'singleSelect',
      valueOptions: Object.values(WbsElementStatus),
      maxWidth: 100
>>>>>>> 97027402
    }
  ];

  const theme = useTheme();

  return (
    <>
      <PageTitle title={'Projects'} previousPages={[]} />

      <DataGrid
        autoHeight
        disableSelectionOnClick
        density="compact"
<<<<<<< HEAD
        pageSize={15}
        rowsPerPageOptions={[15, 30, 50, 100]}
        loading={isLoading}
        error={error}
        rows={data || []}
=======
        pageSize={pageSize}
        rowsPerPageOptions={[15, 30, 60, 100]}
        onPageSizeChange={(newPageSize) => setPageSize(newPageSize)}
        loading={isLoading}
        error={error}
        rows={
          // flatten some complex data to allow MUI to sort/filter yet preserve the original data being available to the front-end
          data?.map((v) => ({
            ...v,
            carNumber: v.wbsNum.carNumber,
            projectLead: fullNamePipe(v.projectLead),
            projectManager: fullNamePipe(v.projectManager),
            team: v.team?.teamName || 'No Team'
          })) || []
        }
>>>>>>> 97027402
        columns={columns}
        sx={{ background: theme.palette.background.paper }}
        onRowClick={(params) => {
          history.push(`${routes.PROJECTS}/${wbsPipe(params.row.wbsNum)}`);
        }}
        components={{ Toolbar: GridToolbar }}
<<<<<<< HEAD
=======
        componentsProps={{
          toolbar: {
            showQuickFilter: true,
            quickFilterProps: { debounceMs: 500 }
          }
        }}
>>>>>>> 97027402
        initialState={{
          sorting: {
            sortModel: [{ field: 'wbsNum', sort: 'asc' }]
          },
          columns: {
            columnVisibilityModel: {
<<<<<<< HEAD
=======
              carNumber: false,
>>>>>>> 97027402
              workPackages: false
            }
          }
        }}
      />
    </>
  );
};

export default ProjectsTable;<|MERGE_RESOLUTION|>--- conflicted
+++ resolved
@@ -10,11 +10,8 @@
 import { fullNamePipe, wbsPipe, weeksPipe } from '../../utils/pipes';
 import PageTitle from '../../layouts/PageTitle/PageTitle';
 import { useTheme } from '@mui/material';
-<<<<<<< HEAD
-=======
 import { useState } from 'react';
 import { WbsElementStatus } from 'shared';
->>>>>>> 97027402
 
 /**
  * Table of all projects.
@@ -22,10 +19,7 @@
 const ProjectsTable: React.FC = () => {
   const history = useHistory();
   const { isLoading, data, error } = useAllProjects();
-<<<<<<< HEAD
-=======
   const [pageSize, setPageSize] = useState(30);
->>>>>>> 97027402
 
   const baseColDef: any = {
     flex: 1,
@@ -42,88 +36,6 @@
   };
 
   const columns: GridColDef[] = [
-<<<<<<< HEAD
-    {
-      ...baseColDef,
-      field: 'wbsNum',
-      headerName: 'WBS #',
-      align: 'center',
-      valueFormatter: (params) => wbsPipe(params.value),
-      maxWidth: 100,
-      sortComparator: (v1, v2, param1, param2) => {
-        if (param1.value.carNumber !== param2.value.carNumber) {
-          return param1.value.carNumber - param2.value.carNumber;
-        } else if (param1.value.projectNumber !== param2.value.projectNumber) {
-          return param1.value.projectNumber - param2.value.projectNumber;
-        } else if (param1.value.workPackageNumber !== param2.value.workPackageNumber) {
-          return param1.value.workPackageNumber - param2.value.workPackageNumber;
-        } else {
-          return 0;
-        }
-      }
-    },
-    {
-      ...baseColDef,
-      field: 'name',
-      headerName: 'Project Name',
-      align: 'center'
-    },
-    {
-      ...baseColDef,
-      field: 'projectLead',
-      headerName: 'Project Lead',
-      align: 'center',
-      valueFormatter: (params) => fullNamePipe(params.value),
-      maxWidth: 250
-    },
-    {
-      ...baseColDef,
-      field: 'projectManager',
-      headerName: 'Project Manager',
-      align: 'center',
-      valueFormatter: (params) => fullNamePipe(params.value),
-      maxWidth: 250
-    },
-    {
-      ...baseColDef,
-      field: 'team',
-      headerName: 'Team',
-      align: 'center',
-      valueFormatter: (params) => params.value?.teamName || 'No Team',
-      maxWidth: 200
-    },
-    {
-      ...baseColDef,
-      field: 'duration',
-      headerName: 'Duration',
-      valueFormatter: (params) => weeksPipe(params.value),
-      maxWidth: 100,
-      align: 'center'
-    },
-    {
-      ...baseColDef,
-      field: 'budget',
-      headerName: 'Budget',
-      align: 'center',
-      valueFormatter: (params) => dollars(params.value),
-      maxWidth: 100
-    },
-    {
-      ...baseColDef,
-      field: 'workPackages',
-      headerName: '# Work Packages',
-      type: 'number',
-      maxWidth: 150,
-      align: 'center',
-      valueFormatter: (params) => params.value.length
-    },
-    {
-      ...baseColDef,
-      field: 'status',
-      headerName: 'Status',
-      maxWidth: 100,
-      align: 'center'
-=======
     { ...baseColDef, field: 'carNumber', headerName: 'Car #', type: 'number', maxWidth: 50 },
     {
       ...baseColDef,
@@ -198,7 +110,6 @@
       type: 'singleSelect',
       valueOptions: Object.values(WbsElementStatus),
       maxWidth: 100
->>>>>>> 97027402
     }
   ];
 
@@ -212,13 +123,6 @@
         autoHeight
         disableSelectionOnClick
         density="compact"
-<<<<<<< HEAD
-        pageSize={15}
-        rowsPerPageOptions={[15, 30, 50, 100]}
-        loading={isLoading}
-        error={error}
-        rows={data || []}
-=======
         pageSize={pageSize}
         rowsPerPageOptions={[15, 30, 60, 100]}
         onPageSizeChange={(newPageSize) => setPageSize(newPageSize)}
@@ -234,32 +138,25 @@
             team: v.team?.teamName || 'No Team'
           })) || []
         }
->>>>>>> 97027402
         columns={columns}
         sx={{ background: theme.palette.background.paper }}
         onRowClick={(params) => {
           history.push(`${routes.PROJECTS}/${wbsPipe(params.row.wbsNum)}`);
         }}
         components={{ Toolbar: GridToolbar }}
-<<<<<<< HEAD
-=======
         componentsProps={{
           toolbar: {
             showQuickFilter: true,
             quickFilterProps: { debounceMs: 500 }
           }
         }}
->>>>>>> 97027402
         initialState={{
           sorting: {
             sortModel: [{ field: 'wbsNum', sort: 'asc' }]
           },
           columns: {
             columnVisibilityModel: {
-<<<<<<< HEAD
-=======
               carNumber: false,
->>>>>>> 97027402
               workPackages: false
             }
           }
