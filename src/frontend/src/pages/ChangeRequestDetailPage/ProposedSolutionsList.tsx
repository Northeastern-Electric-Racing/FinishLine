/*
 * This file is part of NER's PM Dashboard and licensed under GNU AGPLv3.
 * See the LICENSE file in the repository root folder for details.
 */

import { ProposedSolution } from 'shared';
import ProposedSolutionForm from './ProposedSolutionForm';
import { useState } from 'react';
import { Button, Modal } from 'react-bootstrap';
import ProposedSolutionView from './ProposedSolutionView';
import styles from '../../stylesheets/pages/ChangeRequestDetailPage/ProposedSolutionsList.module.css';
import { useCreateProposeSolution } from '../../hooks/ChangeRequests.hooks';
import ErrorPage from '../ErrorPage';
import LoadingIndicator from '../../components/LoadingIndicator';
import { useAuth } from '../../hooks/Auth.hooks';

interface ProposedSolutionsListProps {
  proposedSolutions: ProposedSolution[];
<<<<<<< HEAD
  crReviewed: boolean;
  crId: number;
=======
  crReviewed?: boolean;
>>>>>>> abde8b19
}

const ProposedSolutionsList: React.FC<ProposedSolutionsListProps> = ({
  proposedSolutions,
  crReviewed,
  crId
}) => {
  const [proposedSolutionsList] = useState<ProposedSolution[]>(proposedSolutions);
  const [showEditableForm, setShowEditableForm] = useState<boolean>(false);
  const auth = useAuth();
  const { isLoading, isError, error, mutateAsync } = useCreateProposeSolution();

  const addProposedSolution = async (data: ProposedSolution) => {
    proposedSolutionsList.push(data);
    setShowEditableForm(false);
    const { description, timelineImpact, scopeImpact, budgetImpact } = data;

    // send the details of new proposed solution to the backend database
    await mutateAsync({
      submitterId: auth.user?.userId,
      crId,
      description,
      scopeImpact,
      timelineImpact,
      budgetImpact
    });
  };

  if (isLoading) return <LoadingIndicator />;
  if (isError) return <ErrorPage message={error?.message} />;

  return (
    <>
      {!crReviewed ? (
        <Button onClick={() => setShowEditableForm(true)} variant="success" className="mb-3">
          + Add Proposed Solution
        </Button>
      ) : (
        ''
      )}
      <div className={styles.proposedSolutionsList}>
        {proposedSolutionsList.map((proposedSolution, i) => (
          <ProposedSolutionView key={i} proposedSolution={proposedSolution} />
        ))}
      </div>
      {showEditableForm ? (
        <Modal size="xl" centered show={showEditableForm} onHide={() => setShowEditableForm(false)}>
          <ProposedSolutionForm onAdd={addProposedSolution} />
        </Modal>
      ) : null}
    </>
  );
};

export default ProposedSolutionsList;<|MERGE_RESOLUTION|>--- conflicted
+++ resolved
@@ -16,12 +16,8 @@
 
 interface ProposedSolutionsListProps {
   proposedSolutions: ProposedSolution[];
-<<<<<<< HEAD
-  crReviewed: boolean;
+  crReviewed?: boolean;
   crId: number;
-=======
-  crReviewed?: boolean;
->>>>>>> abde8b19
 }
 
 const ProposedSolutionsList: React.FC<ProposedSolutionsListProps> = ({
