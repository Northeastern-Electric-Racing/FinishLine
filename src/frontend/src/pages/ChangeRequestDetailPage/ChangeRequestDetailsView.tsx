/*
 * This file is part of NER's FinishLine and licensed under GNU AGPLv3.
 * See the LICENSE file in the repository root folder for details.
 */

import { ReactElement, useState } from 'react';
import { Link as RouterLink } from 'react-router-dom';
import {
  ActivationChangeRequest,
  ChangeRequest,
  ChangeRequestType,
  StageGateChangeRequest,
  StandardChangeRequest
} from 'shared';
import { routes } from '../../utils/routes';
import { datePipe, fullNamePipe, wbsPipe, projectWbsPipe } from '../../utils/pipes';
import ActivationDetails from './ActivationDetails';
import StageGateDetails from './StageGateDetails';
import ImplementedChangesList from './ImplementedChangesList';
import StandardDetails from './StandardDetails';
import ReviewChangeRequest from './ReviewChangeRequest';
import PageTitle from '../../layouts/PageTitle/PageTitle';
import PageBlock from '../../layouts/PageBlock';
import ReviewNotes from './ReviewNotes';
import ProposedSolutionsList from './ProposedSolutionsList';
import { NERButton } from '../../components/NERButton';
import ArrowDropDownIcon from '@mui/icons-material/ArrowDropDown';
import { Grid, Menu, MenuItem, Typography, Link } from '@mui/material';

const convertStatus = (cr: ChangeRequest): string => {
  if (cr.dateImplemented) {
    return 'Implemented';
  }
  if (cr.dateReviewed && cr.accepted) {
    return 'Accepted';
  }
  if (cr.dateReviewed && !cr.accepted) {
    return 'Denied';
  }
  return 'Open';
};

const buildDetails = (cr: ChangeRequest): ReactElement => {
  switch (cr.type) {
    case ChangeRequestType.Activation:
      return <ActivationDetails cr={cr as ActivationChangeRequest} />;
    case ChangeRequestType.StageGate:
      return <StageGateDetails cr={cr as StageGateChangeRequest} />;
    default:
      return <StandardDetails cr={cr as StandardChangeRequest} />;
  }
};

const buildProposedSolutions = (cr: ChangeRequest): ReactElement => {
  if (cr.type !== ChangeRequestType.Activation && cr.type !== ChangeRequestType.StageGate) {
    return (
      <PageBlock title={'Proposed Solutions'}>
        <ProposedSolutionsList
          proposedSolutions={(cr as StandardChangeRequest).proposedSolutions}
          crReviewed={cr.accepted}
          crId={cr.crId}
        />
      </PageBlock>
    );
  } else {
    return <></>;
  }
};

interface ChangeRequestDetailsProps {
  isUserAllowedToReview: boolean;
  isUserAllowedToImplement: boolean;
  changeRequest: ChangeRequest;
}

const ChangeRequestDetailsView: React.FC<ChangeRequestDetailsProps> = ({
  isUserAllowedToReview,
  isUserAllowedToImplement,
  changeRequest
}: ChangeRequestDetailsProps) => {
  const [modalShow, setModalShow] = useState<boolean>(false);
  const handleClose = () => setModalShow(false);
  const handleOpen = () => setModalShow(true);
  const [anchorEl, setAnchorEl] = useState<null | HTMLElement>(null);
  const dropdownOpen = Boolean(anchorEl);

  const reviewBtn = (
    <NERButton variant="contained" onClick={handleOpen} disabled={!isUserAllowedToReview}>
      Review
    </NERButton>
  );

  const handleClick = (event: React.MouseEvent<HTMLElement>) => {
    setAnchorEl(event.currentTarget);
  };

  const handleDropdownClose = () => {
    setAnchorEl(null);
  };

  const implementCrDropdown = (
    <div>
      <NERButton
        endIcon={<ArrowDropDownIcon style={{ fontSize: 28 }} />}
        variant="contained"
        id="implement-cr-dropdown"
        onClick={handleClick}
      >
        Implement Change Request
      </NERButton>
      <Menu open={dropdownOpen} anchorEl={anchorEl} onClose={handleDropdownClose}>
        <MenuItem
<<<<<<< HEAD
          component={Link}
          to={`${routes.PROJECTS_NEW}?crId=${changeRequest.crId}&wbs=${projectWbsPipe(changeRequest.wbsNum)}`}
=======
          component={RouterLink}
          to={routes.PROJECTS_NEW}
>>>>>>> 17de589b
          onClick={handleDropdownClose}
          disabled={!isUserAllowedToImplement}
        >
          Create New Project
        </MenuItem>
        <MenuItem
          component={RouterLink}
          to={`${routes.WORK_PACKAGE_NEW}?crId=${changeRequest.crId}&wbs=${projectWbsPipe(changeRequest.wbsNum)}`}
          disabled={!isUserAllowedToImplement}
          onClick={handleDropdownClose}
        >
          Create New Work Package
        </MenuItem>
        <MenuItem
          component={RouterLink}
          to={`${routes.PROJECTS}/${wbsPipe(changeRequest.wbsNum)}?crId=${changeRequest.crId}&edit=${true}`}
          disabled={!isUserAllowedToImplement}
          onClick={handleDropdownClose}
        >
          Edit {changeRequest.wbsNum.workPackageNumber === 0 ? 'Project' : 'Work Package'}
        </MenuItem>
      </Menu>
    </div>
  );

  let actionDropdown = <></>;
  if (changeRequest.accepted === undefined) actionDropdown = reviewBtn;
  if (changeRequest.accepted!) actionDropdown = implementCrDropdown;

  return (
    <>
      <PageTitle
        title={`Change Request #${changeRequest.crId}`}
        previousPages={[{ name: 'Change Requests', route: routes.CHANGE_REQUESTS }]}
        actionButton={actionDropdown}
      />
      <PageBlock title={'Change Request Details'} headerRight={<b>{convertStatus(changeRequest)}</b>}>
        <Grid container spacing={1}>
          <Grid item xs={2}>
            <Typography sx={{ maxWidth: '140px', fontWeight: 'bold' }}>Type: </Typography>
          </Grid>
          <Grid item xs={10}>
            {changeRequest.type}
          </Grid>
          <Grid item xs={2}>
            <Typography sx={{ fontWeight: 'bold' }}>WBS #: </Typography>
          </Grid>
          <Grid item xs={10}>
            <Link component={RouterLink} to={`${routes.PROJECTS}/${wbsPipe(changeRequest.wbsNum)}`}>
              {wbsPipe(changeRequest.wbsNum)}
            </Link>
          </Grid>
          <Grid item xs={3} md={2}>
            <Typography sx={{ fontWeight: 'bold' }}>Submitted By: </Typography>
          </Grid>
          <Grid item xs={2}>
            <Typography>{fullNamePipe(changeRequest.submitter)}</Typography>
          </Grid>
          <Grid item xs={2}>
            <Typography>{datePipe(changeRequest.dateSubmitted)}</Typography>
          </Grid>
        </Grid>
      </PageBlock>
      {buildDetails(changeRequest)}
      {buildProposedSolutions(changeRequest)}
      <ReviewNotes
        reviewer={changeRequest.reviewer}
        reviewNotes={changeRequest.reviewNotes}
        dateReviewed={changeRequest.dateReviewed}
      />
      <ImplementedChangesList
        changes={changeRequest.implementedChanges || []}
        overallDateImplemented={changeRequest.dateImplemented}
      />
      {modalShow && <ReviewChangeRequest modalShow={modalShow} handleClose={handleClose} cr={changeRequest} />}
    </>
  );
};

export default ChangeRequestDetailsView;<|MERGE_RESOLUTION|>--- conflicted
+++ resolved
@@ -110,13 +110,8 @@
       </NERButton>
       <Menu open={dropdownOpen} anchorEl={anchorEl} onClose={handleDropdownClose}>
         <MenuItem
-<<<<<<< HEAD
-          component={Link}
           to={`${routes.PROJECTS_NEW}?crId=${changeRequest.crId}&wbs=${projectWbsPipe(changeRequest.wbsNum)}`}
-=======
           component={RouterLink}
-          to={routes.PROJECTS_NEW}
->>>>>>> 17de589b
           onClick={handleDropdownClose}
           disabled={!isUserAllowedToImplement}
         >
