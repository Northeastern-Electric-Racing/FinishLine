/*
 * This file is part of NER's FinishLine and licensed under GNU AGPLv3.
 * See the LICENSE file in the repository root folder for details.
 */

import { ReactElement, useState } from 'react';
import { Link as RouterLink } from 'react-router-dom';
import {
  ActivationChangeRequest,
  ChangeRequest,
  ChangeRequestType,
  StageGateChangeRequest,
  StandardChangeRequest,
  isProject
} from 'shared';
import { routes } from '../../utils/routes';
import { datePipe, fullNamePipe, wbsPipe, projectWbsPipe } from '../../utils/pipes';
import ActivationDetails from './ActivationDetails';
import StageGateDetails from './StageGateDetails';
import ImplementedChangesList from './ImplementedChangesList';
import StandardDetails from './StandardDetails';
import ReviewChangeRequest from './ReviewChangeRequest';
import PageTitle from '../../layouts/PageTitle/PageTitle';
import PageBlock from '../../layouts/PageBlock';
import ReviewNotes from './ReviewNotes';
import ProposedSolutionsList from './ProposedSolutionsList';
import { NERButton } from '../../components/NERButton';
import ArrowDropDownIcon from '@mui/icons-material/ArrowDropDown';
import { Grid, Menu, MenuItem, Typography, Link, Divider, ListItemIcon } from '@mui/material';
import DeleteChangeRequest from './DeleteChangeRequest';
import EditIcon from '@mui/icons-material/Edit';
import CreateNewFolderIcon from '@mui/icons-material/CreateNewFolder';
import PostAddIcon from '@mui/icons-material/PostAdd';
import { useSingleProject } from '../../hooks/projects.hooks';
import LoadingIndicator from '../../components/LoadingIndicator';

const convertStatus = (cr: ChangeRequest): string => {
  if (cr.dateImplemented) {
    return 'Implemented';
  }
  if (cr.dateReviewed && cr.accepted) {
    return 'Accepted';
  }
  if (cr.dateReviewed && !cr.accepted) {
    return 'Denied';
  }
  return 'Open';
};

const buildDetails = (cr: ChangeRequest): ReactElement => {
  switch (cr.type) {
    case ChangeRequestType.Activation:
      return <ActivationDetails cr={cr as ActivationChangeRequest} />;
    case ChangeRequestType.StageGate:
      return <StageGateDetails cr={cr as StageGateChangeRequest} />;
    default:
      return <StandardDetails cr={cr as StandardChangeRequest} />;
  }
};

const buildProposedSolutions = (cr: ChangeRequest): ReactElement => {
  if (cr.type !== ChangeRequestType.Activation && cr.type !== ChangeRequestType.StageGate) {
    return (
      <PageBlock title={'Proposed Solutions'}>
        <ProposedSolutionsList
          proposedSolutions={(cr as StandardChangeRequest).proposedSolutions}
          crReviewed={cr.accepted}
          crId={cr.crId}
        />
      </PageBlock>
    );
  } else {
    return <></>;
  }
};

interface ChangeRequestDetailsProps {
  isUserAllowedToReview: boolean;
  isUserAllowedToImplement: boolean;
  isUserAllowedToDelete: boolean;
  changeRequest: ChangeRequest;
}

const ChangeRequestDetailsView: React.FC<ChangeRequestDetailsProps> = ({
  isUserAllowedToReview,
  isUserAllowedToImplement,
  isUserAllowedToDelete,
  changeRequest
}: ChangeRequestDetailsProps) => {
  const [reviewModalShow, setReviewModalShow] = useState<boolean>(false);
  const handleReviewClose = () => setReviewModalShow(false);
  const handleReviewOpen = () => setReviewModalShow(true);
  const [deleteModalShow, setDeleteModalShow] = useState<boolean>(false);
  const handleDeleteClose = () => setDeleteModalShow(false);
  const handleDeleteOpen = () => setDeleteModalShow(true);
  const [anchorEl, setAnchorEl] = useState<null | HTMLElement>(null);
  const dropdownOpen = Boolean(anchorEl);
  const { data: project, isLoading } = useSingleProject({
    carNumber: changeRequest.wbsNum.carNumber,
    projectNumber: changeRequest.wbsNum.projectNumber,
    workPackageNumber: 0
  });
  if (isLoading || !project) return <LoadingIndicator />;
<<<<<<< HEAD
  const { name: projectName } = project;
=======
  const { name: projectName} = project;
>>>>>>> edeb6170

  const handleClick = (event: React.MouseEvent<HTMLElement>) => {
    setAnchorEl(event.currentTarget);
  };

  const handleDropdownClose = () => {
    setAnchorEl(null);
  };

  const unreviewedActionsDropdown = (
    <div>
      <NERButton
        endIcon={<ArrowDropDownIcon style={{ fontSize: 28 }} />}
        variant="contained"
        id="unreviewed-cr-actions-dropdown"
        onClick={handleClick}
      >
        Actions
      </NERButton>
      <Menu open={dropdownOpen} anchorEl={anchorEl} onClose={handleDropdownClose}>
        <MenuItem onClick={handleReviewOpen} disabled={!isUserAllowedToReview}>
          Review
        </MenuItem>
        <Divider />
        <MenuItem disabled={!isUserAllowedToDelete} onClick={handleDeleteOpen}>
          Delete
        </MenuItem>
      </Menu>
    </div>
  );

  const implementCrDropdown = (
    <div>
      <NERButton
        endIcon={<ArrowDropDownIcon style={{ fontSize: 28 }} />}
        variant="contained"
        id="implement-cr-dropdown"
        onClick={handleClick}
      >
        Implement Change Request
      </NERButton>
      <Menu
        open={dropdownOpen}
        anchorEl={anchorEl}
        onClose={handleDropdownClose}
        anchorOrigin={{
          vertical: 'bottom',
          horizontal: 'right'
        }}
        transformOrigin={{
          vertical: 'top',
          horizontal: 'right'
        }}
      >
        <MenuItem
          to={`${routes.PROJECTS_NEW}?crId=${changeRequest.crId}&wbs=${projectWbsPipe(changeRequest.wbsNum)}`}
          component={RouterLink}
          onClick={handleDropdownClose}
          disabled={!isUserAllowedToImplement}
        >
          <ListItemIcon>
            <CreateNewFolderIcon fontSize="small" />
          </ListItemIcon>
          Create New Project
        </MenuItem>
        <MenuItem
          component={RouterLink}
          to={`${routes.WORK_PACKAGE_NEW}?crId=${changeRequest.crId}&wbs=${projectWbsPipe(changeRequest.wbsNum)}`}
          disabled={!isUserAllowedToImplement}
          onClick={handleDropdownClose}
        >
          <ListItemIcon>
            <PostAddIcon fontSize="small" />
          </ListItemIcon>
          Create New Work Package
        </MenuItem>
        <MenuItem
          component={RouterLink}
          to={`${routes.PROJECTS}/${wbsPipe(changeRequest.wbsNum)}?crId=${changeRequest.crId}&edit=${true}`}
          disabled={!isUserAllowedToImplement}
          onClick={handleDropdownClose}
        >
          <ListItemIcon>
            <EditIcon fontSize="small" />
          </ListItemIcon>
          Edit {changeRequest.wbsNum.workPackageNumber === 0 ? 'Project' : 'Work Package'}
        </MenuItem>
      </Menu>
    </div>
  );

  let actionDropdown = <></>;
  if (changeRequest.accepted === undefined) actionDropdown = unreviewedActionsDropdown;
  if (changeRequest.accepted!) actionDropdown = implementCrDropdown;

  return (
    <>
      <PageTitle
        title={`Change Request #${changeRequest.crId}`}
        previousPages={[{ name: 'Change Requests', route: routes.CHANGE_REQUESTS }]}
        actionButton={actionDropdown}
      />
      <PageBlock title={'Change Request Details'} headerRight={<b>{convertStatus(changeRequest)}</b>}>
        <Grid container spacing={1}>
          <Grid item xs={2}>
            <Typography sx={{ maxWidth: '140px', fontWeight: 'bold' }}>Type: </Typography>
          </Grid>
          <Grid item xs={10}>
            {changeRequest.type}
          </Grid>
          <Grid item xs={2}>
            <Typography sx={{ fontWeight: 'bold' }}>WBS #: </Typography>
          </Grid>
          <Grid item xs={10}>
            <Link component={RouterLink} to={`${routes.PROJECTS}/${wbsPipe(changeRequest.wbsNum)}`}>
              {wbsPipe(changeRequest.wbsNum)} - {projectName ? projectName : ''}
              {isProject(changeRequest.wbsNum) ? '' : ' - ' + changeRequest.wbsName}
            </Link>
          </Grid>
          <Grid item xs={3} md={2}>
            <Typography sx={{ fontWeight: 'bold' }}>Submitted By: </Typography>
          </Grid>
          <Grid item xs={2}>
            <Typography>{fullNamePipe(changeRequest.submitter)}</Typography>
          </Grid>
          <Grid item xs={2}>
            <Typography>{datePipe(changeRequest.dateSubmitted)}</Typography>
          </Grid>
        </Grid>
      </PageBlock>
      {buildDetails(changeRequest)}
      {buildProposedSolutions(changeRequest)}
      <ReviewNotes
        reviewer={changeRequest.reviewer}
        reviewNotes={changeRequest.reviewNotes}
        dateReviewed={changeRequest.dateReviewed}
      />
      <ImplementedChangesList
        changes={changeRequest.implementedChanges || []}
        overallDateImplemented={changeRequest.dateImplemented}
      />
      {reviewModalShow && (
        <ReviewChangeRequest modalShow={reviewModalShow} handleClose={handleReviewClose} cr={changeRequest} />
      )}
      {deleteModalShow && (
        <DeleteChangeRequest modalShow={deleteModalShow} handleClose={handleDeleteClose} cr={changeRequest} />
      )}
    </>
  );
};

export default ChangeRequestDetailsView;<|MERGE_RESOLUTION|>--- conflicted
+++ resolved
@@ -32,7 +32,6 @@
 import CreateNewFolderIcon from '@mui/icons-material/CreateNewFolder';
 import PostAddIcon from '@mui/icons-material/PostAdd';
 import { useSingleProject } from '../../hooks/projects.hooks';
-import LoadingIndicator from '../../components/LoadingIndicator';
 
 const convertStatus = (cr: ChangeRequest): string => {
   if (cr.dateImplemented) {
@@ -100,12 +99,7 @@
     projectNumber: changeRequest.wbsNum.projectNumber,
     workPackageNumber: 0
   });
-  if (isLoading || !project) return <LoadingIndicator />;
-<<<<<<< HEAD
-  const { name: projectName } = project;
-=======
-  const { name: projectName} = project;
->>>>>>> edeb6170
+  const { name: projectName } = project || {};
 
   const handleClick = (event: React.MouseEvent<HTMLElement>) => {
     setAnchorEl(event.currentTarget);
