--- conflicted
+++ resolved
@@ -56,10 +56,7 @@
         <ProposedSolutionsList
           proposedSolutions={(cr as StandardChangeRequest).proposedSolutions}
           crReviewed={cr.accepted !== undefined}
-<<<<<<< HEAD
-=======
           crId={cr.crId}
->>>>>>> 696d40c0
         />
       </PageBlock>
     );
