--- conflicted
+++ resolved
@@ -90,71 +90,7 @@
   if (isError) return <ErrorPage message={error?.message} />;
   if (!project || isLoading) return <LoadingIndicator />;
 
-<<<<<<< HEAD
-  const implementCrDropdown = (
-    <div>
-      <NERButton
-        endIcon={<ArrowDropDownIcon style={{ fontSize: 28 }} />}
-        variant="contained"
-        id="implement-cr-dropdown"
-        onClick={handleClick}
-      >
-        Implement Change Request
-      </NERButton>
-      <Menu
-        open={dropdownOpen}
-        anchorEl={anchorEl}
-        onClose={handleDropdownClose}
-        anchorOrigin={{
-          vertical: 'bottom',
-          horizontal: 'right'
-        }}
-        transformOrigin={{
-          vertical: 'top',
-          horizontal: 'right'
-        }}
-      >
-        <MenuItem
-          to={`${routes.PROJECTS_NEW}?crId=${changeRequest.crId}&wbs=${projectWbsPipe(changeRequest.wbsNum)}`}
-          component={RouterLink}
-          onClick={handleDropdownClose}
-          disabled={!isUserAllowedToImplement}
-        >
-          <ListItemIcon>
-            <CreateNewFolderIcon fontSize="small" />
-          </ListItemIcon>
-          Create New Project
-        </MenuItem>
-        <MenuItem
-          component={RouterLink}
-          to={`${routes.WORK_PACKAGE_NEW}?crId=${changeRequest.crId}&wbs=${projectWbsPipe(changeRequest.wbsNum)}`}
-          disabled={!isUserAllowedToImplement || !isProject(changeRequest.wbsNum)}
-          onClick={handleDropdownClose}
-        >
-          <ListItemIcon>
-            <PostAddIcon fontSize="small" />
-          </ListItemIcon>
-          Create New Work Package
-        </MenuItem>
-        <MenuItem
-          component={RouterLink}
-          to={`${routes.PROJECTS}/${wbsPipe(changeRequest.wbsNum)}?crId=${changeRequest.crId}&edit=${true}`}
-          disabled={!isUserAllowedToImplement}
-          onClick={handleDropdownClose}
-        >
-          <ListItemIcon>
-            <EditIcon fontSize="small" />
-          </ListItemIcon>
-          Edit {changeRequest.wbsNum.workPackageNumber === 0 ? 'Project' : 'Work Package'}
-        </MenuItem>
-      </Menu>
-    </div>
-  );
-
-  const actionDropdown = changeRequest.accepted ? implementCrDropdown : unreviewedActionsDropdown;
-=======
   const { name: projectName } = project;
->>>>>>> 9c27996b
 
   return (
     <PageLayout
