--- conflicted
+++ resolved
@@ -9,11 +9,8 @@
 import { styled } from '@mui/material/styles';
 import { Link, ListItem, List, Tooltip, Typography, TooltipProps, tooltipClasses } from '@mui/material';
 import PageBlock from '../../layouts/PageBlock';
-<<<<<<< HEAD
+import { Link as RouterLink } from 'react-router-dom';
 import { useLayoutEffect, useState } from 'react';
-=======
-import { Link as RouterLink } from 'react-router-dom';
->>>>>>> f8b203d4
 
 interface ImplementedChangesListProps {
   changes: ImplementedChange[];
