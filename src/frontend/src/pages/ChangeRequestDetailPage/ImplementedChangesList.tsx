--- conflicted
+++ resolved
@@ -8,10 +8,7 @@
 import { routes } from '../../utils/routes';
 import { Link, ListItem, List, Tooltip, Typography } from '@mui/material';
 import PageBlock from '../../layouts/PageBlock';
-<<<<<<< HEAD
-=======
 import { Link as RouterLink } from 'react-router-dom';
->>>>>>> 97027402
 
 interface ImplementedChangesListProps {
   changes: ImplementedChange[];
@@ -37,9 +34,6 @@
               placement="right"
             >
               <Typography>
-<<<<<<< HEAD
-                [{<Link href={`${routes.PROJECTS}/${wbsPipe(ic.wbsNum)}`}>{wbsPipe(ic.wbsNum)}</Link>}] {ic.detail}
-=======
                 [
                 {
                   <Link component={RouterLink} to={`${routes.PROJECTS}/${wbsPipe(ic.wbsNum)}`}>
@@ -47,7 +41,6 @@
                   </Link>
                 }
                 ] {ic.detail}
->>>>>>> 97027402
               </Typography>
             </Tooltip>
           </ListItem>
