/*
 * This file is part of NER's FinishLine and licensed under GNU AGPLv3.
 * See the LICENSE file in the repository root folder for details.
 */

import { Grid, Typography } from '@mui/material';
import { StageGateChangeRequest } from 'shared';
import { booleanPipe, dollarsPipe } from '../../utils/pipes';
import PageBlock from '../../layouts/PageBlock';

interface StageGateDetailsProps {
  cr: StageGateChangeRequest;
}

const StageGateDetails: React.FC<StageGateDetailsProps> = ({ cr }) => {
  return (
    <PageBlock title={'Stage Gate Change Request Details'}>
      <Grid container spacing={1}>
        <Grid item xs={2}>
<<<<<<< HEAD
          <Typography sx={{ maxWidth: '140px' }}>
            <b>Leftover Budget</b>
          </Typography>
=======
          <Typography sx={{ maxWidth: '140px', fontWeight: 'bold' }}>Leftover Budget</Typography>
>>>>>>> 97027402
        </Grid>
        <Grid item xs={10}>
          <Typography sx={{ maxWidth: '140px' }}>{dollarsPipe(cr.leftoverBudget)}</Typography>
        </Grid>
        <Grid item xs={2}>
<<<<<<< HEAD
          <Typography sx={{ maxWidth: '140px' }}>
            <b>Confirm WP Completed</b>
          </Typography>
=======
          <Typography sx={{ maxWidth: '140px', fontWeight: 'bold' }}>Confirm WP Completed</Typography>
>>>>>>> 97027402
        </Grid>
        <Grid item xs={10}>
          <Typography sx={{ maxWidth: '140px' }}>{booleanPipe(cr.confirmDone)}</Typography>
        </Grid>
      </Grid>
    </PageBlock>
  );
};

export default StageGateDetails;<|MERGE_RESOLUTION|>--- conflicted
+++ resolved
@@ -17,25 +17,13 @@
     <PageBlock title={'Stage Gate Change Request Details'}>
       <Grid container spacing={1}>
         <Grid item xs={2}>
-<<<<<<< HEAD
-          <Typography sx={{ maxWidth: '140px' }}>
-            <b>Leftover Budget</b>
-          </Typography>
-=======
           <Typography sx={{ maxWidth: '140px', fontWeight: 'bold' }}>Leftover Budget</Typography>
->>>>>>> 97027402
         </Grid>
         <Grid item xs={10}>
           <Typography sx={{ maxWidth: '140px' }}>{dollarsPipe(cr.leftoverBudget)}</Typography>
         </Grid>
         <Grid item xs={2}>
-<<<<<<< HEAD
-          <Typography sx={{ maxWidth: '140px' }}>
-            <b>Confirm WP Completed</b>
-          </Typography>
-=======
           <Typography sx={{ maxWidth: '140px', fontWeight: 'bold' }}>Confirm WP Completed</Typography>
->>>>>>> 97027402
         </Grid>
         <Grid item xs={10}>
           <Typography sx={{ maxWidth: '140px' }}>{booleanPipe(cr.confirmDone)}</Typography>
