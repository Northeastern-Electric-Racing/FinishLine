/*
 * This file is part of NER's FinishLine and licensed under GNU AGPLv3.
 * See the LICENSE file in the repository root folder for details.
 */

import { ProposedSolution } from 'shared';
import { dollarsPipe, weeksPipe } from '../../utils/pipes';
import { Box, Card, CardContent, Chip, Grid } from '@mui/material';
<<<<<<< HEAD
=======
import DetailDisplay from '../../components/DetailDisplay';
>>>>>>> 97027402

interface ProposedSolutionSelectItemProps {
  proposedSolution: ProposedSolution;
  selected: boolean;
  onClick: () => void;
}

const ProposedSolutionSelectItem: React.FC<ProposedSolutionSelectItemProps> = ({
  proposedSolution,
  selected,
  onClick: setter
}) => {
  const component = (
    <Box
      sx={{
        marginTop: 1,
        marginBottom: 1,
        p: 1
      }}
    >
      <Card onClick={setter}>
        <CardContent>
          <Grid container rowSpacing={1} columnSpacing={{ xs: 1, sm: 2, md: 3 }}>
            <Grid item xs={6}>
<<<<<<< HEAD
              <b>Description: </b>
              {proposedSolution.description}
=======
              <DetailDisplay label="Description" content={proposedSolution.description} />
>>>>>>> 97027402
            </Grid>
            <Grid item xs={6}>
              <Box display="flex" justifyContent="flex-end" sx={{ maxHeight: 32 }}>
                {selected ? (
                  <Chip size="small" label="Selected" color="success" />
                ) : (
                  <Chip size="small" label="Unselected" color="error" />
                )}
              </Box>
            </Grid>
            <Grid item xs={12}>
<<<<<<< HEAD
              <b>Budget Impact: </b>
              {dollarsPipe(proposedSolution.budgetImpact)}
            </Grid>
            <Grid item xs={12}>
              <b>Timeline Impact: </b>
              {weeksPipe(proposedSolution.timelineImpact)}
            </Grid>
            <Grid item xs={12}>
              <b>Scope Impact: </b>
              {proposedSolution.scopeImpact}
=======
              <DetailDisplay label="Budget Impact" content={dollarsPipe(proposedSolution.budgetImpact)} />
            </Grid>
            <Grid item xs={12}>
              <DetailDisplay label="Timeline Impact" content={weeksPipe(proposedSolution.timelineImpact)} />
            </Grid>
            <Grid item xs={12}>
              <DetailDisplay label="Scope Impact" content={proposedSolution.scopeImpact} />
>>>>>>> 97027402
            </Grid>
          </Grid>
        </CardContent>
      </Card>
    </Box>
  );

  return selected ? component : <div style={{ opacity: 0.5 }}>{component}</div>;
};

export default ProposedSolutionSelectItem;<|MERGE_RESOLUTION|>--- conflicted
+++ resolved
@@ -6,10 +6,7 @@
 import { ProposedSolution } from 'shared';
 import { dollarsPipe, weeksPipe } from '../../utils/pipes';
 import { Box, Card, CardContent, Chip, Grid } from '@mui/material';
-<<<<<<< HEAD
-=======
 import DetailDisplay from '../../components/DetailDisplay';
->>>>>>> 97027402
 
 interface ProposedSolutionSelectItemProps {
   proposedSolution: ProposedSolution;
@@ -34,12 +31,7 @@
         <CardContent>
           <Grid container rowSpacing={1} columnSpacing={{ xs: 1, sm: 2, md: 3 }}>
             <Grid item xs={6}>
-<<<<<<< HEAD
-              <b>Description: </b>
-              {proposedSolution.description}
-=======
               <DetailDisplay label="Description" content={proposedSolution.description} />
->>>>>>> 97027402
             </Grid>
             <Grid item xs={6}>
               <Box display="flex" justifyContent="flex-end" sx={{ maxHeight: 32 }}>
@@ -51,18 +43,6 @@
               </Box>
             </Grid>
             <Grid item xs={12}>
-<<<<<<< HEAD
-              <b>Budget Impact: </b>
-              {dollarsPipe(proposedSolution.budgetImpact)}
-            </Grid>
-            <Grid item xs={12}>
-              <b>Timeline Impact: </b>
-              {weeksPipe(proposedSolution.timelineImpact)}
-            </Grid>
-            <Grid item xs={12}>
-              <b>Scope Impact: </b>
-              {proposedSolution.scopeImpact}
-=======
               <DetailDisplay label="Budget Impact" content={dollarsPipe(proposedSolution.budgetImpact)} />
             </Grid>
             <Grid item xs={12}>
@@ -70,7 +50,6 @@
             </Grid>
             <Grid item xs={12}>
               <DetailDisplay label="Scope Impact" content={proposedSolution.scopeImpact} />
->>>>>>> 97027402
             </Grid>
           </Grid>
         </CardContent>
