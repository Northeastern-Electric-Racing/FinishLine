--- conflicted
+++ resolved
@@ -4,22 +4,15 @@
  */
 
 import * as yup from 'yup';
-<<<<<<< HEAD
 import { Controller, useFieldArray, useForm } from 'react-hook-form';
-=======
-import { Button, Col, Container, Form, InputGroup, Row } from 'react-bootstrap';
-import { useFieldArray, useForm } from 'react-hook-form';
->>>>>>> 421c578c
 import { yupResolver } from '@hookform/resolvers/yup';
-import { ChangeRequestReason, ChangeRequestType, ProposedSolution, validateWBS } from 'shared';
+import { ChangeRequestReason, ChangeRequestType, validateWBS } from 'shared';
 import { routes } from '../../utils/Routes';
 import { FormInput } from './CreateChangeRequest';
 import PageTitle from '../../layouts/PageTitle/PageTitle';
 import PageBlock from '../../layouts/PageBlock';
-<<<<<<< HEAD
 import TextField from '@mui/material/TextField';
 import FormControl from '@mui/material/FormControl';
-import InputLabel from '@mui/material/InputLabel';
 import Select from '@mui/material/Select';
 import MenuItem from '@mui/material/MenuItem';
 import FormHelperText from '@mui/material/FormHelperText';
@@ -27,18 +20,11 @@
 import Box from '@mui/material/Box';
 import Button from '@mui/material/Button';
 import DeleteIcon from '@mui/icons-material/Delete';
-import InputAdornment from '@mui/material/InputAdornment';
 import Grid from '@mui/material/Grid';
-=======
-import CreateProposedSolutionsList from './CreateProposedSolutionsList';
->>>>>>> 421c578c
 
 interface CreateChangeRequestViewProps {
   wbsNum: string;
-  crDesc: string;
   onSubmit: (data: FormInput) => Promise<void>;
-  proposedSolutions: ProposedSolution[];
-  setProposedSolutions: (ps: ProposedSolution[]) => void;
 }
 
 const wbsTester = (wbsNum: string | undefined) => {
@@ -52,12 +38,22 @@
 };
 
 const schema = yup.object().shape({
-  wbsNum: yup
-    .string()
-    .required('WBS number is required')
-    .test('wbs-num-valid', 'WBS Number is not valid', wbsTester),
+  wbsNum: yup.string().required('WBS number is required').test('wbs-num-valid', 'WBS Number is not valid', wbsTester),
   type: yup.string().required('Type is required'),
   what: yup.string().required('What is required'),
+  scopeImpact: yup.string().required('Scope Impact is required'),
+  timelineImpact: yup
+    .number()
+    .typeError('Timeline Impact must be a number')
+    .min(0, 'Timeline Impact must be greater than or equal to 0 weeks')
+    .required('Timeline Impact is required')
+    .integer('Timeline Impact must be an integer'),
+  budgetImpact: yup
+    .number()
+    .typeError('Budget Impact must be a number')
+    .min(0, 'Budget Impact must be greater than or equal to $0')
+    .required('Budget Impact is required')
+    .integer('Budget Impact must be an integer'),
   why: yup
     .array()
     .min(1, 'At least one Why is required')
@@ -76,21 +72,10 @@
     )
 });
 
-<<<<<<< HEAD
 const CreateChangeRequestsView: React.FC<CreateChangeRequestViewProps> = ({ wbsNum, onSubmit }) => {
   const { handleSubmit, control } = useForm<FormInput>({
-=======
-const CreateChangeRequestsView: React.FC<CreateChangeRequestViewProps> = ({
-  wbsNum,
-  crDesc,
-  onSubmit,
-  proposedSolutions,
-  setProposedSolutions
-}) => {
-  const { register, handleSubmit, control, formState } = useForm<FormInput>({
->>>>>>> 421c578c
     resolver: yupResolver(schema),
-    defaultValues: { wbsNum, what: crDesc, why: [{ type: ChangeRequestReason.Other, explain: '' }] }
+    defaultValues: { wbsNum, why: [{ type: ChangeRequestReason.Other, explain: '' }] }
   });
   const { fields, append, remove } = useFieldArray({ control, name: 'why' });
 
@@ -99,13 +84,9 @@
   );
 
   return (
-    <Container fluid>
-      <PageTitle
-        title={'New Change Request'}
-        previousPages={[{ name: 'Change Requests', route: routes.CHANGE_REQUESTS }]}
-      />
+    <>
+      <PageTitle title={'New Change Request'} previousPages={[{ name: 'Change Requests', route: routes.CHANGE_REQUESTS }]} />
       <PageBlock title={''}>
-<<<<<<< HEAD
         <form id={'create-standard-change-request-form'} onSubmit={handleSubmit(onSubmit)}>
           <Grid container spacing={2}>
             <Grid item xs={6} md={6}>
@@ -143,72 +124,6 @@
                       variant="outlined"
                       labelId={`${field.name}Label`}
                       error={!!fieldState.error}
-=======
-        <Form id={'create-standard-change-request-form'} onSubmit={handleSubmit(onSubmit)}>
-          <Row className="mx-2 justify-content-start">
-            <Col md={5} lg={4} xl={4}>
-              <Form.Group controlId="formWBSNumber" className="mx-2">
-                <Form.Label>WBS Number</Form.Label>
-                <Form.Control
-                  {...register('wbsNum')}
-                  placeholder="Project or Work Package WBS #"
-                  isInvalid={formState.errors.wbsNum?.message !== undefined}
-                />
-                <Form.Control.Feedback type="invalid">
-                  {formState.errors.wbsNum?.message}
-                </Form.Control.Feedback>
-              </Form.Group>
-            </Col>
-
-            <Col md={4} lg={4} xl={4}>
-              <Form.Group controlId="formType" className="mx-2">
-                <Form.Label>Type</Form.Label>
-                <Form.Control
-                  as="select"
-                  {...register('type')}
-                  isInvalid={formState.errors.type?.message !== undefined}
-                  custom
-                >
-                  {permittedTypes.map((t) => (
-                    <option key={t} value={t}>
-                      {t}
-                    </option>
-                  ))}
-                </Form.Control>
-                <Form.Control.Feedback type="invalid">
-                  {formState.errors.type?.message}
-                </Form.Control.Feedback>
-              </Form.Group>
-            </Col>
-          </Row>
-          <Row className="mx-2 justify-content-start">
-            <Col>
-              <Form.Group controlId="formWhat" className="mx-2">
-                <Form.Label>What</Form.Label>
-                <Form.Control
-                  as="textarea"
-                  rows={3}
-                  cols={50}
-                  {...register('what')}
-                  placeholder="What is the situation?"
-                  isInvalid={formState.errors.what?.message !== undefined}
-                />
-                <Form.Control.Feedback type="invalid">
-                  {formState.errors.what?.message}
-                </Form.Control.Feedback>
-              </Form.Group>
-            </Col>
-            <Col sm={6} md={6} lg={6} xl={6}>
-              <Form.Group controlId="formWhy" className="mx-2">
-                <Form.Label>Why</Form.Label>
-                {fields.map((field, index) => (
-                  <InputGroup key={index} className="d-flex m-1">
-                    <Form.Control
-                      as="select"
-                      {...register(`why.${index}.type` as const)}
-                      isInvalid={formState.errors.why?.[index]?.type !== undefined}
-                      custom
->>>>>>> 421c578c
                     >
                       {permittedTypes.map((type) => (
                         <MenuItem key={type} value={type}>
@@ -216,9 +131,7 @@
                         </MenuItem>
                       ))}
                     </Select>
-                    <FormHelperText sx={{ backgroundColor: '#f0f1f8' }}>
-                      {fieldState.error?.type}
-                    </FormHelperText>
+                    <FormHelperText sx={{ backgroundColor: '#f0f1f8' }}>{fieldState.error?.type}</FormHelperText>
                   </FormControl>
                 )}
               />
@@ -292,17 +205,11 @@
                         />
                       )}
                     />
-                    <Button
-                      sx={{ maxHeight: '59px' }}
-                      variant="contained"
-                      color="error"
-                      onClick={() => remove(index)}
-                    >
+                    <Button sx={{ maxHeight: '59px' }} variant="contained" color="error" onClick={() => remove(index)}>
                       <DeleteIcon />
                     </Button>
                   </Box>
                 ))}
-<<<<<<< HEAD
               </Box>
               <Button
                 variant="outlined"
@@ -315,38 +222,12 @@
           </Grid>
           <Box display="flex" flexDirection="row-reverse">
             <Button variant="contained" color="success" type="submit">
-=======
-                <Row className="px-2 justify-content-end">
-                  <Button
-                    variant="outline-secondary"
-                    onClick={() => append({ type: ChangeRequestReason.Design, explain: '' })}
-                  >
-                    Add Reason
-                  </Button>
-                </Row>
-              </Form.Group>
-            </Col>
-          </Row>
-          <PageBlock title="Proposed Solutions">
-            {' '}
-            <Row className="mx-2 justify-content-start">
-              <Col className="mx-2">
-                <CreateProposedSolutionsList
-                  proposedSolutions={proposedSolutions}
-                  setProposedSolutions={setProposedSolutions}
-                />
-              </Col>
-            </Row>
-          </PageBlock>
-          <Row className="mx-2 mt-2 justify-content-end">
-            <Button variant="success" type="submit">
->>>>>>> 421c578c
               Submit
             </Button>
           </Box>
         </form>
       </PageBlock>
-    </Container>
+    </>
   );
 };
 
