--- conflicted
+++ resolved
@@ -34,11 +34,8 @@
 import { wbsTester } from '../../utils/form';
 import NERFailButton from '../../components/NERFailButton';
 import NERSuccessButton from '../../components/NERSuccessButton';
-<<<<<<< HEAD
 import { wbsNamePipe } from '../../utils/pipes';
-=======
 import PageLayout from '../../components/PageLayout';
->>>>>>> 872e6ce6
 
 interface CreateChangeRequestViewProps {
   wbsNum: string;
@@ -152,7 +149,7 @@
             value={projectOptions.find((element) => element.id === value)}
             sx={{ mx: 1, flex: 1, '.MuiInputBase-input': { height: '39px' } }}
             renderInput={(params: AutocompleteRenderInputParams) => <TextField {...params} placeholder="Select a Project" />}
-            onChange={(_event, value) => onChange(value?.id)}
+            onChange={(event, value) => (value ? onChange(value?.id) : null)}
           />
         )}
       />
@@ -170,103 +167,6 @@
   };
 
   return (
-<<<<<<< HEAD
-    <form
-      id={'create-standard-change-request-form'}
-      onSubmit={(e) => {
-        e.preventDefault();
-        e.stopPropagation();
-        handleSubmit(onSubmit)(e);
-      }}
-      onKeyPress={(e) => {
-        e.key === 'Enter' && e.preventDefault();
-      }}
-    >
-      <PageTitle title="New Change Request" previousPages={[{ name: 'Change Requests', route: routes.CHANGE_REQUESTS }]} />
-      <PageBlock title="Details">
-        <Grid container spacing={2}>
-          <Grid item xs={6}>
-            <FormLabel>WBS</FormLabel>
-            <NERAutocomplete
-              id="wbs-autocomplete"
-              onChange={wbsAutocompleteOnChange}
-              options={wbsDropdownOptions}
-              size="small"
-              placeholder="Select a project or work package"
-              value={wbsDropdownOptions.find((element) => element.id === wbsNum) || null}
-            />
-          </Grid>
-          <Grid item xs={6}>
-            <FormControl fullWidth>
-              <FormLabel>Type</FormLabel>
-              <Controller
-                name="type"
-                control={control}
-                rules={{ required: true }}
-                render={({ field: { onChange, value } }) => (
-                  <TextField select onChange={onChange} value={value}>
-                    {permittedTypes.map((t) => (
-                      <MenuItem key={t} value={t}>
-                        {t}
-                      </MenuItem>
-                    ))}
-                  </TextField>
-                )}
-              />
-            </FormControl>
-          </Grid>
-          <Grid item xs={12}>
-            <FormControl fullWidth>
-              <FormLabel>What</FormLabel>
-              <ReactHookTextField
-                name="what"
-                control={control}
-                multiline
-                rows={4}
-                errorMessage={errors.what}
-                placeholder="What is the situation?"
-              />
-            </FormControl>
-          </Grid>
-          <Grid item xs={12}>
-            <FormControl fullWidth>
-              <FormLabel>Why</FormLabel>
-              <Box>
-                {whys.map((element, index) => (
-                  <Box display="flex" flexDirection="row" sx={{ mb: 1 }}>
-                    <Select
-                      {...register(`why.${index}.type`)}
-                      sx={{ width: 200 }}
-                      defaultValue={element.type}
-                      key={element.id}
-                    >
-                      {Object.values(ChangeRequestReason).map((type) => (
-                        <MenuItem key={type} value={type}>
-                          {type}
-                        </MenuItem>
-                      ))}
-                    </Select>
-                    {renderReasonInput(index)}
-                    <IconButton type="button" onClick={() => removeWhy(index)}>
-                      <DeleteIcon />
-                    </IconButton>
-                  </Box>
-                ))}
-              </Box>
-              <FormHelperText>{errors.why?.message}</FormHelperText>
-            </FormControl>
-          </Grid>
-          <Grid xs={12}>
-            <Button
-              variant="outlined"
-              color="secondary"
-              sx={{ mt: 1 }}
-              onClick={() => appendWhy({ type: ChangeRequestReason.Design, explain: '' })}
-              style={{ marginLeft: '15px' }}
-            >
-              Add Reason
-            </Button>
-=======
     <PageLayout title="New Change Request" previousPages={[{ name: 'Change Requests', route: routes.CHANGE_REQUESTS }]}>
       <form
         id={'create-standard-change-request-form'}
@@ -281,7 +181,7 @@
       >
         <PageBlock title="Details">
           <Grid container spacing={2}>
-            <Grid item xs={12}>
+            <Grid item xs={6}>
               <FormLabel>WBS</FormLabel>
               <NERAutocomplete
                 id="wbs-autocomplete"
@@ -290,11 +190,10 @@
                 size="small"
                 placeholder="Select a project or work package"
                 value={wbsDropdownOptions.find((element) => element.id === wbsNum) || null}
-                sx={{ width: 1 / 2 }}
               />
             </Grid>
-            <Grid item xs={12}>
-              <FormControl>
+            <Grid item xs={6}>
+              <FormControl fullWidth>
                 <FormLabel>Type</FormLabel>
                 <Controller
                   name="type"
@@ -313,7 +212,7 @@
               </FormControl>
             </Grid>
             <Grid item xs={12}>
-              <FormControl>
+              <FormControl fullWidth>
                 <FormLabel>What</FormLabel>
                 <ReactHookTextField
                   name="what"
@@ -322,40 +221,36 @@
                   rows={4}
                   errorMessage={errors.what}
                   placeholder="What is the situation?"
-                  sx={{ width: 300 }}
                 />
               </FormControl>
             </Grid>
-            <Grid item xs={12} md={6}>
-              <FormControl>
+            <Grid item xs={12}>
+              <FormControl fullWidth>
                 <FormLabel>Why</FormLabel>
                 <Box>
-                  {whys.map((_element, index) => (
+                  {whys.map((element, index) => (
                     <Box display="flex" flexDirection="row" sx={{ mb: 1 }}>
-                      <NativeSelect {...register(`why.${index}.type`)}>
+                      <Select
+                        {...register(`why.${index}.type`)}
+                        sx={{ width: 200 }}
+                        defaultValue={element.type}
+                        key={element.id}
+                      >
                         {Object.values(ChangeRequestReason).map((type) => (
-                          <option key={type} value={type}>
+                          <MenuItem key={type} value={type}>
                             {type}
-                          </option>
+                          </MenuItem>
                         ))}
-                      </NativeSelect>
-                      <ReactHookTextField
-                        required
-                        multiline
-                        control={control}
-                        label="Explain"
-                        sx={{ flexGrow: 1, mx: 1, borderRadius: 2 }}
-                        {...register(`why.${index}.explain`)}
-                        errorMessage={errors.why?.[index]?.explain}
-                      />
+                      </Select>
+                      {renderReasonInput(index)}
                       <IconButton type="button" onClick={() => removeWhy(index)}>
                         <DeleteIcon />
                       </IconButton>
                     </Box>
                   ))}
                 </Box>
+                <FormHelperText>{errors.why?.message}</FormHelperText>
               </FormControl>
-              <FormHelperText>{errors.why?.message}</FormHelperText>
             </Grid>
             <Grid xs={12}>
               <Button
@@ -368,7 +263,6 @@
                 Add Reason
               </Button>
             </Grid>
->>>>>>> 872e6ce6
           </Grid>
         </PageBlock>
         <PageBlock title="Proposed Solutions">
