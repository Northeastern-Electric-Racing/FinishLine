--- conflicted
+++ resolved
@@ -37,12 +37,9 @@
 import { wbsNamePipe } from '../../utils/pipes';
 import PageLayout from '../../components/PageLayout';
 import { wbsNumComparator } from 'shared/src/validate-wbs';
-<<<<<<< HEAD
 import { ChangeEvent } from 'react';
 import { NERButton } from '../../components/NERButton';
-=======
 import { useQuery } from '../../hooks/utils.hooks';
->>>>>>> 2599ad62
 
 interface CreateChangeRequestViewProps {
   wbsNum: string;
