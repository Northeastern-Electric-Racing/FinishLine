/*
 * This file is part of NER's FinishLine and licensed under GNU AGPLv3.
 * See the LICENSE file in the repository root folder for details.
 */

import Grid from '@mui/material/Grid';
import Box from '@mui/material/Box';
import Typography from '@mui/material/Typography';
import InsertDriveFileIcon from '@mui/icons-material/InsertDriveFile';
import CodeIcon from '@mui/icons-material/Code';
import ChatIcon from '@mui/icons-material/Chat';
import ElectricBoltIcon from '@mui/icons-material/ElectricBolt';
import SearchIcon from '@mui/icons-material/Search';
import SettingsIcon from '@mui/icons-material/Settings';
import AttachMoneyIcon from '@mui/icons-material/AttachMoney';
import EventIcon from '@mui/icons-material/Event';
import ExternalLink from '../components/ExternalLink';
import PageTitle from '../layouts/PageTitle/PageTitle';
import PageBlock from '../layouts/PageBlock';

const InfoPage: React.FC = () => {
  return (
    <>
      <PageTitle title="Information" previousPages={[]} />
      <PageBlock title="Resources">
        <Box>
          <Typography>Check out these helpful resources:</Typography>
        </Box>
        <Grid container spacing={2}>
          <Grid item md={4} lg={3}>
            <ExternalLink
              icon={<InsertDriveFileIcon />}
              description={'Glossary Document'}
              link={'https://docs.google.com/document/d/1_kr7PQxjYKvBTmZc8cxeSv5xx0lE88v0wVXkVg3Mez8/edit?usp=sharing'}
            />
          </Grid>
          <Grid item>
            <Typography>Got any suggestions for additional resources? Drop a message in Slack!</Typography>
          </Grid>
        </Grid>
      </PageBlock>
      <PageBlock title="Support">
        <Typography>
          Any and all questions, comments, suggestions, bugs, or other issues can be directed to the resources below:
        </Typography>
        <Grid container spacing={2}>
          <Grid item sm={5} md={4} lg={3}>
            <ExternalLink
              icon={<ChatIcon />}
              link={'slack://channel?team=T7MHAQ5TL&id=C02U5TKHLER'}
              description={'Message in Slack'}
            />
          </Grid>
          <Grid item sm={6} md={4} lg={3}>
            <ExternalLink
              icon={<CodeIcon />}
              description={'Submit a ticket on GitHub'}
              link={'https://github.com/Northeastern-Electric-Racing/FinishLine/issues/new/choose'}
            />
          </Grid>
        </Grid>
      </PageBlock>
<<<<<<< HEAD
=======
      <PageBlock title="Calendars">
        <Grid container>
          <Grid item md={4} lg={3}>
            <Typography display="inline-flex" alignItems="center" style={{ marginTop: '5px' }}>
              <EventIcon className="mx-2" style={{ margin: '0px 5px' }} fontSize="small" />
              Club-Wide Meetings & Events
            </Typography>
            <ExternalLink
              description="Public URL"
              link="https://calendar.google.com/calendar/embed?src=l2vtfdaeu2lisoip58tijijtvc%40group.calendar.google.com&ctz=America%2FNew_York"
            />
            <ExternalLink
              description="iCal URL"
              link="https://calendar.google.com/calendar/ical/l2vtfdaeu2lisoip58tijijtvc%40group.calendar.google.com/public/basic.ics"
            />
          </Grid>
          <Grid item md={4} lg={3}>
            <Typography display="inline-flex" alignItems="center" style={{ marginTop: '5px' }}>
              <ElectricBoltIcon className="mx-2" style={{ margin: '0px 5px' }} fontSize="small" />
              Electrical Meetings
            </Typography>
            <ExternalLink
              description="Public URL"
              link="https://calendar.google.com/calendar/embed?src=npitbmnpkcnpcftfu259tthq6g%40group.calendar.google.com&ctz=America%2FNew_York"
            />
            <ExternalLink
              description="iCal URL"
              link="https://calendar.google.com/calendar/ical/npitbmnpkcnpcftfu259tthq6g%40group.calendar.google.com/public/basic.ics"
            />
          </Grid>
          <Grid item md={4} lg={6}>
            <Typography display="inline-flex" alignItems="center" style={{ marginTop: '5px' }}>
              <SettingsIcon className="mx-2" style={{ margin: '0px 5px' }} fontSize="small" />
              Mechanical Meetings
            </Typography>
            <ExternalLink
              description="Public URL"
              link="https://calendar.google.com/calendar/embed?src=qrtikitnuchp43873l1h17mhe8%40group.calendar.google.com&ctz=America%2FNew_York"
            />
            <ExternalLink
              description="iCal URL"
              link="https://calendar.google.com/calendar/ical/qrtikitnuchp43873l1h17mhe8%40group.calendar.google.com/public/basic.ics"
            />
          </Grid>
          <Grid item md={4} lg={3}>
            <Typography display="inline-flex" alignItems="center" style={{ marginTop: '5px' }}>
              <AttachMoneyIcon className="mx-2" style={{ margin: '0px 5px' }} fontSize="small" />
              Business Meetings
            </Typography>
            <ExternalLink
              description="Public URL"
              link="https://calendar.google.com/calendar/embed?src=j3hkd9o6onheu4fvhojno6qdf4%40group.calendar.google.com&ctz=America%2FNew_York"
            />
            <ExternalLink
              description="iCal URL"
              link="https://calendar.google.com/calendar/ical/j3hkd9o6onheu4fvhojno6qdf4%40group.calendar.google.com/public/basic.ics"
            />
          </Grid>
          <Grid item md={4} lg={3}>
            <Typography display="inline-flex" alignItems="center" style={{ marginTop: '5px' }}>
              <CodeIcon className="mx-2" style={{ margin: '0px 5px' }} fontSize="small" />
              Software Meetings
            </Typography>
            <ExternalLink
              description="Public URL"
              link="https://calendar.google.com/calendar/embed?src=55gqs0qvt4mjcmsqn8ln8a5njg%40group.calendar.google.com&ctz=America%2FNew_York"
            />
            <ExternalLink
              description="iCal URL"
              link="https://calendar.google.com/calendar/ical/55gqs0qvt4mjcmsqn8ln8a5njg%40group.calendar.google.com/public/basic.ics"
            />
          </Grid>
          <Grid item md={4} lg={6}>
            <Typography display="inline-flex" alignItems="center" style={{ marginTop: '5px' }}>
              <SearchIcon className="mx-2" style={{ margin: '0px 5px' }} fontSize="small" />
              Engineering Reviews
            </Typography>
            <ExternalLink
              description="Public URL"
              link="https://calendar.google.com/calendar/embed?src=qqojrdj50ob1m79vt2h3blmn1s%40group.calendar.google.com&ctz=America%2FNew_York"
            />
            <ExternalLink
              description="iCal URL"
              link="https://calendar.google.com/calendar/ical/qqojrdj50ob1m79vt2h3blmn1s%40group.calendar.google.com/public/basic.ics"
            />
          </Grid>
        </Grid>
      </PageBlock>
>>>>>>> 15da4ec5
    </>
  );
};

export default InfoPage;<|MERGE_RESOLUTION|>--- conflicted
+++ resolved
@@ -60,8 +60,6 @@
           </Grid>
         </Grid>
       </PageBlock>
-<<<<<<< HEAD
-=======
       <PageBlock title="Calendars">
         <Grid container>
           <Grid item md={4} lg={3}>
@@ -150,7 +148,6 @@
           </Grid>
         </Grid>
       </PageBlock>
->>>>>>> 15da4ec5
     </>
   );
 };
