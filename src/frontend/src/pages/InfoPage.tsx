--- conflicted
+++ resolved
@@ -28,13 +28,9 @@
               link={'https://docs.google.com/document/d/1_kr7PQxjYKvBTmZc8cxeSv5xx0lE88v0wVXkVg3Mez8/edit?usp=sharing'}
             />
           </Grid>
-<<<<<<< HEAD
-          <Grid item>Got any suggestions for additional resources? Drop a message in Slack!</Grid>
-=======
           <Grid item>
             <Typography>Got any suggestions for additional resources? Drop a message in Slack!</Typography>
           </Grid>
->>>>>>> 97027402
         </Grid>
       </PageBlock>
       <PageBlock title="Support">
