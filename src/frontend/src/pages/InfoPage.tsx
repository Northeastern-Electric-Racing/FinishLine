--- conflicted
+++ resolved
@@ -3,13 +3,9 @@
  * See the LICENSE file in the repository root folder for details.
  */
 
-<<<<<<< HEAD
 import Grid from '@mui/material/Grid';
 import Box from '@mui/material/Box';
 import Typography from '@mui/material/Typography';
-=======
-import { Col, Container, Row } from 'react-bootstrap';
->>>>>>> e0c73767
 import { faScroll, faCode, faCommentAlt, faBolt, faCog, faDollarSign, faSearch } from '@fortawesome/free-solid-svg-icons';
 import ExternalLink from '../components/ExternalLink';
 import PageTitle from '../layouts/PageTitle/PageTitle';
@@ -21,7 +17,6 @@
     <>
       <PageTitle title="Information" previousPages={[]} />
       <PageBlock title="Resources">
-<<<<<<< HEAD
         <Box>Check out these helpful resources:</Box>
         <Grid container spacing={2}>
           <Grid item md={4} lg={3}>
@@ -56,44 +51,6 @@
             />
           </Grid>
         </Grid>
-=======
-        <Container fluid>
-          <Row className="pb-2">Check out these helpful resources:</Row>
-          <Row>
-            <Col md={4} lg={3}>
-              <ExternalLink
-                icon={faScroll}
-                description={'Glossary Document'}
-                link={'https://docs.google.com/document/d/1_kr7PQxjYKvBTmZc8cxeSv5xx0lE88v0wVXkVg3Mez8/edit?usp=sharing'}
-              />
-            </Col>
-            <Col>Got any suggestions for additional resources? Drop a message in Slack!</Col>
-          </Row>
-        </Container>
-      </PageBlock>
-      <PageBlock title="Support">
-        <Container fluid>
-          <Row className="pb-2">
-            Any and all questions, comments, suggestions, bugs, or other issues can be directed to the resources below:
-          </Row>
-          <Row>
-            <Col sm={5} md={4} lg={3}>
-              <ExternalLink
-                icon={faCommentAlt}
-                link={'slack://channel?team=T7MHAQ5TL&id=C02U5TKHLER'}
-                description={'Message in Slack'}
-              />
-            </Col>
-            <Col sm={6} md={4} lg={3}>
-              <ExternalLink
-                icon={faCode}
-                description={'Submit a ticket on GitHub'}
-                link={'https://github.com/Northeastern-Electric-Racing/FinishLine/issues/new/choose'}
-              />
-            </Col>
-          </Row>
-        </Container>
->>>>>>> e0c73767
       </PageBlock>
       <PageBlock title="Calendars">
         <Grid container rowSpacing={2} columnSpacing={1}>
