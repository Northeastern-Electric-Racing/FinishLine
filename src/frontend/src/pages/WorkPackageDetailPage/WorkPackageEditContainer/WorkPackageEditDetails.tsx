/*
 * This file is part of NER's FinishLine and licensed under GNU AGPLv3.
 * See the LICENSE file in the repository root folder for details.
 */

import { User, WbsElementStatus, WorkPackageStage } from 'shared';
import { fullNamePipe } from '../../../utils/pipes';
import PageBlock from '../../../layouts/PageBlock';
import { FormControl, FormLabel, Grid, MenuItem, TextField } from '@mui/material';
import ReactHookTextField from '../../../components/ReactHookTextField';
import { Controller } from 'react-hook-form';
import { DatePicker } from '@mui/x-date-pickers';

interface Props {
  users: User[];
  control: any;
  errors: any;
}

const statuses = Object.values(WbsElementStatus);

const WorkPackageEditDetails: React.FC<Props> = ({ users, control, errors }) => {
<<<<<<< HEAD
  const statusSelect = (
    <FormControl>
      <FormLabel>Status</FormLabel>
      <Controller
        name="wbsElementStatus"
        control={control}
        rules={{ required: true }}
        render={({ field: { onChange, value } }) => (
          <>
            <TextField select onChange={onChange} value={value}>
              {statuses.map((t) => (
                <MenuItem key={t} value={t}>
                  {t}
                </MenuItem>
              ))}
            </TextField>
          </>
        )}
      />
    </FormControl>
=======
  const StatusSelect = () => (
    <Controller
      name="wbsElementStatus"
      control={control}
      rules={{ required: true }}
      render={({ field: { onChange, value } }) => (
        <TextField select onChange={onChange} value={value} label="Status" fullWidth>
          {statuses.map((t) => (
            <MenuItem key={t} value={t}>
              {t}
            </MenuItem>
          ))}
        </TextField>
      )}
    />
>>>>>>> 79622489
  );

  const StageSelect = () => (
    <Controller
      name="stage"
      control={control}
      render={({ field: { onChange, value } }) => (
        <TextField select onChange={onChange} value={value} label="Stage" fullWidth>
          <MenuItem value={'NONE'}>NONE</MenuItem>
          {Object.values(WorkPackageStage).map((stage) => (
            <MenuItem key={stage} value={stage}>
              {stage}
            </MenuItem>
          ))}
        </TextField>
      )}
    />
  );

  return (
    <PageBlock title="Work Package Details">
<<<<<<< HEAD
      <Grid container xs={12}>
        <Grid item xs={12} md={6} sx={{ mt: 1 }}>
          <FormControl sx={{ width: '90%' }}>
            <FormLabel>Work Package Name</FormLabel>
            <ReactHookTextField
              name="name"
              control={control}
              placeholder="Enter work package name..."
              errorMessage={errors.name}
            />
          </FormControl>
=======
      <Grid container spacing={1}>
        <Grid item xs={12} md={6} sx={{ mt: 2, mb: 1 }}>
          <ReactHookTextField name="name" control={control} fullWidth label="Work Package Name" errorMessage={errors.name} />
>>>>>>> 79622489
        </Grid>
        <Grid item xs={12} md={'auto'} sx={{ mt: 1 }}>
          <FormControl sx={{ width: '90%' }}>
            <FormLabel>Start Date (YYYY-MM-DD)</FormLabel>
            <Controller
              name="startDate"
              control={control}
              rules={{ required: true }}
              render={({ field: { onChange, value } }) => (
                <>
                  <DatePicker
                    inputFormat="yyyy-MM-dd"
                    onChange={onChange}
                    className={'padding: 10'}
                    value={value}
                    renderInput={(params) => <TextField autoComplete="off" {...params} />}
                  />
                </>
              )}
            />
          </FormControl>
        </Grid>
<<<<<<< HEAD
        <Grid item xs={12} md={3} sx={{ mt: 1 }}>
          {statusSelect}
=======
        <Grid item xs={12} md={4} sx={{ mt: 2, mb: 1 }}>
          <StatusSelect />
>>>>>>> 79622489
        </Grid>
        <Grid container sx={{ my: 1 }}>
          <Grid item xs={6}>
            <FormControl sx={{ width: '90%' }}>
              <FormLabel>Project Lead</FormLabel>
              <Controller
                name="projectLead"
                control={control}
                rules={{ required: true }}
                render={({ field: { onChange, value } }) => (
                  <>
                    <TextField select onChange={onChange} value={value} fullWidth>
                      {users.map((t) => (
                        <MenuItem key={t.userId} value={t.userId}>
                          {fullNamePipe(t)}
                        </MenuItem>
                      ))}
                    </TextField>
                  </>
                )}
              />
            </FormControl>
          </Grid>
          <Grid item xs={6}>
            <FormControl sx={{ width: '90%' }}>
              <FormLabel>Project Manager</FormLabel>
              <Controller
                name="projectManager"
                control={control}
                rules={{ required: true }}
                render={({ field: { onChange, value } }) => (
                  <>
                    <TextField select onChange={onChange} value={value} fullWidth>
                      {users.map((t) => (
                        <MenuItem key={t.userId} value={t.userId}>
                          {fullNamePipe(t)}
                        </MenuItem>
                      ))}
                    </TextField>
                  </>
                )}
              />
            </FormControl>
          </Grid>
        </Grid>
<<<<<<< HEAD
        <Grid item xs={12} md={6} sx={{ my: 1 }}>
          <FormControl>
            <FormLabel>Duration</FormLabel>
            <ReactHookTextField
              name="duration"
              control={control}
              type="number"
              placeholder="Enter duration..."
              sx={{ width: '140%' }}
              errorMessage={errors.budget}
            />
          </FormControl>
=======
        <Grid item xs={12} md={6} sx={{ mt: 2, mb: 1 }}>
          <Controller
            name="projectManager"
            control={control}
            rules={{ required: true }}
            render={({ field: { onChange, value } }) => (
              <TextField select onChange={onChange} value={value} label="Project Manager" fullWidth>
                {users.map((t) => (
                  <MenuItem key={t.userId} value={t.userId}>
                    {fullNamePipe(t)}
                  </MenuItem>
                ))}
              </TextField>
            )}
          />
        </Grid>
        <Grid item xs={12} md={6} sx={{ mt: 2, mb: 1 }}>
          <ReactHookTextField
            name="duration"
            control={control}
            type="number"
            label="Duration"
            errorMessage={errors.budget}
            fullWidth
          />
>>>>>>> 79622489
        </Grid>
        <Grid item xs={12} md={6} sx={{ mt: 2, mb: 1 }}>
          <StageSelect />
        </Grid>
      </Grid>
    </PageBlock>
  );
};

export default WorkPackageEditDetails;<|MERGE_RESOLUTION|>--- conflicted
+++ resolved
@@ -20,8 +20,7 @@
 const statuses = Object.values(WbsElementStatus);
 
 const WorkPackageEditDetails: React.FC<Props> = ({ users, control, errors }) => {
-<<<<<<< HEAD
-  const statusSelect = (
+  const StatusSelect = (
     <FormControl>
       <FormLabel>Status</FormLabel>
       <Controller
@@ -41,23 +40,6 @@
         )}
       />
     </FormControl>
-=======
-  const StatusSelect = () => (
-    <Controller
-      name="wbsElementStatus"
-      control={control}
-      rules={{ required: true }}
-      render={({ field: { onChange, value } }) => (
-        <TextField select onChange={onChange} value={value} label="Status" fullWidth>
-          {statuses.map((t) => (
-            <MenuItem key={t} value={t}>
-              {t}
-            </MenuItem>
-          ))}
-        </TextField>
-      )}
-    />
->>>>>>> 79622489
   );
 
   const StageSelect = () => (
@@ -79,7 +61,6 @@
 
   return (
     <PageBlock title="Work Package Details">
-<<<<<<< HEAD
       <Grid container xs={12}>
         <Grid item xs={12} md={6} sx={{ mt: 1 }}>
           <FormControl sx={{ width: '90%' }}>
@@ -91,11 +72,6 @@
               errorMessage={errors.name}
             />
           </FormControl>
-=======
-      <Grid container spacing={1}>
-        <Grid item xs={12} md={6} sx={{ mt: 2, mb: 1 }}>
-          <ReactHookTextField name="name" control={control} fullWidth label="Work Package Name" errorMessage={errors.name} />
->>>>>>> 79622489
         </Grid>
         <Grid item xs={12} md={'auto'} sx={{ mt: 1 }}>
           <FormControl sx={{ width: '90%' }}>
@@ -118,13 +94,8 @@
             />
           </FormControl>
         </Grid>
-<<<<<<< HEAD
         <Grid item xs={12} md={3} sx={{ mt: 1 }}>
-          {statusSelect}
-=======
-        <Grid item xs={12} md={4} sx={{ mt: 2, mb: 1 }}>
           <StatusSelect />
->>>>>>> 79622489
         </Grid>
         <Grid container sx={{ my: 1 }}>
           <Grid item xs={6}>
@@ -170,7 +141,6 @@
             </FormControl>
           </Grid>
         </Grid>
-<<<<<<< HEAD
         <Grid item xs={12} md={6} sx={{ my: 1 }}>
           <FormControl>
             <FormLabel>Duration</FormLabel>
@@ -183,33 +153,6 @@
               errorMessage={errors.budget}
             />
           </FormControl>
-=======
-        <Grid item xs={12} md={6} sx={{ mt: 2, mb: 1 }}>
-          <Controller
-            name="projectManager"
-            control={control}
-            rules={{ required: true }}
-            render={({ field: { onChange, value } }) => (
-              <TextField select onChange={onChange} value={value} label="Project Manager" fullWidth>
-                {users.map((t) => (
-                  <MenuItem key={t.userId} value={t.userId}>
-                    {fullNamePipe(t)}
-                  </MenuItem>
-                ))}
-              </TextField>
-            )}
-          />
-        </Grid>
-        <Grid item xs={12} md={6} sx={{ mt: 2, mb: 1 }}>
-          <ReactHookTextField
-            name="duration"
-            control={control}
-            type="number"
-            label="Duration"
-            errorMessage={errors.budget}
-            fullWidth
-          />
->>>>>>> 79622489
         </Grid>
         <Grid item xs={12} md={6} sx={{ mt: 2, mb: 1 }}>
           <StageSelect />
