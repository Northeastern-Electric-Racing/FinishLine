--- conflicted
+++ resolved
@@ -136,27 +136,6 @@
               'weeks'
             )}
           </Col>
-<<<<<<< HEAD
-=======
-          <Col sm={3} md={2} lg={2} xl={2}>
-            <Form.Group>
-              <Form.Label>Progress:</Form.Label>
-              <Form.Control as="select" onChange={(e) => setters.setProgress(parseInt(e.target.value.trim()))} custom>
-                <option key={workPackage.progress} value={workPackage.progress}>
-                  {percentPipe(workPackage.progress)}
-                </option>
-                {[0, 25, 50, 75, 100]
-                  .filter((p) => p !== workPackage.progress)
-                  .map((progress, index) => (
-                    <option key={progress} value={progress}>
-                      {percentPipe(progress)}
-                    </option>
-                  ))}
-              </Form.Control>
-              <Form.Text>Expected: {percentPipe(workPackage.expectedProgress)}</Form.Text>
-            </Form.Group>
-          </Col>
->>>>>>> 53eda2b7
         </Row>
       </Container>
     </PageBlock>
