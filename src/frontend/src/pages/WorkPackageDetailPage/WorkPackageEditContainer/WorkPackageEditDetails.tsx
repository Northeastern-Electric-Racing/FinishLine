--- conflicted
+++ resolved
@@ -18,31 +18,6 @@
 }
 
 const WorkPackageEditDetails: React.FC<Props> = ({ users, control, errors }) => {
-<<<<<<< HEAD
-=======
-  const StatusSelect = () => (
-    <FormControl>
-      <FormLabel>Status</FormLabel>
-      <Controller
-        name="wbsElementStatus"
-        control={control}
-        rules={{ required: true }}
-        render={({ field: { onChange, value } }) => (
-          <>
-            <TextField select onChange={onChange} value={value}>
-              {statuses.map((t) => (
-                <MenuItem key={t} value={t}>
-                  {t}
-                </MenuItem>
-              ))}
-            </TextField>
-          </>
-        )}
-      />
-    </FormControl>
-  );
-
->>>>>>> 76889f80
   const StageSelect = () => (
     <FormControl>
       <FormLabel>Stage Select</FormLabel>
@@ -97,7 +72,6 @@
             />
           </FormControl>
         </Grid>
-<<<<<<< HEAD
         <Grid item xs={12} md={6} sx={{ mt: 2, mb: 1 }}>
           <Controller
             name="projectLead"
@@ -129,54 +103,6 @@
               </TextField>
             )}
           />
-=======
-        <Grid item xs={12} md={3} sx={{ mt: 1 }}>
-          <StatusSelect />
-        </Grid>
-        <Grid container sx={{ my: 1 }}>
-          <Grid item xs={6}>
-            <FormControl sx={{ width: '90%' }}>
-              <FormLabel>Project Lead</FormLabel>
-              <Controller
-                name="projectLead"
-                control={control}
-                rules={{ required: true }}
-                render={({ field: { onChange, value } }) => (
-                  <>
-                    <TextField select onChange={onChange} value={value} fullWidth>
-                      {users.map((t) => (
-                        <MenuItem key={t.userId} value={t.userId}>
-                          {fullNamePipe(t)}
-                        </MenuItem>
-                      ))}
-                    </TextField>
-                  </>
-                )}
-              />
-            </FormControl>
-          </Grid>
-          <Grid item xs={6}>
-            <FormControl sx={{ width: '90%' }}>
-              <FormLabel>Project Manager</FormLabel>
-              <Controller
-                name="projectManager"
-                control={control}
-                rules={{ required: true }}
-                render={({ field: { onChange, value } }) => (
-                  <>
-                    <TextField select onChange={onChange} value={value} fullWidth>
-                      {users.map((t) => (
-                        <MenuItem key={t.userId} value={t.userId}>
-                          {fullNamePipe(t)}
-                        </MenuItem>
-                      ))}
-                    </TextField>
-                  </>
-                )}
-              />
-            </FormControl>
-          </Grid>
->>>>>>> 76889f80
         </Grid>
         <Grid item xs={12} md={6} sx={{ my: 1 }}>
           <FormControl>
