/*
 * This file is part of NER's PM Dashboard and licensed under GNU AGPLv3.
 * See the LICENSE file in the repository root folder for details.
 */

import { useState } from 'react';
import { useHistory } from 'react-router';
<<<<<<< HEAD
import { RoleEnum } from 'shared';
import { useToggleTheme } from '../../hooks/theme.hooks';
import { exampleAllUsers } from '../../tests/test-support/test-data/users.stub';
=======
import { useTheme } from '../../hooks/theme.hooks';
>>>>>>> c53dae7f
import { useAuth } from '../../hooks/auth.hooks';
import { routes } from '../../utils/Routes';
import LoginPage from './LoginPage';
import LoadingIndicator from '../../components/LoadingIndicator';

interface LoginProps {
  postLoginRedirect: { url: string; search: string };
}

/**
 * Page for unauthenticated users to do login.
 */
const Login: React.FC<LoginProps> = ({ postLoginRedirect }) => {
  const [devUserId, setDevUserId] = useState(1);
  const history = useHistory();
  const theme = useToggleTheme();
  const auth = useAuth();

  if (auth.isLoading) return <LoadingIndicator />;

  const redirectAfterLogin = () => {
    if (postLoginRedirect.url === routes.LOGIN) {
      history.push(routes.HOME);
    } else {
      history.push(`${postLoginRedirect.url}${postLoginRedirect.search}`);
    }
  };

  const devFormSubmit = async (e: any) => {
    e.preventDefault();
    const authedUser = await auth.devSignin(devUserId);
    if (authedUser.defaultTheme && authedUser.defaultTheme !== theme.name) {
      theme.toggleTheme!(authedUser.defaultTheme);
    }
    redirectAfterLogin();
  };

  const verifyLogin = async (response: any) => {
    const { id_token } = response.getAuthResponse();
    if (!id_token) throw new Error('Invalid login object');
    const authedUser = await auth.signin(id_token);
    if (authedUser.defaultTheme && authedUser.defaultTheme !== theme.activeTheme.toUpperCase()) {
      theme.toggleTheme();
    }
    redirectAfterLogin();
  };

  const handleFailure = (response: any) => {
    console.log(response);
  };

  return (
    <LoginPage
      devSetUser={setDevUserId}
      devFormSubmit={devFormSubmit}
      prodSuccess={verifyLogin}
      prodFailure={handleFailure}
    />
  );
};

export default Login;<|MERGE_RESOLUTION|>--- conflicted
+++ resolved
@@ -5,13 +5,7 @@
 
 import { useState } from 'react';
 import { useHistory } from 'react-router';
-<<<<<<< HEAD
-import { RoleEnum } from 'shared';
 import { useToggleTheme } from '../../hooks/theme.hooks';
-import { exampleAllUsers } from '../../tests/test-support/test-data/users.stub';
-=======
-import { useTheme } from '../../hooks/theme.hooks';
->>>>>>> c53dae7f
 import { useAuth } from '../../hooks/auth.hooks';
 import { routes } from '../../utils/Routes';
 import LoginPage from './LoginPage';
@@ -43,8 +37,8 @@
   const devFormSubmit = async (e: any) => {
     e.preventDefault();
     const authedUser = await auth.devSignin(devUserId);
-    if (authedUser.defaultTheme && authedUser.defaultTheme !== theme.name) {
-      theme.toggleTheme!(authedUser.defaultTheme);
+    if (authedUser.defaultTheme && authedUser.defaultTheme.toLocaleLowerCase() !== theme.activeTheme) {
+      theme.toggleTheme();
     }
     redirectAfterLogin();
   };
