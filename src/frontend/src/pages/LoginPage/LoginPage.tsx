--- conflicted
+++ resolved
@@ -20,11 +20,7 @@
 /**
  * Page for unauthenticated users to do login.
  */
-<<<<<<< HEAD
-const LoginPage: React.FC<LoginPageProps> = ({ devSetRole, devFormSubmit, prodSuccess, prodFailure }) => {
-=======
-const LoginPage: React.FC<LoginPageProps> = ({ devSetUser, devFormSubmit, prodSuccess, prodFailure, theme }) => {
->>>>>>> c53dae7f
+const LoginPage: React.FC<LoginPageProps> = ({ devSetUser, devFormSubmit, prodSuccess, prodFailure }) => {
   return (
     <Card sx={{ marginX: 'auto', maxWidth: '25em', marginTop: 5 }}>
       <CardContent>
@@ -39,21 +35,13 @@
           cookiePolicy={'single_host_origin'}
           isSignedIn={true}
         />
-<<<<<<< HEAD
-        {process.env.NODE_ENV === 'development' ? <LoginDev devSetRole={devSetRole} devFormSubmit={devFormSubmit} /> : ''}
+        {process.env.NODE_ENV === 'development' ? <LoginDev devSetUser={devSetUser} devFormSubmit={devFormSubmit} /> : ''}
       </CardContent>
       <CardActions>
         <Typography variant="caption">
           By using this app, you consent to cookies and tracking for purposes including security and improving the app.
         </Typography>
       </CardActions>
-=======
-        {process.env.NODE_ENV === 'development' ? <LoginDev devSetUser={devSetUser} devFormSubmit={devFormSubmit} /> : ''}
-      </Card.Body>
-      <Card.Footer className="text-muted">
-        By using this app, you consent to cookies and tracking for purposes including security and improving the app.
-      </Card.Footer>
->>>>>>> c53dae7f
     </Card>
   );
 };
