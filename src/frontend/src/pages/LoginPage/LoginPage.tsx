/*
 * This file is part of NER's PM Dashboard and licensed under GNU AGPLv3.
 * See the LICENSE file in the repository root folder for details.
 */

import Card from '@mui/material/Card';
import CardActions from '@mui/material/CardActions';
import CardContent from '@mui/material/CardContent';
import Typography from '@mui/material/Typography';
import GoogleLogin from 'react-google-login';
import LoginDev from './LoginDev';

interface LoginPageProps {
  devSetRole: (role: string) => void;
  devFormSubmit: (e: any) => any;
  prodSuccess: (res: any) => any;
  prodFailure: (res: any) => any;
}

/**
 * Page for unauthenticated users to do login.
 */
const LoginPage: React.FC<LoginPageProps> = ({
  devSetRole,
  devFormSubmit,
  prodSuccess,
  prodFailure
}) => {
  return (
    <Card sx={{ marginX: 'auto', maxWidth: '25em', marginTop: 5 }}>
      <CardContent>
        <Typography variant="h5">FinishLine by NER</Typography>
        <Typography variant="body1">
          Login Required. Students must use their Husky Google account.
        </Typography>
        <GoogleLogin
          clientId={process.env.REACT_APP_GOOGLE_AUTH_CLIENT_ID!}
          //jsSrc={'accounts.google.com/gsi/client.js'}
          buttonText="Login"
          onSuccess={prodSuccess}
          onFailure={prodFailure}
          cookiePolicy={'single_host_origin'}
          isSignedIn={true}
        />
        {process.env.NODE_ENV === 'development' ? (
          <LoginDev devSetRole={devSetRole} devFormSubmit={devFormSubmit} />
        ) : (
          ''
        )}
<<<<<<< HEAD
      </CardContent>
      <CardActions>
        <Typography variant="caption">This site uses cookies.</Typography>
      </CardActions>
=======
      </Card.Body>
      <Card.Footer className="text-muted">By using this app, you consent to cookies and tracking for purposes including security and improving the app.</Card.Footer>
>>>>>>> 421c578c
    </Card>
  );
};

export default LoginPage;<|MERGE_RESOLUTION|>--- conflicted
+++ resolved
@@ -20,19 +20,12 @@
 /**
  * Page for unauthenticated users to do login.
  */
-const LoginPage: React.FC<LoginPageProps> = ({
-  devSetRole,
-  devFormSubmit,
-  prodSuccess,
-  prodFailure
-}) => {
+const LoginPage: React.FC<LoginPageProps> = ({ devSetRole, devFormSubmit, prodSuccess, prodFailure }) => {
   return (
     <Card sx={{ marginX: 'auto', maxWidth: '25em', marginTop: 5 }}>
       <CardContent>
         <Typography variant="h5">FinishLine by NER</Typography>
-        <Typography variant="body1">
-          Login Required. Students must use their Husky Google account.
-        </Typography>
+        <Typography variant="body1">Login Required. Students must use their Husky Google account.</Typography>
         <GoogleLogin
           clientId={process.env.REACT_APP_GOOGLE_AUTH_CLIENT_ID!}
           //jsSrc={'accounts.google.com/gsi/client.js'}
@@ -42,20 +35,13 @@
           cookiePolicy={'single_host_origin'}
           isSignedIn={true}
         />
-        {process.env.NODE_ENV === 'development' ? (
-          <LoginDev devSetRole={devSetRole} devFormSubmit={devFormSubmit} />
-        ) : (
-          ''
-        )}
-<<<<<<< HEAD
+        {process.env.NODE_ENV === 'development' ? <LoginDev devSetRole={devSetRole} devFormSubmit={devFormSubmit} /> : ''}
       </CardContent>
       <CardActions>
-        <Typography variant="caption">This site uses cookies.</Typography>
+        <Typography variant="caption">
+          By using this app, you consent to cookies and tracking for purposes including security and improving the app.
+        </Typography>
       </CardActions>
-=======
-      </Card.Body>
-      <Card.Footer className="text-muted">By using this app, you consent to cookies and tracking for purposes including security and improving the app.</Card.Footer>
->>>>>>> 421c578c
     </Card>
   );
 };
