import { Box, Card, CardContent, Grid, IconButton, Link, Stack, Tooltip, Typography } from '@mui/material';
import AddCircleOutlineIcon from '@mui/icons-material/AddCircleOutline';
import { DesignReview, TeamType } from 'shared';
import { meetingStartTimePipe } from '../../../utils/pipes';
import ConstructionIcon from '@mui/icons-material/Construction';
import WorkOutlineIcon from '@mui/icons-material/WorkOutline';
import ElectricalServicesIcon from '@mui/icons-material/ElectricalServices';
import TerminalIcon from '@mui/icons-material/Terminal';
import { useState } from 'react';
import DRCSummaryModal from '../DesignReviewSummaryModal';
<<<<<<< HEAD
import { DesignReviewCreateModal } from '../DesignReviewCreateModal';
=======
import DynamicTooltip from '../../../components/DynamicTooltip';
>>>>>>> c70c8758

export const getTeamTypeIcon = (teamTypeName: string, isLarge?: boolean) => {
  const teamIcons: Map<string, JSX.Element> = new Map([
    ['Software', <TerminalIcon fontSize={isLarge ? 'large' : 'small'} />],
    ['Business', <WorkOutlineIcon fontSize={isLarge ? 'large' : 'small'} />],
    ['Electrical', <ElectricalServicesIcon fontSize={isLarge ? 'large' : 'small'} />],
    ['Mechanical', <ConstructionIcon fontSize={isLarge ? 'large' : 'small'} />]
  ]);
  return teamIcons.get(teamTypeName);
};

interface CalendarDayCardProps {
  cardDate: Date;
  events: DesignReview[];
  teamTypes: TeamType[];
}

const CalendarDayCard: React.FC<CalendarDayCardProps> = ({ cardDate, events, teamTypes }) => {
  const [isCreateModalOpen, setIsCreateModalOpen] = useState(false);

  const DayCardTitle = () => (
    <Grid container alignItems="center" margin={0} padding={0}>
      <Grid item>
        <IconButton onClick={() => setIsCreateModalOpen(true)}>
          <AddCircleOutlineIcon fontSize="small" />
        </IconButton>
      </Grid>
      <Grid item xs display="flex" justifyContent="flex-end">
        <Typography variant="h6" marginRight={1}>
          {cardDate.getDate()}
        </Typography>
      </Grid>
    </Grid>
  );

  const EventCard = ({ event }: { event: DesignReview }) => {
    const [isSummaryModalOpen, setIsSummaryModalOpen] = useState(false);
    const name = event.wbsName;
    return (
      <>
        <DRCSummaryModal open={isSummaryModalOpen} onHide={() => setIsSummaryModalOpen(false)} designReview={event} />
        <Box marginLeft={0.5} marginBottom={0.5} onClick={() => setIsSummaryModalOpen(true)} sx={{ cursor: 'pointer' }}>
          <Card sx={{ backgroundColor: 'red', borderRadius: 1, minWidth: 140, maxWidth: 140, minHeight: 20, maxHeight: 20 }}>
            <Stack direction="row">
              {getTeamTypeIcon(event.teamType.name)}
              <DynamicTooltip
                title={name + (event.meetingTimes.length > 0 ? ' - ' + meetingStartTimePipe(event.meetingTimes) : '')}
              >
                <Typography marginLeft={0.5} marginBottom={0.3} fontSize={14} noWrap>
                  {name + (event.meetingTimes.length > 0 ? ' ' + meetingStartTimePipe(event.meetingTimes) : '')}
                </Typography>
              </DynamicTooltip>
            </Stack>
          </Card>
        </Box>
      </>
    );
  };

  const ExtraEventNote = ({ event }: { event: DesignReview }) => {
    const [isSummaryModalOpen, setIsSummaryModalOpen] = useState(false);

    return (
      <>
        <DRCSummaryModal open={isSummaryModalOpen} onHide={() => setIsSummaryModalOpen(false)} designReview={event} />
        <Link
          style={{ cursor: 'pointer' }}
          fontSize={15}
          onClick={() => {
            setIsSummaryModalOpen(true);
          }}
        >
          {event.wbsName + (event.meetingTimes.length > 0 ? ' - ' + meetingStartTimePipe(event.meetingTimes) : '')}
        </Link>
      </>
    );
  };

  const ExtraEventsCard = ({ extraEvents }: { extraEvents: DesignReview[] }) => {
    const [showTooltip, setShowTooltip] = useState(false);
    return (
      <Box marginLeft={0.5} marginBottom={0.2}>
        <Card
          sx={{
            backgroundColor: 'grey',
            borderRadius: 1,
            minWidth: 140,
            maxWidth: 140,
            minHeight: 20,
            maxHeight: 20
          }}
        >
          <Tooltip
            id="tooltip"
            open={showTooltip}
            disableHoverListener
            onClick={() => setShowTooltip(!showTooltip)}
            placement="right"
            sx={{ cursor: 'pointer' }}
            PopperProps={{
              popperOptions: {
                modifiers: [
                  {
                    name: 'flip',
                    options: {
                      fallbackPlacements: ['top', 'bottom'],
                      padding: -1,
                      rootBoundary: 'document'
                    }
                  },
                  {
                    name: 'offset',
                    options: {
                      offset: [0, -1]
                    }
                  }
                ]
              }
            }}
            arrow
            title={
              <Stack direction="column">
                {extraEvents.map((event) => (
                  <ExtraEventNote event={event} />
                ))}
              </Stack>
            }
          >
            <Typography marginLeft={0.5} marginBottom={0.3} align="center">
              {'+' + extraEvents.length}
            </Typography>
          </Tooltip>
        </Card>
      </Box>
    );
  };

  return (
    <Card sx={{ borderRadius: 2, minWidth: 150, maxWidth: 150, minHeight: 90, maxHeight: 90 }}>
      <DesignReviewCreateModal
        showModal={isCreateModalOpen}
        handleClose={() => {
          setIsCreateModalOpen(false);
        }}
        teamTypes={teamTypes}
      />
      <CardContent sx={{ padding: 0 }}>
        <DayCardTitle />
        {events.length < 3 ? (
          events.map((event) => <EventCard event={event} />)
        ) : (
          <>
            <EventCard event={events[0]} />
            <ExtraEventsCard extraEvents={events.slice(1)} />
          </>
        )}
      </CardContent>
    </Card>
  );
};
export default CalendarDayCard;<|MERGE_RESOLUTION|>--- conflicted
+++ resolved
@@ -8,11 +8,8 @@
 import TerminalIcon from '@mui/icons-material/Terminal';
 import { useState } from 'react';
 import DRCSummaryModal from '../DesignReviewSummaryModal';
-<<<<<<< HEAD
 import { DesignReviewCreateModal } from '../DesignReviewCreateModal';
-=======
 import DynamicTooltip from '../../../components/DynamicTooltip';
->>>>>>> c70c8758
 
 export const getTeamTypeIcon = (teamTypeName: string, isLarge?: boolean) => {
   const teamIcons: Map<string, JSX.Element> = new Map([
