/*
 * This file is part of NER's FinishLine and licensed under GNU AGPLv3.
 * See the LICENSE file in the repository root folder for details.
 */
import { useState } from 'react';
import { Box, Grid, Stack, Typography, useTheme } from '@mui/material';
import PageLayout from '../../components/PageLayout';
import { DesignReview } from 'shared';
import MonthSelector from './CalendarComponents/MonthSelector';
import CalendarDayCard, { getTeamTypeIcon } from './CalendarComponents/CalendarDayCard';
import FillerCalendarDayCard from './CalendarComponents/FillerCalendarDayCard';
import { DAY_NAMES, EnumToArray, calendarPaddingDays, daysInMonth, isConfirmed } from '../../utils/design-review.utils';
import ActionsMenu from '../../components/ActionsMenu';
<<<<<<< HEAD
import { useAllTeamTypes } from '../../hooks/design-reviews.hooks';
import LoadingIndicator from '../../components/LoadingIndicator';
import ErrorPage from '../ErrorPage';

const CalendarPage = () => {
  const theme = useTheme();
  const { data, isLoading, isError, error } = useAllTeamTypes();

=======
import { useAllDesignReviews } from '../../hooks/design-reviews.hooks';
import LoadingIndicator from '../../components/LoadingIndicator';
import ErrorPage from '../ErrorPage';
import { useCurrentUser } from '../../hooks/users.hooks';
import { datePipe } from '../../utils/pipes';

const CalendarPage = () => {
  const theme = useTheme();
>>>>>>> c70c8758
  const [displayMonthYear, setDisplayMonthYear] = useState<Date>(new Date());
  const { isLoading, isError, error, data: allDesignReviews } = useAllDesignReviews();
  const user = useCurrentUser();

  if (isLoading || !allDesignReviews) return <LoadingIndicator />;
  if (isError) return <ErrorPage message={error.message} />;

  const confirmedDesignReviews = allDesignReviews.filter(isConfirmed);

  const eventDict = new Map<string, DesignReview[]>();
  confirmedDesignReviews.forEach((designReview) => {
    // Accessing the date actually converts it to local time, which causes the date to be off. This is a workaround.
    const date = datePipe(
      new Date(designReview.dateScheduled.getTime() - designReview.dateScheduled.getTimezoneOffset() * -60000)
    );
    if (eventDict.has(date)) {
      eventDict.get(date)?.push(designReview);
    } else {
      eventDict.set(date, [designReview]);
    }
  });

  const unconfirmedDesignReviews = allDesignReviews.filter(
    (designReview) => designReview.userCreated.userId === user.userId && !isConfirmed(designReview)
  );

  const startOfEachWeek = [0, 7, 14, 21, 28, 35];

  const isDayInDifferentMonth = (day: number, week: number) => {
    return day < week - 7 || day < 1 || day > week + 7;
  };

  const designReviewButtons = (designReviews: DesignReview[]) => {
    return designReviews.map((designReview) => {
      return {
        icon: getTeamTypeIcon(designReview.teamType.name),
        title: designReview.wbsName,
        onClick: () => {},
        disabled: false
      };
    });
  };

  const paddingArrayStart = [...Array<number>(calendarPaddingDays(displayMonthYear)).keys()]
    .map(
      (day) =>
        daysInMonth(new Date(displayMonthYear.getFullYear(), displayMonthYear.getMonth() - 1, displayMonthYear.getDate())) -
        day
    )
    .reverse();
  const paddingArrayEnd = [
    ...Array<number>(7 - ((daysInMonth(displayMonthYear) + calendarPaddingDays(displayMonthYear)) % 7)).keys()
  ].map((day) => day + 1);
  const daysThisMonth = paddingArrayStart
    .concat([...Array(daysInMonth(displayMonthYear)).keys()].map((day) => day + 1))
    .concat(paddingArrayEnd.length < 7 ? paddingArrayEnd : []);

  const unconfirmedDRSDropdown = (
    <ActionsMenu title="My Unconfirmed DRS" buttons={designReviewButtons(unconfirmedDesignReviews)}>
      My Unconfirmed DRs
    </ActionsMenu>
  );

  if (!data || isLoading) return <LoadingIndicator />;
  if (isError) return <ErrorPage error={error} message={error?.message} />;

  return (
    <PageLayout
      title="Design Review Calendar"
      headerRight={
        <Stack direction="row" justifyContent="flex-end">
          <MonthSelector displayMonth={displayMonthYear} setDisplayMonth={setDisplayMonthYear} />
          <Box marginLeft={1}>{unconfirmedDRSDropdown}</Box>
        </Stack>
      }
    >
      <Grid container>
        {EnumToArray(DAY_NAMES).map((day) => (
          <Grid item xs={12 / 7}>
            <Typography align={'center'} sx={{ fontWeight: 'bold', fontSize: 18 }}>
              {day}
            </Typography>
          </Grid>
        ))}
      </Grid>
      <Box sx={{ border: '2px solid grey', borderRadius: 2, bgcolor: theme.palette.background.paper }}>
        <Grid container marginBottom={2}>
          {startOfEachWeek.map((week) => (
            <Grid container>
              {daysThisMonth.slice(week, week + 7).map((day) => {
                const cardDate = new Date(displayMonthYear.getFullYear(), displayMonthYear.getMonth(), day);
                return (
                  <Grid item xs={12 / 7}>
                    <Box marginLeft={1.5} marginTop={2} sx={{ justifyContent: 'center', display: 'flex' }}>
                      {isDayInDifferentMonth(day, week) ? (
                        <FillerCalendarDayCard day={day} />
                      ) : (
                        <CalendarDayCard
                          cardDate={cardDate}
<<<<<<< HEAD
                          events={EventDict.get(cardDate.getDate()) ?? []}
                          teamTypes={data}
=======
                          events={
                            eventDict.get(datePipe(new Date(cardDate.getTime() - cardDate.getTimezoneOffset() * -60000))) ??
                            []
                          }
>>>>>>> c70c8758
                        />
                      )}
                    </Box>
                  </Grid>
                );
              })}
            </Grid>
          ))}
        </Grid>
      </Box>
    </PageLayout>
  );
};

export default CalendarPage;<|MERGE_RESOLUTION|>--- conflicted
+++ resolved
@@ -11,25 +11,17 @@
 import FillerCalendarDayCard from './CalendarComponents/FillerCalendarDayCard';
 import { DAY_NAMES, EnumToArray, calendarPaddingDays, daysInMonth, isConfirmed } from '../../utils/design-review.utils';
 import ActionsMenu from '../../components/ActionsMenu';
-<<<<<<< HEAD
+import { useAllDesignReviews } from '../../hooks/design-reviews.hooks';
+import ErrorPage from '../ErrorPage';
+import { useCurrentUser } from '../../hooks/users.hooks';
+import { datePipe } from '../../utils/pipes';
 import { useAllTeamTypes } from '../../hooks/design-reviews.hooks';
 import LoadingIndicator from '../../components/LoadingIndicator';
-import ErrorPage from '../ErrorPage';
 
 const CalendarPage = () => {
   const theme = useTheme();
-  const { data, isLoading, isError, error } = useAllTeamTypes();
+  const { data: allTeamTypes, isLoading: allTeamTypesLoading, isError: allTeamTypesIsError, error: allTeamTypesError } = useAllTeamTypes();
 
-=======
-import { useAllDesignReviews } from '../../hooks/design-reviews.hooks';
-import LoadingIndicator from '../../components/LoadingIndicator';
-import ErrorPage from '../ErrorPage';
-import { useCurrentUser } from '../../hooks/users.hooks';
-import { datePipe } from '../../utils/pipes';
-
-const CalendarPage = () => {
-  const theme = useTheme();
->>>>>>> c70c8758
   const [displayMonthYear, setDisplayMonthYear] = useState<Date>(new Date());
   const { isLoading, isError, error, data: allDesignReviews } = useAllDesignReviews();
   const user = useCurrentUser();
@@ -93,8 +85,8 @@
     </ActionsMenu>
   );
 
-  if (!data || isLoading) return <LoadingIndicator />;
-  if (isError) return <ErrorPage error={error} message={error?.message} />;
+  if (!allTeamTypes || allTeamTypesLoading) return <LoadingIndicator />;
+  if (allTeamTypesIsError) return <ErrorPage error={allTeamTypesError} message={allTeamTypesError?.message} />;
 
   return (
     <PageLayout
@@ -129,15 +121,11 @@
                       ) : (
                         <CalendarDayCard
                           cardDate={cardDate}
-<<<<<<< HEAD
-                          events={EventDict.get(cardDate.getDate()) ?? []}
-                          teamTypes={data}
-=======
                           events={
                             eventDict.get(datePipe(new Date(cardDate.getTime() - cardDate.getTimezoneOffset() * -60000))) ??
                             []
                           }
->>>>>>> c70c8758
+                          teamTypes={allTeamTypes}
                         />
                       )}
                     </Box>
