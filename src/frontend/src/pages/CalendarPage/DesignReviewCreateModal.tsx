--- conflicted
+++ resolved
@@ -165,18 +165,6 @@
             const handleWorkPackageSelect = async (selectedValue: string) => {
               onChange(selectedValue);
               setValue('wbsNum', selectedValue);
-<<<<<<< HEAD
-            
-              const workPackage = allWorkPackages.find((wp) => wbsPipe(wp.wbsNum) === selectedValue);
-              if (workPackage) {
-                const teamType = workPackage.teams.find((team) => team.teamType !== undefined);
-                console.log(teamType)
-                console.log(workPackage)
-                if (teamType) {
-                  setValue('teamTypeId', teamType.teamType!.teamTypeId);
-                }
-                else {
-=======
 
               const workPackage = allWorkPackages.find((wp) => wbsPipe(wp.wbsNum) === selectedValue);
 
@@ -187,15 +175,10 @@
                   const [teamType] = teamTypes;
                   setValue('teamTypeId', teamType ? teamType.teamTypeId : '');
                 } else {
->>>>>>> aba31de4
                   setValue('teamTypeId', '');
                 }
               }
             };
-<<<<<<< HEAD
-            
-=======
->>>>>>> aba31de4
 
             return (
               <NERAutocomplete
