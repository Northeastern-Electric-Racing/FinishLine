--- conflicted
+++ resolved
@@ -165,18 +165,6 @@
             const handleWorkPackageSelect = async (selectedValue: string) => {
               onChange(selectedValue);
               setValue('wbsNum', selectedValue);
-<<<<<<< HEAD
-            
-              const workPackage = allWorkPackages.find((wp) => wbsPipe(wp.wbsNum) === selectedValue);
-              if (workPackage) {
-                const teamType = workPackage.teams.find((team) => team.teamType !== undefined);
-                console.log(teamType)
-                console.log(workPackage)
-                if (teamType) {
-                  setValue('teamTypeId', teamType.teamType!.teamTypeId);
-                }
-                else {
-=======
 
               const workPackage = allWorkPackages.find((wp) => wbsPipe(wp.wbsNum) === selectedValue);
 
@@ -187,16 +175,10 @@
                   const [teamType] = teamTypes;
                   setValue('teamTypeId', teamType ? teamType.teamTypeId : '');
                 } else {
->>>>>>> ba2a06ce
                   setValue('teamTypeId', '');
                 }
               }
             };
-<<<<<<< HEAD
-            
-=======
->>>>>>> ba2a06ce
-
             return (
               <NERAutocomplete
                 id="wbs-autocomplete"
