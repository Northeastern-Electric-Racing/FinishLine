/*
 * This file is part of NER's PM Dashboard and licensed under GNU AGPLv3.
 * See the LICENSE file in the repository root folder for details.
 */

import { faPencilAlt } from '@fortawesome/free-solid-svg-icons';
import { FontAwesomeIcon } from '@fortawesome/react-fontawesome';
import { useState } from 'react';
import { Button, Container } from 'react-bootstrap';
import { ThemeName } from 'shared';
<<<<<<< HEAD
import { useToggleTheme } from '../../../hooks/Theme.hooks';
import { useSingleUserSettings, useUpdateUserSettings } from '../../../hooks/Users.hooks';
=======
import { useTheme } from '../../../hooks/theme.hooks';
import { useSingleUserSettings, useUpdateUserSettings } from '../../../hooks/users.hooks';
>>>>>>> 421c578c
import LoadingIndicator from '../../../components/LoadingIndicator';
import PageBlock from '../../../layouts/PageBlock';
import ErrorPage from '../../ErrorPage';
import UserSettingsEdit from './UserSettingsEdit';
import UserSettingsView from './UserSettingsView';

interface UserSettingsProps {
  userId: number;
}

export interface FormInput {
  defaultTheme: ThemeName;
}

const UserSettings: React.FC<UserSettingsProps> = ({ userId }) => {
  const [edit, setEdit] = useState(false);
  const userSettings = useSingleUserSettings(userId);
  const update = useUpdateUserSettings();
  const theme = useToggleTheme();

  if (userSettings.isLoading || update.isLoading) return <LoadingIndicator />;
  if (userSettings.isError)
    return <ErrorPage error={userSettings.error} message={userSettings.error.message} />;
  if (update.isError) return <ErrorPage error={update.error!} message={update.error?.message!} />;

  const handleConfirm = async ({ defaultTheme }: FormInput) => {
    setEdit(false);
    await update.mutateAsync({ id: userSettings.data?.id!, defaultTheme });
    const res = await userSettings.refetch();
    if (res.data?.defaultTheme && res.data?.defaultTheme !== theme.activeTheme.toUpperCase()) {
      theme.toggleTheme();
    }
  };

  return (
    <PageBlock
      title="User Settings"
      headerRight={
        !edit ? (
          <div role="button" onClick={() => setEdit(true)}>
            <FontAwesomeIcon icon={faPencilAlt} />
          </div>
        ) : (
          <div className="d-flex flex-row">
            <Button className="mr-1" variant="secondary" onClick={() => setEdit(false)}>
              Cancel
            </Button>
            <Button variant="success" type="submit" form="update-user-settings">
              Save
            </Button>
          </div>
        )
      }
    >
      <Container fluid>
        {!edit ? (
          <UserSettingsView settings={userSettings.data!} />
        ) : (
          <UserSettingsEdit currentSettings={userSettings.data!} onSubmit={handleConfirm} />
        )}
      </Container>
    </PageBlock>
  );
};

export default UserSettings;<|MERGE_RESOLUTION|>--- conflicted
+++ resolved
@@ -8,13 +8,8 @@
 import { useState } from 'react';
 import { Button, Container } from 'react-bootstrap';
 import { ThemeName } from 'shared';
-<<<<<<< HEAD
-import { useToggleTheme } from '../../../hooks/Theme.hooks';
-import { useSingleUserSettings, useUpdateUserSettings } from '../../../hooks/Users.hooks';
-=======
-import { useTheme } from '../../../hooks/theme.hooks';
+import { useToggleTheme } from '../../../hooks/theme.hooks';
 import { useSingleUserSettings, useUpdateUserSettings } from '../../../hooks/users.hooks';
->>>>>>> 421c578c
 import LoadingIndicator from '../../../components/LoadingIndicator';
 import PageBlock from '../../../layouts/PageBlock';
 import ErrorPage from '../../ErrorPage';
@@ -36,8 +31,7 @@
   const theme = useToggleTheme();
 
   if (userSettings.isLoading || update.isLoading) return <LoadingIndicator />;
-  if (userSettings.isError)
-    return <ErrorPage error={userSettings.error} message={userSettings.error.message} />;
+  if (userSettings.isError) return <ErrorPage error={userSettings.error} message={userSettings.error.message} />;
   if (update.isError) return <ErrorPage error={update.error!} message={update.error?.message!} />;
 
   const handleConfirm = async ({ defaultTheme }: FormInput) => {
