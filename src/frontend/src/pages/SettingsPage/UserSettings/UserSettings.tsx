--- conflicted
+++ resolved
@@ -8,10 +8,6 @@
 import { useState } from 'react';
 import { Button, Container } from 'react-bootstrap';
 import { ThemeName } from 'shared';
-<<<<<<< HEAD
-import { useToggleTheme } from '../../../hooks/theme.hooks';
-=======
->>>>>>> c53dae7f
 import { useSingleUserSettings, useUpdateUserSettings } from '../../../hooks/users.hooks';
 import LoadingIndicator from '../../../components/LoadingIndicator';
 import PageBlock from '../../../layouts/PageBlock';
@@ -32,10 +28,6 @@
   const [edit, setEdit] = useState(false);
   const { isLoading, isError, error, data: userSettingsData } = useSingleUserSettings(userId);
   const update = useUpdateUserSettings();
-<<<<<<< HEAD
-  const theme = useToggleTheme();
-=======
->>>>>>> c53dae7f
 
   if (isLoading || !userSettingsData || update.isLoading) return <LoadingIndicator />;
   if (isError) return <ErrorPage error={error} message={error.message} />;
@@ -43,15 +35,7 @@
 
   const handleConfirm = async ({ defaultTheme, slackId }: FormInput) => {
     setEdit(false);
-<<<<<<< HEAD
-    await update.mutateAsync({ id: userSettings.data?.id!, defaultTheme, slackId });
-    const res = await userSettings.refetch();
-    if (res.data?.defaultTheme && res.data?.defaultTheme !== theme.activeTheme.toUpperCase()) {
-      theme.toggleTheme();
-    }
-=======
     await update.mutateAsync({ id: userSettingsData.id!, defaultTheme, slackId });
->>>>>>> c53dae7f
   };
 
   return (
