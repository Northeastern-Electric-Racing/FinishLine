/*
 * This file is part of NER's FinishLine and licensed under GNU AGPLv3.
 * See the LICENSE file in the repository root folder for details.
 */

import { Grid, Link } from '@mui/material';
import { UserSettings } from 'shared';

interface UserSettingsViewProps {
  settings: UserSettings;
}

const renderSlackId = (settings: UserSettings) => {
  return (
    <>
      <b>Slack ID: </b>
<<<<<<< HEAD
      <Link target="_blank" rel="noopener noreferrer" href={'https://nu-electric-racing.slack.com/team/' + settings.slackId}>
=======
      <a target="_blank" rel="noopener noreferrer" href={'https://nu-electric-racing.slack.com/team/' + settings.slackId}>
>>>>>>> 99e5ddc9
        {settings.slackId}
      </Link>
    </>
  );
};

/** Component to display user settings */
const UserSettingsView: React.FC<UserSettingsViewProps> = ({ settings }) => {
  return (
    <>
      <Grid item md={4} lg={2}>
        <b>Default Theme:</b> {settings.defaultTheme}
      </Grid>
      <Grid item md={6} lg={4}>
        {renderSlackId(settings)}
      </Grid>
    </>
  );
};

export default UserSettingsView;<|MERGE_RESOLUTION|>--- conflicted
+++ resolved
@@ -14,11 +14,7 @@
   return (
     <>
       <b>Slack ID: </b>
-<<<<<<< HEAD
       <Link target="_blank" rel="noopener noreferrer" href={'https://nu-electric-racing.slack.com/team/' + settings.slackId}>
-=======
-      <a target="_blank" rel="noopener noreferrer" href={'https://nu-electric-racing.slack.com/team/' + settings.slackId}>
->>>>>>> 99e5ddc9
         {settings.slackId}
       </Link>
     </>
