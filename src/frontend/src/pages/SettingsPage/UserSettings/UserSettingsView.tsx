/*
 * This file is part of NER's FinishLine and licensed under GNU AGPLv3.
 * See the LICENSE file in the repository root folder for details.
 */

<<<<<<< HEAD
import { Grid, Link } from '@mui/material';
=======
import { Grid, Typography } from '@mui/material';
>>>>>>> 97027402
import { UserSettings } from 'shared';
import ExternalLink from '../../../components/ExternalLink';
import DetailDisplay from '../../../components/DetailDisplay';

interface UserSettingsViewProps {
  settings: UserSettings;
}
const renderSlackId = (settings: UserSettings) => {
  return (
    <>
<<<<<<< HEAD
      <b>Slack ID: </b>
      <Link target="_blank" rel="noopener noreferrer" href={'https://nu-electric-racing.slack.com/team/' + settings.slackId}>
        {settings.slackId}
      </Link>
=======
      <div style={{ display: 'flex' }}>
        <Typography sx={{ fontWeight: 'bold' }}>Slack ID:</Typography>
        <ExternalLink
          link={'https://nu-electric-racing.slack.com/team/' + settings.slackId}
          description={settings.slackId}
        />
      </div>
>>>>>>> 97027402
    </>
  );
};

/** Component to display user settings */
const UserSettingsView: React.FC<UserSettingsViewProps> = ({ settings }) => {
  return (
    <>
      <Grid item md={4} lg={2}>
<<<<<<< HEAD
        <b>Default Theme:</b> {settings.defaultTheme}
=======
        <DetailDisplay label="Default Theme" content={settings.defaultTheme} />
>>>>>>> 97027402
      </Grid>
      <Grid item md={6} lg={4}>
        {renderSlackId(settings)}
      </Grid>
    </>
  );
};

export default UserSettingsView;<|MERGE_RESOLUTION|>--- conflicted
+++ resolved
@@ -3,11 +3,7 @@
  * See the LICENSE file in the repository root folder for details.
  */
 
-<<<<<<< HEAD
-import { Grid, Link } from '@mui/material';
-=======
 import { Grid, Typography } from '@mui/material';
->>>>>>> 97027402
 import { UserSettings } from 'shared';
 import ExternalLink from '../../../components/ExternalLink';
 import DetailDisplay from '../../../components/DetailDisplay';
@@ -18,12 +14,6 @@
 const renderSlackId = (settings: UserSettings) => {
   return (
     <>
-<<<<<<< HEAD
-      <b>Slack ID: </b>
-      <Link target="_blank" rel="noopener noreferrer" href={'https://nu-electric-racing.slack.com/team/' + settings.slackId}>
-        {settings.slackId}
-      </Link>
-=======
       <div style={{ display: 'flex' }}>
         <Typography sx={{ fontWeight: 'bold' }}>Slack ID:</Typography>
         <ExternalLink
@@ -31,7 +21,6 @@
           description={settings.slackId}
         />
       </div>
->>>>>>> 97027402
     </>
   );
 };
@@ -41,11 +30,7 @@
   return (
     <>
       <Grid item md={4} lg={2}>
-<<<<<<< HEAD
-        <b>Default Theme:</b> {settings.defaultTheme}
-=======
         <DetailDisplay label="Default Theme" content={settings.defaultTheme} />
->>>>>>> 97027402
       </Grid>
       <Grid item md={6} lg={4}>
         {renderSlackId(settings)}
