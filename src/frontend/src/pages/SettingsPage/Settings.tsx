--- conflicted
+++ resolved
@@ -8,11 +8,8 @@
 import PageTitle from '../../layouts/PageTitle/PageTitle';
 import PageBlock from '../../layouts/PageBlock';
 import UserSettings from './UserSettings/UserSettings';
-<<<<<<< HEAD
 import { Alert, Grid, Switch, FormGroup, FormControlLabel } from '@mui/material';
-=======
 import LoadingIndicator from '../../components/LoadingIndicator';
->>>>>>> 5128ba2d
 
 const Settings: React.FC = () => {
   const auth = useAuth();
@@ -68,13 +65,8 @@
           </Grid>
         </Grid>
       </PageBlock>
-<<<<<<< HEAD
-      <UserSettings userId={auth.user?.userId!} />
+      <UserSettings userId={auth.user.userId} />
     </>
-=======
-      <UserSettings userId={auth.user.userId} />
-    </Container>
->>>>>>> 5128ba2d
   );
 };
 
