--- conflicted
+++ resolved
@@ -9,10 +9,7 @@
 import PageBlock from '../../layouts/PageBlock';
 import UserSettings from './UserSettings/UserSettings';
 import { Alert, Grid, Switch, FormGroup, FormControlLabel, SwitchProps, styled } from '@mui/material';
-<<<<<<< HEAD
-=======
 import DetailDisplay from '../../components/DetailDisplay';
->>>>>>> 97027402
 import LoadingIndicator from '../../components/LoadingIndicator';
 
 const NERSwitch = styled((props: SwitchProps) => (
@@ -76,11 +73,7 @@
       <PageBlock title={'Organization Settings'}>
         <Grid container>
           <Grid item xs={6} md={12}>
-<<<<<<< HEAD
-            <b>Name:</b> Northeastern Electric Racing
-=======
             <DetailDisplay label="Name" content="Northeastern Electric Racing" />
->>>>>>> 97027402
           </Grid>
           <Grid item xs={6} md={12}>
             <FormGroup>
@@ -106,21 +99,6 @@
       <PageBlock title="User Details">
         <Grid container>
           <Grid item md={4} lg={2}>
-<<<<<<< HEAD
-            <b>First Name:</b> {auth.user?.firstName}
-          </Grid>
-          <Grid item md={4} lg={2}>
-            <b>Last Name:</b> {auth.user?.lastName}
-          </Grid>
-          <Grid item md={4} lg={3}>
-            <b>Email: </b> {auth.user?.email}
-          </Grid>
-          <Grid item md={4} lg={2}>
-            <b>Email ID:</b> {auth.user?.emailId}
-          </Grid>
-          <Grid item md={4} lg={2}>
-            <b>Role: </b> {auth.user?.role}
-=======
             <DetailDisplay label="First Name" content={auth.user?.firstName} />
           </Grid>
           <Grid item md={4} lg={2}>
@@ -134,7 +112,6 @@
           </Grid>
           <Grid item md={4} lg={2}>
             <DetailDisplay label="Role" content={auth.user?.role} />
->>>>>>> 97027402
           </Grid>
         </Grid>
       </PageBlock>
