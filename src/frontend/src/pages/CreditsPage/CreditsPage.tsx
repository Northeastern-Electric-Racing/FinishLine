--- conflicted
+++ resolved
@@ -131,13 +131,9 @@
       }
     },
     { name: 'Kevin Polackal', color: '#800080' },
-<<<<<<< HEAD
-    { name: 'Motto Sereeyothin', color: '#000000' }
-=======
     { name: 'Lily Shiomitsu', color: '#008080' },
     { name: 'Kevin Yang', color: '#0000FF' },
     { name: 'Qihong Wu', color: '#87CEEB' }
->>>>>>> ac219aa7
   ];
 
   const snark = ['Add your name!', "Shouldn't you do it yourself?", 'Seriously', 'go', 'do', 'it'];
