--- conflicted
+++ resolved
@@ -107,10 +107,7 @@
     { name: 'Waasif Mahmood', color: '#114a13' },
     { name: 'Matthew Wang', color: '#c657f2' },
     { name: 'Sharon Yang', color: '#ed8a5f' },
-<<<<<<< HEAD
-    { name: 'Kevin Polackal', color: '#800080' },
-    { name: 'Jonah Chang', color: '#9AAB89' }
-=======
+    { name: 'Jonah Chang', color: '#9AAB89' },
     { name: 'Ha Nguyen', color: '#ff9812' },
     { name: 'Sathvik Charugundla', color: '#ff0000' },
     { name: 'Samantha Moy', color: '#d287fa' },
@@ -136,7 +133,6 @@
     { name: 'Lily Shiomitsu', color: '#008080' },
     { name: 'Kevin Yang', color: '#0000FF' },
     { name: 'Qihong Wu', color: '#87CEEB' }
->>>>>>> 53259922
   ];
 
   const snark = ['Add your name!', "Shouldn't you do it yourself?", 'Seriously', 'go', 'do', 'it'];
