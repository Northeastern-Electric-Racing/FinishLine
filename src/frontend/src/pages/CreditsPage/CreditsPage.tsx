--- conflicted
+++ resolved
@@ -132,11 +132,8 @@
     { name: 'Kevin Polackal', color: '#800080' },
     { name: 'Lily Shiomitsu', color: '#008080' },
     { name: 'Kevin Yang', color: '#0000FF' },
-<<<<<<< HEAD
-    { name: 'Neel Raut', color: '#023665' }
-=======
+    { name: 'Neel Raut', color: '#023665' },
     { name: 'Qihong Wu', color: '#87CEEB' }
->>>>>>> 3f90706a
   ];
 
   const snark = ['Add your name!', "Shouldn't you do it yourself?", 'Seriously', 'go', 'do', 'it'];
