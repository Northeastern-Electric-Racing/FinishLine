--- conflicted
+++ resolved
@@ -26,17 +26,13 @@
     { name: 'Megan Liu', color: '#3d609e' },
     { name: 'Peyton McKee', color: '#6a3941' },
     { name: 'Ryan Howe', color: '#3cce20' },
-<<<<<<< HEAD
     { name: 'Nezam Jazayeri', color: '#42b3f5' },
-=======
-    { name: 'Nezam Jazayeri', color: '#8a8f5c' },
     { name: 'Ben Weiss', color: '#8a8f5c' },
     { name: 'Mihir Walvekar', color: '#00A36C' },
     { name: 'Neil Satsangi', color: '#3cce20' },
     { name: 'Gilad Avni-Heller', color: '#d333ff' },
     { name: 'Arnav Rathore', color: '#00FFFF' },
     { name: 'Ethan Moskowitz', color: '#1434A4' },
->>>>>>> 66eb3da0
     { name: 'Roger Huang', color: '#0000ff' },
     { name: 'Hamsini Malli', color: '#A020F0' },
     { name: 'Mokkh Mitsuntisuk', color: 'd4af37' },
