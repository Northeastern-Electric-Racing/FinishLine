/*
 * This file is part of NER's FinishLine and licensed under GNU AGPLv3.
 * See the LICENSE file in the repository root folder for details.
 */

import { Grid, Button, Typography } from '@mui/material'; // some imports from libraries
import { useState } from 'react';
import PageTitle from '../../layouts/PageTitle/PageTitle'; // ...and from other files
import PageBlock from '../../layouts/PageBlock';

const CreditsPage: React.FC = () => {
  // This is the list of names that get displayed, add yours here!
  // each item in the list is a JSON (javascript object notation) object that has the keys
  // 'name' and 'color', and optionally 'sx' if you want to use a special style
  // the type notation tells us that name is a string and color is a string
  // think of JSON like a map with keys and values
  const names: {
    name: string;
    color: string;
    sx?: {};
  }[] = [
    { name: 'Anthony Bernardi', color: '#566bd4' },
    { name: 'Reid Chandler', color: '#e53774' },
    {
      name: 'Ari Saharay',
      color: 'transparent',
      sx: {
        background:
          'linear-gradient(90deg, rgba(255, 0, 0, 1) 0%, rgba(255, 154, 0, 1) 10%, rgba(208, 222,' +
          ' 33, 1) 20%, rgba(79, 220, 74, 1) 30%, rgba(63, 218, 216, 1) 40%, rgba(47, 201, 226,' +
          ' 1) 50%, rgba(28, 127, 238, 1) 60%, rgba(95, 21, 242, 1) 70%, rgba(186, 12, 248, 1)' +
          ' 80%, rgba(251, 7, 217, 1) 90%, rgba(255, 0, 0, 1) 100%)',
        '-webkit-background-clip': 'text'
      }
    },
    { name: 'Kevin Chen', color: '#00A36C' },
    { name: 'Ji-min Kim', color: '#7ae0c1' },
    { name: 'Zack Roth', color: '#60efa3' },
    { name: 'Megan Liu', color: '#3d609e' },
    { name: 'Peyton McKee', color: '#6a3941' },
    { name: 'Ryan Howe', color: '#3cce20' },
    { name: 'Ethan Szeto', color: '#404040' },
    { name: 'Adarsh Jayaram', color: '#ff0000' },
    { name: 'Harish Sundar', color: '#7f00ff' },
    { name: 'Sahil Shah', color: '#288BA8' },
    { name: 'Veda Nandikam', color: '#d3cefc' },
    { name: 'Nezam Jazayeri', color: '#42b3f5' },
    { name: 'Ben Weiss', color: '#8a8f5c' },
    { name: 'Mihir Walvekar', color: '#00A36C' },
    { name: 'Neil Satsangi', color: '#3cce20' },
    { name: 'Gilad Avni-Heller', color: '#d333ff' },
    { name: 'Arnav Rathore', color: '#00FFFF' },
    { name: 'Ethan Moskowitz', color: '#1434A4' },
    { name: 'Roger Huang', color: '#0000ff' },
    { name: 'Hamsini Malli', color: '#A020F0' },
    { name: 'Mokkh Mitsuntisuk', color: '#d4af37' },
    { name: 'Gilad Avni-Heller', color: '#d333ff' },
    { name: 'Edward Ibarra', color: '#c4a484' },
    { name: 'Sean Walker', color: '#fa8072' },
    { name: 'Anastasia Sobolina', color: '#C9A9A6' },
    { name: 'Nick Tarallo', color: '#1d4ee1' },
    { name: 'Ray Kong', color: '#87CEEE' },
    { name: 'Andrew Panos', color: '#4ab5f7' },
    { name: 'Jonathan Chen', color: '#e76869' },
    { name: 'Zach Marino', color: '#c175ff' },
    { name: 'Horace Mai', color: '#5c8f70' },
    { name: 'Jared Ritchie', color: '#f0354e' },
    { name: 'Alan Zhan', color: '#7AD0AC' },
    { name: 'Sutton Spindler', color: '#53A3ff' },
    { name: 'Emma Vonbuelow', color: '#c77ad0' },
    { name: 'Aidan Roche', color: '#20B1AA' },
    { name: 'Carrie Wang', color: '#f9cfc8' },
    { name: 'Kenneth Wan', color: '#00FFFF' },
    { name: 'Madeline Engle', color: '#FF2D76' },
    { name: 'Parth Kabra', color: '#e53774' },
    { name: 'Riley Platz', color: '#2d2fa6' },
    { name: 'Shree Singhal', color: '#ff7ca4' },
    { name: 'Isaac Levine', color: '#6a3941' },
    { name: 'Andrew Tsai', color: '#3281a8' },
    { name: 'Ahnaf Inkiad', color: '#ab38b5' },
    { name: 'Aaryan Jain', color: '#e53774' },
    { name: 'Jameson Ho', color: '#A020F0' },
    { name: 'Yechan Na', color: '#C2B078' },
    { name: 'Liam Kosar', color: '#eb66ff' },
<<<<<<< HEAD
    { name: 'Jessica Peng', color: '#77ed82' },
=======
    { name: 'Daniel Yu', color: '#bdc0c7' }
>>>>>>> e5ec3653
  ];

  const snark = ['Add your name!', "Shouldn't you do it yourself?", 'Seriously', 'go', 'do', 'it'];
  const [displaySnark, setDisplaySnark] = useState(0);
  // "displaySnark" is a variable and we're using it as a counter -- 0 is the initial state
  // every time the button is clicked below we will increment it
  // we define it with the "useState" React "hook" designating it as a special variable that re-renders the view when changed.

  // below we build and return what is shown on the page (minus the top bar and side bar)
  // inside a PageBlock component, we map the names list from above into components to display each name.
  // under that is a button that changes its display based on "displaySnark" whenever it is clicked.
  return (
    <div>
      <PageTitle title={'Credits'} previousPages={[]} />
      <PageBlock>
        <Grid container spacing={2}>
          {names.map((item) => (
            <Grid item>
              <Typography variant="body1" color={item.color} sx={item.sx}>
                {item.name}
              </Typography>
            </Grid>
          ))}
        </Grid>
      </PageBlock>
      <div style={{ justifyContent: 'center', display: 'flex' }}>
        <Button onClick={() => setDisplaySnark(displaySnark + 1)} variant="contained">
          {displaySnark < snark.length ? snark[displaySnark] : '>:('}
        </Button>
      </div>
    </div>
  );
};

export default CreditsPage;<|MERGE_RESOLUTION|>--- conflicted
+++ resolved
@@ -82,11 +82,9 @@
     { name: 'Jameson Ho', color: '#A020F0' },
     { name: 'Yechan Na', color: '#C2B078' },
     { name: 'Liam Kosar', color: '#eb66ff' },
-<<<<<<< HEAD
     { name: 'Jessica Peng', color: '#77ed82' },
-=======
-    { name: 'Daniel Yu', color: '#bdc0c7' }
->>>>>>> e5ec3653
+    { name: 'Daniel Yu', color: '#bdc0c7' }, 
+    { name: 'Jessica Peng', color: '#77ed82' },
   ];
 
   const snark = ['Add your name!', "Shouldn't you do it yourself?", 'Seriously', 'go', 'do', 'it'];
