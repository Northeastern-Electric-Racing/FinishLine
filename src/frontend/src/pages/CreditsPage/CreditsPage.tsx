/*
 * This file is part of NER's FinishLine and licensed under GNU AGPLv3.
 * See the LICENSE file in the repository root folder for details.
 */

import { Grid, Typography } from '@mui/material'; // some imports from libraries
import { NERButton } from '../../components/NERButton';
import { useState } from 'react';
import PageBlock from '../../layouts/PageBlock'; // ...and from other files
import PageLayout from '../../components/PageLayout';

const CreditsPage: React.FC = () => {
  // This is the list of names that get displayed, add yours here!
  // each item in the list is a JSON (javascript object notation) object that has the keys
  // 'name' and 'color', and optionally 'sx' if you want to use a special style
  // the type notation tells us that name is a string and color is a string
  // think of JSON like a map with keys and values
  const names: {
    name: string;
    color: string;
    sx?: {};
  }[] = [
    { name: 'Anthony Bernardi', color: '#566bd4' },
    { name: 'Reid Chandler', color: '#e53774' },
    {
      name: 'Ari Saharay',
      color: 'transparent',
      sx: {
        background:
          'linear-gradient(90deg, rgba(255, 0, 0, 1) 0%, rgba(255, 154, 0, 1) 10%, rgba(208, 222,' +
          ' 33, 1) 20%, rgba(79, 220, 74, 1) 30%, rgba(63, 218, 216, 1) 40%, rgba(47, 201, 226,' +
          ' 1) 50%, rgba(28, 127, 238, 1) 60%, rgba(95, 21, 242, 1) 70%, rgba(186, 12, 248, 1)' +
          ' 80%, rgba(251, 7, 217, 1) 90%, rgba(255, 0, 0, 1) 100%)',
        '-webkit-background-clip': 'text'
      }
    },
    { name: 'Kevin Chen', color: '#00A36C' },
    { name: 'Ji-min Kim', color: '#7ae0c1' },
    { name: 'Zack Roth', color: '#4a6741', sx: { px: 1, backgroundColor: '#E8D8CC', borderRadius: 2 } },
    { name: 'Megan Liu', color: '#3d609e' },
    { name: 'Peyton McKee', color: '#6a3941' },
    { name: 'Ryan Howe', color: '#3cce20' },
    { name: 'Ethan Szeto', color: '#404040' },
    { name: 'Adarsh Jayaram', color: '#ff0000' },
    { name: 'Harish Sundar', color: '#7f00ff' },
    { name: 'Sahil Shah', color: '#288BA8' },
    { name: 'Veda Nandikam', color: '#d3cefc' },
    { name: 'Nezam Jazayeri', color: '#42b3f5' },
    { name: 'Ben Weiss', color: '#8a8f5c' },
    { name: 'Mihir Walvekar', color: '#00A36C' },
    { name: 'Neil Satsangi', color: '#3cce20' },
    { name: 'Gilad Avni-Heller', color: '#d333ff' },
    { name: 'Arnav Rathore', color: '#00FFFF' },
    { name: 'Ethan Moskowitz', color: '#1434A4' },
    { name: 'Roger Huang', color: '#0000ff' },
    { name: 'Hamsini Malli', color: '#A020F0' },
    { name: 'Mokkh Mitsuntisuk', color: '#d4af37' },
    { name: 'Gilad Avni-Heller', color: '#d333ff' },
    { name: 'Edward Ibarra', color: '#c4a484' },
    { name: 'Sean Walker', color: '#fa8072' },
    { name: 'Anastasia Sobolina', color: '#C9A9A6' },
    { name: 'Nick Tarallo', color: '#1d4ee1' },
    { name: 'Ray Kong', color: '#87CEEE' },
    { name: 'Andrew Panos', color: '#4ab5f7' },
    { name: 'Jonathan Chen', color: '#e76869' },
    { name: 'Zach Marino', color: '#c175ff' },
    { name: 'Horace Mai', color: '#5c8f70' },
    { name: 'Jared Ritchie', color: '#f0354e' },
    { name: 'Alan Zhan', color: '#7AD0AC' },
    { name: 'Sutton Spindler', color: '#53A3ff' },
    { name: 'Emma Vonbuelow', color: '#c77ad0' },
    { name: 'Aidan Roche', color: '#20B1AA' },
    { name: 'Carrie Wang', color: '#f9cfc8' },
    { name: 'Kenneth Wan', color: '#00FFFF' },
    { name: 'Madeline Engle', color: '#FF2D76' },
    { name: 'Parth Kabra', color: '#e53774' },
    { name: 'Riley Platz', color: '#2d2fa6' },
    { name: 'Shree Singhal', color: '#ff7ca4' },
    { name: 'Isaac Levine', color: '#6a3941' },
    { name: 'Andrew Tsai', color: '#3281a8' },
    { name: 'Ahnaf Inkiad', color: '#ab38b5' },
    { name: 'Aaryan Jain', color: '#e53774' },
    { name: 'Jameson Ho', color: '#A020F0' },
    { name: 'Yechan Na', color: '#C2B078' },
    { name: 'Liam Kosar', color: '#eb66ff' },
    { name: 'Daniel Yu', color: '#bdc0c7' },
    { name: 'William Seward', color: '#e53774' },
    {
      name: 'Zach Norman',
      color: 'transparent',
      sx: {
        background: 'linear-gradient(90deg, rgba(255,0,0,1) 0%, rgba(255,0,243,1) 50%, rgba(164,0,255,1) 100%);',
        '-webkit-background-clip': 'text'
      }
    },
    { name: 'Ethan Mouri', color: '#00bbff' },
    { name: 'Laith Taher', color: '#000080' },
    { name: 'Peter Moise', color: '#FF0000' },
    { name: 'Srihari Raman', color: '#FF2400' },
    { name: 'Kaiyang Zheng', color: '#FFFF00' },
<<<<<<< HEAD
    { name: 'Matthew Wang', color: '#c657f2' }
=======
    { name: 'Sharon Yang', color: '#ed8a5f' }
>>>>>>> 6faeb0a7
  ];

  const snark = ['Add your name!', "Shouldn't you do it yourself?", 'Seriously', 'go', 'do', 'it'];
  const [displaySnark, setDisplaySnark] = useState(0);
  // "displaySnark" is a variable and we're using it as a counter -- 0 is the initial state
  // every time the button is clicked below we will increment it
  // we define it with the "useState" React "hook" designating it as a special variable that re-renders the view when changed.

  // below we build and return what is shown on the page (minus the top bar and side bar)
  // inside a PageBlock component, we map the names list from above into components to display each name.
  // under that is a button that changes its display based on "displaySnark" whenever it is clicked.
  return (
    <PageLayout title="Credits">
      <PageBlock>
        <Grid container spacing={2}>
          {names.map((item) => (
            <Grid item>
              <Typography variant="body1" color={item.color} sx={item.sx}>
                {item.name}
              </Typography>
            </Grid>
          ))}
        </Grid>
      </PageBlock>
      <div style={{ justifyContent: 'center', display: 'flex' }}>
        <NERButton variant="contained" onClick={() => setDisplaySnark(displaySnark + 1)}>
          {displaySnark < snark.length ? snark[displaySnark] : '>:('}
        </NERButton>
      </div>
    </PageLayout>
  );
};

export default CreditsPage;<|MERGE_RESOLUTION|>--- conflicted
+++ resolved
@@ -98,11 +98,8 @@
     { name: 'Peter Moise', color: '#FF0000' },
     { name: 'Srihari Raman', color: '#FF2400' },
     { name: 'Kaiyang Zheng', color: '#FFFF00' },
-<<<<<<< HEAD
-    { name: 'Matthew Wang', color: '#c657f2' }
-=======
+    { name: 'Matthew Wang', color: '#c657f2' },
     { name: 'Sharon Yang', color: '#ed8a5f' }
->>>>>>> 6faeb0a7
   ];
 
   const snark = ['Add your name!', "Shouldn't you do it yourself?", 'Seriously', 'go', 'do', 'it'];
