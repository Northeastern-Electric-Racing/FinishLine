/*
 * This file is part of NER's FinishLine and licensed under GNU AGPLv3.
 * See the LICENSE file in the repository root folder for details.
 */

import { Grid, Typography } from '@mui/material'; // some imports from libraries
import { NERButton } from '../../components/NERButton';
import { useState } from 'react';
import PageBlock from '../../layouts/PageBlock'; // ...and from other files
import PageLayout from '../../components/PageLayout';

const CreditsPage: React.FC = () => {
  // This is the list of names that get displayed, add yours here!
  // each item in the list is a JSON (javascript object notation) object that has the keys
  // 'name' and 'color', and optionally 'sx' if you want to use a special style
  // the type notation tells us that name is a string and color is a string
  // think of JSON like a map with keys and values
  const names: {
    name: string;
    color: string;
    sx?: {};
  }[] = [
    { name: 'Anthony Bernardi', color: '#566bd4' },
    { name: 'Reid Chandler', color: '#e53774' },
    {
      name: 'Ari Saharay',
      color: 'transparent',
      sx: {
        background:
          'linear-gradient(90deg, rgba(255, 0, 0, 1) 0%, rgba(255, 154, 0, 1) 10%, rgba(208, 222,' +
          ' 33, 1) 20%, rgba(79, 220, 74, 1) 30%, rgba(63, 218, 216, 1) 40%, rgba(47, 201, 226,' +
          ' 1) 50%, rgba(28, 127, 238, 1) 60%, rgba(95, 21, 242, 1) 70%, rgba(186, 12, 248, 1)' +
          ' 80%, rgba(251, 7, 217, 1) 90%, rgba(255, 0, 0, 1) 100%)',
        '-webkit-background-clip': 'text'
      }
    },
    { name: 'Kevin Chen', color: '#00A36C' },
    { name: 'Ji-min Kim', color: '#7ae0c1' },
    { name: 'Zack Roth', color: '#4a6741', sx: { px: 1, backgroundColor: '#E8D8CC', borderRadius: 2 } },
    { name: 'Megan Liu', color: '#3d609e' },
    { name: 'Peyton McKee', color: '#6a3941' },
    { name: 'Ryan Howe', color: '#3cce20' },
    { name: 'Ethan Szeto', color: '#404040' },
    { name: 'Adarsh Jayaram', color: '#ff0000' },
    { name: 'Harish Sundar', color: '#7f00ff' },
    { name: 'Sahil Shah', color: '#288BA8' },
    { name: 'Veda Nandikam', color: '#d3cefc' },
    { name: 'Nezam Jazayeri', color: '#42b3f5' },
    { name: 'Ben Weiss', color: '#8a8f5c' },
    { name: 'Mihir Walvekar', color: '#00A36C' },
    { name: 'Neil Satsangi', color: '#3cce20' },
    { name: 'Gilad Avni-Heller', color: '#d333ff' },
    { name: 'Arnav Rathore', color: '#00FFFF' },
    { name: 'Ethan Moskowitz', color: '#1434A4' },
    { name: 'Roger Huang', color: '#0000ff' },
    { name: 'Hamsini Malli', color: '#A020F0' },
    { name: 'Mokkh Mitsuntisuk', color: '#d4af37' },
    { name: 'Gilad Avni-Heller', color: '#d333ff' },
    { name: 'Edward Ibarra', color: '#c4a484' },
    { name: 'Sean Walker', color: '#fa8072' },
    { name: 'Anastasia Sobolina', color: '#C9A9A6' },
    { name: 'Nick Tarallo', color: '#1d4ee1' },
    { name: 'Ray Kong', color: '#87CEEE' },
    { name: 'Andrew Panos', color: '#4ab5f7' },
    { name: 'Jonathan Chen', color: '#e76869' },
    { name: 'Zach Marino', color: '#c175ff' },
    { name: 'Horace Mai', color: '#5c8f70' },
    { name: 'Jared Ritchie', color: '#f0354e' },
    { name: 'Alan Zhan', color: '#7AD0AC' },
    { name: 'Sutton Spindler', color: '#53A3ff' },
    { name: 'Emma Vonbuelow', color: '#c77ad0' },
    { name: 'Aidan Roche', color: '#20B1AA' },
    { name: 'Carrie Wang', color: '#f9cfc8' },
    { name: 'Kenneth Wan', color: '#00FFFF' },
    { name: 'Madeline Engle', color: '#FF2D76' },
    { name: 'Parth Kabra', color: '#e53774' },
    { name: 'Riley Platz', color: '#2d2fa6' },
    { name: 'Shree Singhal', color: '#ff7ca4' },
    { name: 'Isaac Levine', color: '#6a3941' },
    { name: 'Andrew Tsai', color: '#3281a8' },
    { name: 'Ahnaf Inkiad', color: '#ab38b5' },
    { name: 'Aaryan Jain', color: '#e53774' },
    { name: 'Jameson Ho', color: '#A020F0' },
    { name: 'Yechan Na', color: '#C2B078' },
    { name: 'Liam Kosar', color: '#eb66ff' },
    { name: 'Daniel Yu', color: '#bdc0c7' },
    { name: 'Jake Wu-Chen', color: '#bdc0c7' },
    { name: 'William Seward', color: '#e53774' },
    {
      name: 'Zach Norman',
      color: 'transparent',
      sx: {
        background: 'linear-gradient(90deg, rgba(255,0,0,1) 0%, rgba(255,0,243,1) 50%, rgba(164,0,255,1) 100%);',
        '-webkit-background-clip': 'text'
      }
    },
    { name: 'Ethan Mouri', color: '#00bbff' },
    { name: 'Laith Taher', color: '#000080' },
    { name: 'Teera Tesharojanasup', color: '#DC143C', sx: { px: 1, backgroundColor: '#E8D8CC', borderRadius: 10 } },
    { name: 'Griffin Cooper', color: '#02d69a' },
    { name: 'Amani Scarborough', color: '#e34db6' },
    { name: 'Peter Moise', color: '#FF0000' },
    { name: 'Srihari Raman', color: '#FF2400' },
    { name: 'Kaiyang Zheng', color: '#FFFF00' },
    { name: 'Waasif Mahmood', color: '#114a13' },
    { name: 'Matthew Wang', color: '#c657f2' },
    { name: 'Sharon Yang', color: '#ed8a5f' },
    { name: 'Samantha Moy', color: '#d287fa' },
    { name: 'Benjamin Zhu', color: '#ccccff' },
    { name: 'Stephanie Xu', color: '#ffcd42' },
    { name: 'Hareg Aderie', color: '#34b46c' },
<<<<<<< HEAD
    { name: 'Kevin Polackal', color: '#800080' },
    { name: 'Arinjay Singh', color: '#7bb5dc' }
=======
    { name: 'Aarav Shyamkumar', color: '#FF0000' },
    { name: 'Raghav Mathur', color: '#009933' },
    { name: 'Anika Sharma', color: '#ff0000' },
    {
      name: 'Kaan Tural',
      color: 'transparent',
      sx: {
        background: 'linear-gradient(90deg, rgba(255,0,0,1) 0%, rgba(0,128,255,1) 100%)',
        '-webkit-background-clip': 'text',
        textShadow: '0 0 5px rgba(255,0,0,1), 0 0 10px rgba(0,128,255,1)'
      }
    },
    { name: 'Kevin Polackal', color: '#800080' },
    { name: 'Lily Shiomitsu', color: '#008080' },
    { name: 'Kevin Yang', color: '#0000FF' }
>>>>>>> 919d5e16
  ];

  const snark = ['Add your name!', "Shouldn't you do it yourself?", 'Seriously', 'go', 'do', 'it'];
  const [displaySnark, setDisplaySnark] = useState(0);
  // "displaySnark" is a variable and we're using it as a counter -- 0 is the initial state
  // every time the button is clicked below we will increment it
  // we define it with the "useState" React "hook" designating it as a special variable that re-renders the view when changed.

  // below we build and return what is shown on the page (minus the top bar and side bar)
  // inside a PageBlock component, we map the names list from above into components to display each name.
  // under that is a button that changes its display based on "displaySnark" whenever it is clicked.
  return (
    <PageLayout title="Credits">
      <PageBlock>
        <Grid container spacing={2}>
          {names.map((item) => (
            <Grid item>
              <Typography variant="body1" color={item.color} sx={item.sx}>
                {item.name}
              </Typography>
            </Grid>
          ))}
        </Grid>
      </PageBlock>
      <div style={{ justifyContent: 'center', display: 'flex' }}>
        <NERButton variant="contained" onClick={() => setDisplaySnark(displaySnark + 1)}>
          {displaySnark < snark.length ? snark[displaySnark] : '>:('}
        </NERButton>
      </div>
    </PageLayout>
  );
};

export default CreditsPage;<|MERGE_RESOLUTION|>--- conflicted
+++ resolved
@@ -109,10 +109,7 @@
     { name: 'Benjamin Zhu', color: '#ccccff' },
     { name: 'Stephanie Xu', color: '#ffcd42' },
     { name: 'Hareg Aderie', color: '#34b46c' },
-<<<<<<< HEAD
-    { name: 'Kevin Polackal', color: '#800080' },
-    { name: 'Arinjay Singh', color: '#7bb5dc' }
-=======
+    { name: 'Arinjay Singh', color: '#7bb5dc' },
     { name: 'Aarav Shyamkumar', color: '#FF0000' },
     { name: 'Raghav Mathur', color: '#009933' },
     { name: 'Anika Sharma', color: '#ff0000' },
@@ -128,7 +125,6 @@
     { name: 'Kevin Polackal', color: '#800080' },
     { name: 'Lily Shiomitsu', color: '#008080' },
     { name: 'Kevin Yang', color: '#0000FF' }
->>>>>>> 919d5e16
   ];
 
   const snark = ['Add your name!', "Shouldn't you do it yourself?", 'Seriously', 'go', 'do', 'it'];
