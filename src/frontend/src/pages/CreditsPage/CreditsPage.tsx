--- conflicted
+++ resolved
@@ -170,12 +170,9 @@
         textShadow: '0 0 2px rgba(0,0,0), 0 0 20px rgba(220,220,220,1)'
       }
     },
-<<<<<<< HEAD
     { name: 'Alexander Kylander-Kreiner', color: '#82EEFD' },
-=======
     { name: 'Vincent Demaisip', color: '#ebb135' },
     { name: 'Daniel Ma', color: '#ffb4e8' },
->>>>>>> 1c2f7c27
     { name: 'Yulan Wang', color: '#D4E6F1' },
     { name: 'Aarush Garg', color: '#40E0D0' },
     { name: 'Waverly Hassman', color: '#CBC3E3' },
