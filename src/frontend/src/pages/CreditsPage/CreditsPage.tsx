/*
 * This file is part of NER's FinishLine and licensed under GNU AGPLv3.
 * See the LICENSE file in the repository root folder for details.
 */

import { Grid, Typography } from '@mui/material'; // some imports from libraries
import { NERButton } from '../../components/NERButton';
import { useState } from 'react';
import PageBlock from '../../layouts/PageBlock'; // ...and from other files
import PageLayout from '../../components/PageLayout';

const CreditsPage: React.FC = () => {
  // This is the list of names that get displayed, add yours here!
  // each item in the list is a JSON (javascript object notation) object that has the keys
  // 'name' and 'color', and optionally 'sx' if you want to use a special style
  // the type notation tells us that name is a string and color is a string
  // think of JSON like a map with keys and values
  const names: {
    name: string;
    color: string;
    sx?: {};
  }[] = [
    { name: 'Anthony Bernardi', color: '#566bd4' },
    { name: 'Reid Chandler', color: '#e53774' },
    {
      name: 'Ari Saharay',
      color: 'transparent',
      sx: {
        background:
          'linear-gradient(90deg, rgba(255, 0, 0, 1) 0%, rgba(255, 154, 0, 1) 10%, rgba(208, 222,' +
          ' 33, 1) 20%, rgba(79, 220, 74, 1) 30%, rgba(63, 218, 216, 1) 40%, rgba(47, 201, 226,' +
          ' 1) 50%, rgba(28, 127, 238, 1) 60%, rgba(95, 21, 242, 1) 70%, rgba(186, 12, 248, 1)' +
          ' 80%, rgba(251, 7, 217, 1) 90%, rgba(255, 0, 0, 1) 100%)',
        '-webkit-background-clip': 'text'
      }
    },
    { name: 'Kevin Chen', color: '#00A36C' },
    { name: 'Ji-min Kim', color: '#7ae0c1' },
    { name: 'Zack Roth', color: '#4a6741', sx: { px: 1, backgroundColor: '#E8D8CC', borderRadius: 2 } },
    { name: 'Megan Liu', color: '#3d609e' },
    { name: 'Peyton McKee', color: '#6a3941' },
    { name: 'Tucker Gwertzman', color: '#25e6e2' },
    { name: 'Ryan Howe', color: '#3cce20' },
    { name: 'Ethan Szeto', color: '#404040' },
    { name: 'Adarsh Jayaram', color: '#ff0000' },
    { name: 'Harish Sundar', color: '#7f00ff' },
    { name: 'Sahil Shah', color: '#288BA8' },
    { name: 'Veda Nandikam', color: '#d3cefc' },
    { name: 'Nezam Jazayeri', color: '#42b3f5' },
    { name: 'Ben Weiss', color: '#8a8f5c' },
    { name: 'Mihir Walvekar', color: '#00A36C' },
    { name: 'Neil Satsangi', color: '#3cce20' },
    { name: 'Gilad Avni-Heller', color: '#d333ff' },
    { name: 'Arnav Rathore', color: '#00FFFF' },
    { name: 'Ethan Moskowitz', color: '#1434A4' },
    { name: 'Roger Huang', color: '#0000ff' },
    { name: 'Hamsini Malli', color: '#A020F0' },
    { name: 'Mokkh Mitsuntisuk', color: '#d4af37' },
    { name: 'Gilad Avni-Heller', color: '#d333ff' },
    { name: 'Edward Ibarra', color: '#c4a484' },
    { name: 'Sean Walker', color: '#fa8072' },
    { name: 'Anastasia Sobolina', color: '#C9A9A6' },
    { name: 'Nick Tarallo', color: '#1d4ee1' },
    { name: 'Ray Kong', color: '#87CEEE' },
    { name: 'Andrew Panos', color: '#4ab5f7' },
    { name: 'Jonathan Chen', color: '#e76869' },
    { name: 'Zach Marino', color: '#c175ff' },
    { name: 'Horace Mai', color: '#5c8f70' },
    { name: 'Jared Ritchie', color: '#f0354e' },
    { name: 'Alan Zhan', color: '#7AD0AC' },
    { name: 'Sutton Spindler', color: '#53A3ff' },
    { name: 'Emma Vonbuelow', color: '#c77ad0' },
    { name: 'Aidan Roche', color: '#20B1AA' },
    { name: 'Carrie Wang', color: '#f9cfc8' },
    { name: 'Kenneth Wan', color: '#00FFFF' },
    { name: 'Madeline Engle', color: '#FF2D76' },
    { name: 'Parth Kabra', color: '#e53774' },
    { name: 'Riley Platz', color: '#2d2fa6' },
    { name: 'Martin Hema', color: '#9125cc' },
    { name: 'Shree Singhal', color: '#ff7ca4' },
    { name: 'Isaac Levine', color: '#6a3941' },
    { name: 'Andrew Tsai', color: '#3281a8' },
    { name: 'Ahnaf Inkiad', color: '#ab38b5' },
    { name: 'Aaryan Jain', color: '#e53774' },
    { name: 'Jameson Ho', color: '#A020F0' },
    { name: 'Yechan Na', color: '#C2B078' },
    { name: 'Liam Kosar', color: '#eb66ff' },
    { name: 'Daniel Yu', color: '#bdc0c7' },
    { name: 'Jake Wu-Chen', color: '#bdc0c7' },
    { name: 'William Seward', color: '#e53774' },
    { name: 'Quinn Louie', color: '#3281a8' },
    { name: 'Liu von Engelbrechten', color: '#2969f2' },
    {
      name: 'Zach Norman',
      color: 'transparent',
      sx: {
        background: 'linear-gradient(90deg, rgba(255,0,0,1) 0%, rgba(255,0,243,1) 50%, rgba(164,0,255,1) 100%);',
        '-webkit-background-clip': 'text'
      }
    },
    { name: 'Ethan Mouri', color: '#00bbff' },
    { name: 'Laith Taher', color: '#000080' },
    { name: 'Teera Tesharojanasup', color: '#DC143C', sx: { px: 1, backgroundColor: '#E8D8CC', borderRadius: 10 } },
    { name: 'Griffin Cooper', color: '#02d69a' },
    { name: 'Amani Scarborough', color: '#e34db6' },
    { name: 'Peter Moise', color: '#FF0000' },
    { name: 'Srihari Raman', color: '#FF2400' },
    { name: 'Kaiyang Zheng', color: '#FFFF00' },
    { name: 'Waasif Mahmood', color: '#114a13' },
    { name: 'Matthew Wang', color: '#c657f2' },
    { name: 'Sharon Yang', color: '#ed8a5f' },
    { name: 'Jonah Chang', color: '#9AAB89' },
    { name: 'Ha Nguyen', color: '#ff9812' },
    { name: 'Sathvik Charugundla', color: '#ff0000' },
    { name: 'Samantha Moy', color: '#d287fa' },
    { name: 'Benjamin Zhu', color: '#ccccff' },
    { name: 'Stephanie Xu', color: '#ffcd42' },
    { name: 'Hareg Aderie', color: '#34b46c' },
    { name: 'Motto Sereeyothin', color: '#000000' },
    { name: 'Raymond Tsai', color: '#66cdaa' },
    { name: 'Arinjay Singh', color: '#7bb5dc' },
    { name: 'Aarav Shyamkumar', color: '#FF0000' },
    { name: 'Raghav Mathur', color: '#009933' },
    { name: 'Anika Sharma', color: '#ff0000' },
    { name: 'William (Jack) Turner', color: '#ff5733' },
    {
      name: 'Kaan Tural',
      color: 'transparent',
      sx: {
        background: 'linear-gradient(90deg, rgba(255,0,0,1) 0%, rgba(0,128,255,1) 100%)',
        '-webkit-background-clip': 'text',
        textShadow: '0 0 5px rgba(255,0,0,1), 0 0 10px rgba(0,128,255,1)'
      }
    },
    { name: 'Kevin Polackal', color: '#800080' },
    { name: 'Sindhu Balamurugan', color: '#c170fa' },
    { name: 'Lily Shiomitsu', color: '#008080' },
    { name: 'Kevin Yang', color: '#0000FF' },
    { name: 'Jack Mitchell', color: '808000' },
    { name: 'Zoey Guo', color: '#E34949' },
    { name: 'Qihong Wu', color: '#87CEEB' },
    { name: 'Jessica Zhao', color: '#6495ED' },
    { name: 'Neel Raut', color: '#023665' },
    { name: 'Qihong Wu', color: '#87CEEB' },
    { name: 'Megan Lai', color: '#52B2BF' },
    { name: 'Eric Sun', color: '#FCCAED' },
    { name: 'Yash Jayaprakash', color: '#66b2b2' },
    { name: 'Maggie Chua', color: '#E6E6FA' },
    { name: 'Bradford Derby', color: '#577DD5' },
    { name: 'Makarios Mansour', color: '#DC143C' },
    { name: 'Lauren Phan', color: '#F3A7C0' },
    { name: 'Vidyuth Ramkumar', color: '#800000' },
    { name: 'Jake Hensley', color: '#FFA500' },
    {
      name: 'Wyatt Bracy',
      color: '#080808',
      sx: {
        textShadow: '0 0 2px rgba(0,0,0), 0 0 20px rgba(220,220,220,1)'
      }
    },
<<<<<<< HEAD
    { name: 'Alexander Schinkmann-Bonias', color: '#d3d3d3' }
=======
    { name: 'Aditya Boddepalli', color: '#00FFFF' }
>>>>>>> 4f96d005
  ];

  const snark = ['Add your name!', "Shouldn't you do it yourself?", 'Seriously', 'go', 'do', 'it'];
  const [displaySnark, setDisplaySnark] = useState(0);
  // "displaySnark" is a variable and we're using it as a counter -- 0 is the initial state
  // every time the button is clicked below we will increment it
  // we define it with the "useState" React "hook" designating it as a special variable that re-renders the view when changed.

  // below we build and return what is shown on the page (minus the top bar and side bar)
  // inside a PageBlock component, we map the names list from above into components to display each name.
  // under that is a button that changes its display based on "displaySnark" whenever it is clicked.
  return (
    <PageLayout title="Credits">
      <PageBlock>
        <Grid container spacing={2}>
          {names.map((item) => (
            <Grid item>
              <Typography variant="body1" color={item.color} sx={item.sx}>
                {item.name}
              </Typography>
            </Grid>
          ))}
        </Grid>
      </PageBlock>
      <div style={{ justifyContent: 'center', display: 'flex' }}>
        <NERButton variant="contained" onClick={() => setDisplaySnark(displaySnark + 1)}>
          {displaySnark < snark.length ? snark[displaySnark] : '>:('}
        </NERButton>
      </div>
    </PageLayout>
  );
};

export default CreditsPage;<|MERGE_RESOLUTION|>--- conflicted
+++ resolved
@@ -158,11 +158,8 @@
         textShadow: '0 0 2px rgba(0,0,0), 0 0 20px rgba(220,220,220,1)'
       }
     },
-<<<<<<< HEAD
-    { name: 'Alexander Schinkmann-Bonias', color: '#d3d3d3' }
-=======
+    { name: 'Alexander Schinkmann-Bonias', color: '#d3d3d3' },
     { name: 'Aditya Boddepalli', color: '#00FFFF' }
->>>>>>> 4f96d005
   ];
 
   const snark = ['Add your name!', "Shouldn't you do it yourself?", 'Seriously', 'go', 'do', 'it'];
