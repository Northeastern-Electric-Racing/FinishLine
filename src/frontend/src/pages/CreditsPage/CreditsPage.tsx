/*
 * This file is part of NER's FinishLine and licensed under GNU AGPLv3.
 * See the LICENSE file in the repository root folder for details.
 */

import { Grid, Typography } from '@mui/material'; // some imports from libraries
import { NERButton } from '../../components/NERButton';
import { useState } from 'react';
import PageBlock from '../../layouts/PageBlock'; // ...and from other files
import PageLayout from '../../components/PageLayout';

const CreditsPage: React.FC = () => {
  // This is the list of names that get displayed, add yours here!
  // each item in the list is a JSON (javascript object notation) object that has the keys
  // 'name' and 'color', and optionally 'sx' if you want to use a special style
  // the type notation tells us that name is a string and color is a string
  // think of JSON like a map with keys and values
  const names: {
    name: string;
    color: string;
    sx?: {};
  }[] = [
    { name: 'Anthony Bernardi', color: '#566bd4' },
    { name: 'Reid Chandler', color: '#e53774' },
    {
      name: 'Ari Saharay',
      color: 'transparent',
      sx: {
        background:
          'linear-gradient(90deg, rgba(255, 0, 0, 1) 0%, rgba(255, 154, 0, 1) 10%, rgba(208, 222,' +
          ' 33, 1) 20%, rgba(79, 220, 74, 1) 30%, rgba(63, 218, 216, 1) 40%, rgba(47, 201, 226,' +
          ' 1) 50%, rgba(28, 127, 238, 1) 60%, rgba(95, 21, 242, 1) 70%, rgba(186, 12, 248, 1)' +
          ' 80%, rgba(251, 7, 217, 1) 90%, rgba(255, 0, 0, 1) 100%)',
        '-webkit-background-clip': 'text'
      }
    },
    { name: 'Kevin Chen', color: '#00A36C' },
    { name: 'Ji-min Kim', color: '#7ae0c1' },
    { name: 'Zack Roth', color: '#4a6741', sx: { px: 1, backgroundColor: '#E8D8CC', borderRadius: 2 } },
    { name: 'Megan Liu', color: '#3d609e' },
    { name: 'Peyton McKee', color: '#6a3941' },
    { name: 'Tucker Gwertzman', color: '#25e6e2' },
    { name: 'Ryan Howe', color: '#3cce20' },
    { name: 'Ethan Szeto', color: '#404040' },
    { name: 'Adarsh Jayaram', color: '#ff0000' },
    { name: 'Harish Sundar', color: '#7f00ff' },
    { name: 'Sahil Shah', color: '#288BA8' },
    { name: 'Veda Nandikam', color: '#d3cefc' },
    { name: 'Nezam Jazayeri', color: '#42b3f5' },
    { name: 'Ben Weiss', color: '#8a8f5c' },
    { name: 'Mihir Walvekar', color: '#00A36C' },
    { name: 'Neil Satsangi', color: '#3cce20' },
    { name: 'Gilad Avni-Heller', color: '#d333ff' },
    { name: 'Arnav Rathore', color: '#00FFFF' },
    { name: 'Ethan Moskowitz', color: '#1434A4' },
    { name: 'Roger Huang', color: '#0000ff' },
    { name: 'Hamsini Malli', color: '#A020F0' },
    { name: 'Mokkh Mitsuntisuk', color: '#d4af37' },
    { name: 'Gilad Avni-Heller', color: '#d333ff' },
    { name: 'Edward Ibarra', color: '#c4a484' },
    { name: 'Sean Walker', color: '#fa8072' },
    { name: 'Anastasia Sobolina', color: '#C9A9A6' },
    { name: 'Nick Tarallo', color: '#1d4ee1' },
    { name: 'Ray Kong', color: '#87CEEE' },
    { name: 'Andrew Panos', color: '#4ab5f7' },
    { name: 'Jonathan Chen', color: '#e76869' },
    { name: 'Zach Marino', color: '#c175ff' },
    { name: 'Horace Mai', color: '#5c8f70' },
    { name: 'Jared Ritchie', color: '#f0354e' },
    { name: 'Alan Zhan', color: '#7AD0AC' },
    { name: 'Sutton Spindler', color: '#53A3ff' },
    { name: 'Emma Vonbuelow', color: '#c77ad0' },
    { name: 'Aidan Roche', color: '#20B1AA' },
    { name: 'Carrie Wang', color: '#f9cfc8' },
    { name: 'Kenneth Wan', color: '#00FFFF' },
    { name: 'Madeline Engle', color: '#FF2D76' },
    { name: 'Parth Kabra', color: '#e53774' },
    { name: 'Riley Platz', color: '#2d2fa6' },
    { name: 'Martin Hema', color: '#9125cc' },
    { name: 'Shree Singhal', color: '#ff7ca4' },
    { name: 'Isaac Levine', color: '#6a3941' },
    { name: 'Andrew Tsai', color: '#3281a8' },
    { name: 'Ahnaf Inkiad', color: '#ab38b5' },
    { name: 'Aaryan Jain', color: '#e53774' },
    { name: 'Jameson Ho', color: '#A020F0' },
    { name: 'Yechan Na', color: '#C2B078' },
    { name: 'Liam Kosar', color: '#eb66ff' },
    { name: 'Daniel Yu', color: '#bdc0c7' },
    { name: 'Jake Wu-Chen', color: '#bdc0c7' },
    { name: 'William Seward', color: '#e53774' },
    { name: 'Liu von Engelbrechten', color: '#2969f2' },
    {
      name: 'Zach Norman',
      color: 'transparent',
      sx: {
        background: 'linear-gradient(90deg, rgba(255,0,0,1) 0%, rgba(255,0,243,1) 50%, rgba(164,0,255,1) 100%);',
        '-webkit-background-clip': 'text'
      }
    },
    { name: 'Ethan Mouri', color: '#00bbff' },
    { name: 'Laith Taher', color: '#000080' },
    { name: 'Teera Tesharojanasup', color: '#DC143C', sx: { px: 1, backgroundColor: '#E8D8CC', borderRadius: 10 } },
    { name: 'Griffin Cooper', color: '#02d69a' },
    { name: 'Amani Scarborough', color: '#e34db6' },
    { name: 'Peter Moise', color: '#FF0000' },
    { name: 'Srihari Raman', color: '#FF2400' },
    { name: 'Kaiyang Zheng', color: '#FFFF00' },
    { name: 'Waasif Mahmood', color: '#114a13' },
    { name: 'Matthew Wang', color: '#c657f2' },
    { name: 'Sharon Yang', color: '#ed8a5f' },
    { name: 'Jonah Chang', color: '#9AAB89' },
    { name: 'Ha Nguyen', color: '#ff9812' },
    { name: 'Sathvik Charugundla', color: '#ff0000' },
    { name: 'Samantha Moy', color: '#d287fa' },
    { name: 'Benjamin Zhu', color: '#ccccff' },
    { name: 'Stephanie Xu', color: '#ffcd42' },
    { name: 'Hareg Aderie', color: '#34b46c' },
    { name: 'Motto Sereeyothin', color: '#000000' },
    { name: 'Raymond Tsai', color: '#66cdaa' },
    { name: 'Arinjay Singh', color: '#7bb5dc' },
    { name: 'Aarav Shyamkumar', color: '#FF0000' },
    { name: 'Raghav Mathur', color: '#009933' },
    { name: 'Anika Sharma', color: '#ff0000' },
    { name: 'William (Jack) Turner', color: '#ff5733' },
    {
      name: 'Kaan Tural',
      color: 'transparent',
      sx: {
        background: 'linear-gradient(90deg, rgba(255,0,0,1) 0%, rgba(0,128,255,1) 100%)',
        '-webkit-background-clip': 'text',
        textShadow: '0 0 5px rgba(255,0,0,1), 0 0 10px rgba(0,128,255,1)'
      }
    },
    { name: 'Kevin Polackal', color: '#800080' },
    { name: 'Sindhu Balamurugan', color: '#c170fa' },
    { name: 'Lily Shiomitsu', color: '#008080' },
    { name: 'Kevin Yang', color: '#0000FF' },
<<<<<<< HEAD
    { name: 'Qihong Wu', color: '#87CEEB' },
    { name: 'Jack Mitchell', color: '808000' }
=======
    { name: 'Neel Raut', color: '#023665' },
    { name: 'Qihong Wu', color: '#87CEEB' },
    { name: 'Megan Lai', color: '#52B2BF' },
    { name: 'Eric Sun', color: '#FCCAED' }
>>>>>>> b8b422c6
  ];

  const snark = ['Add your name!', "Shouldn't you do it yourself?", 'Seriously', 'go', 'do', 'it'];
  const [displaySnark, setDisplaySnark] = useState(0);
  // "displaySnark" is a variable and we're using it as a counter -- 0 is the initial state
  // every time the button is clicked below we will increment it
  // we define it with the "useState" React "hook" designating it as a special variable that re-renders the view when changed.

  // below we build and return what is shown on the page (minus the top bar and side bar)
  // inside a PageBlock component, we map the names list from above into components to display each name.
  // under that is a button that changes its display based on "displaySnark" whenever it is clicked.
  return (
    <PageLayout title="Credits">
      <PageBlock>
        <Grid container spacing={2}>
          {names.map((item) => (
            <Grid item>
              <Typography variant="body1" color={item.color} sx={item.sx}>
                {item.name}
              </Typography>
            </Grid>
          ))}
        </Grid>
      </PageBlock>
      <div style={{ justifyContent: 'center', display: 'flex' }}>
        <NERButton variant="contained" onClick={() => setDisplaySnark(displaySnark + 1)}>
          {displaySnark < snark.length ? snark[displaySnark] : '>:('}
        </NERButton>
      </div>
    </PageLayout>
  );
};

export default CreditsPage;<|MERGE_RESOLUTION|>--- conflicted
+++ resolved
@@ -135,15 +135,11 @@
     { name: 'Sindhu Balamurugan', color: '#c170fa' },
     { name: 'Lily Shiomitsu', color: '#008080' },
     { name: 'Kevin Yang', color: '#0000FF' },
-<<<<<<< HEAD
-    { name: 'Qihong Wu', color: '#87CEEB' },
-    { name: 'Jack Mitchell', color: '808000' }
-=======
+    { name: 'Jack Mitchell', color: '808000' },
     { name: 'Neel Raut', color: '#023665' },
     { name: 'Qihong Wu', color: '#87CEEB' },
     { name: 'Megan Lai', color: '#52B2BF' },
     { name: 'Eric Sun', color: '#FCCAED' }
->>>>>>> b8b422c6
   ];
 
   const snark = ['Add your name!', "Shouldn't you do it yourself?", 'Seriously', 'go', 'do', 'it'];
