--- conflicted
+++ resolved
@@ -27,15 +27,12 @@
     { name: 'Peyton McKee', color: '#6a3941' },
     { name: 'Ryan Howe', color: '#3cce20' },
     { name: 'Nezam Jazayeri', color: '#8a8f5c' },
-<<<<<<< HEAD
-    { name: 'Neil Satsangi', color: '#3cce20'},
-=======
+    { name: 'Neil Satsangi', color: '#3cce20' },
     { name: 'Jonathan Chen', color: '#e76869' },
     { name: 'Zach Marino', color: '#c175ff' },
     { name: 'Horace Mai', color: '#5c8f70' },
     { name: 'Jared Ritchie', color: '#f0354e' },
     { name: 'Alan Zhan', color: '#7AD0AC' },
->>>>>>> f894238e
     { name: 'Gilad Avni-Heller', color: '#d333ff' }
   ];
 
