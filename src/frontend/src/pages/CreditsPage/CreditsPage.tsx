--- conflicted
+++ resolved
@@ -27,9 +27,7 @@
     { name: 'Peyton McKee', color: '#6a3941' },
     { name: 'Ryan Howe', color: '#3cce20' },
     { name: 'Nezam Jazayeri', color: '#8a8f5c' },
-<<<<<<< HEAD
-    { name: 'Ray Kong', color: '#87CEEE' }
-=======
+    { name: 'Ray Kong', color: '#87CEEE' },
     { name: 'Andrew Panos', color: '#4ab5f7' },
     { name: 'Jonathan Chen', color: '#e76869' },
     { name: 'Zach Marino', color: '#c175ff' },
@@ -37,7 +35,6 @@
     { name: 'Jared Ritchie', color: '#f0354e' },
     { name: 'Alan Zhan', color: '#7AD0AC' },
     { name: 'Gilad Avni-Heller', color: '#d333ff' }
->>>>>>> dcc750a7
   ];
 
   const snark = ['Add your name!', "Shouldn't you do it yourself?", 'Seriously', 'go', 'do', 'it'];
