--- conflicted
+++ resolved
@@ -124,7 +124,6 @@
     { name: 'Aarav Shyamkumar', color: '#FF0000' },
     { name: 'Raghav Mathur', color: '#009933' },
     { name: 'Anika Sharma', color: '#ff0000' },
-<<<<<<< HEAD
     {
       name: 'Samson Ajayi',
       color: '6a0dad',
@@ -135,10 +134,8 @@
         textShadow: '0 0 2px rgba(0,0,0), 0 0 20px rgba(220,220,220,1)'
       }
     },
-=======
     { name: 'Christian Bacalhau', color: '#6a0dad' },
     { name: 'Gurshan Sidhu', color: '#487c90' },
->>>>>>> c148872f
     { name: 'William (Jack) Turner', color: '#ff5733' },
     {
       name: 'Dao Ho',
