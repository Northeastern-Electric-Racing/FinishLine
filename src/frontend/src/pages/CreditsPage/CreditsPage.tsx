--- conflicted
+++ resolved
@@ -205,15 +205,11 @@
     { name: 'Rup Jaisinghani', color: '#065535' },
     { name: 'Jack Dreifus', color: '#014421' },
     { name: 'Vinay Pillai', color: '#42458e' },
-<<<<<<< HEAD
-    { name: 'Will Anderson', color: '#ebb145' },
-    { name: 'Meggan Shvartsberg', color: '#00DBFF' }
-=======
+    { name: 'Meggan Shvartsberg', color: '#00DBFF' },
     { name: 'Visisht Kamalapuram', color: '#3083AA' },
     { name: 'Jay Jung', color: '##344739' },
     { name: 'Will Anderson', color: '#ebb145' },
     { name: 'Chris Pyle', color: '#ADD8E6' }
->>>>>>> 28f52461
   ];
 
   const snark = ['Add your name!', "Shouldn't you do it yourself?", 'Seriously', 'go', 'do', 'it'];
