--- conflicted
+++ resolved
@@ -27,9 +27,7 @@
     { name: 'Peyton McKee', color: '#6a3941' },
     { name: 'Ryan Howe', color: '#3cce20' },
     { name: 'Nezam Jazayeri', color: '#8a8f5c' },
-<<<<<<< HEAD
-    { name: 'Roger Huang', color: '#0000ff' }
-=======
+    { name: 'Roger Huang', color: '#0000ff' },
     { name: 'Hamsini Malli', color: '#A020F0' },
     { name: 'Mokkh Mitsuntisuk', color: 'd4af37' },
     { name: 'Gilad Avni-Heller', color: '#d333ff' },
@@ -45,7 +43,6 @@
     { name: 'Jared Ritchie', color: '#f0354e' },
     { name: 'Alan Zhan', color: '#7AD0AC' },
     { name: 'Sutton Spindler', color: '#53A3ff' }
->>>>>>> 0d9c289d
   ];
 
   const snark = ['Add your name!', "Shouldn't you do it yourself?", 'Seriously', 'go', 'do', 'it'];
