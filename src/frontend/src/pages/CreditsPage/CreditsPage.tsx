--- conflicted
+++ resolved
@@ -95,11 +95,8 @@
     },
     { name: 'Ethan Mouri', color: '#00bbff' },
     { name: 'Laith Taher', color: '#000080' },
-<<<<<<< HEAD
-    { name: 'Srihari Raman', color: '#FF2400' }
-=======
+    { name: 'Srihari Raman', color: '#FF2400' },
     { name: 'Kaiyang Zheng', color: '#FFFF00' }
->>>>>>> b2a82a40
   ];
 
   const snark = ['Add your name!', "Shouldn't you do it yourself?", 'Seriously', 'go', 'do', 'it'];
