--- conflicted
+++ resolved
@@ -27,14 +27,11 @@
     { name: 'Peyton McKee', color: '#6a3941' },
     { name: 'Ryan Howe', color: '#3cce20' },
     { name: 'Nezam Jazayeri', color: '#8a8f5c' },
-<<<<<<< HEAD
-    { name: 'Zach Marino', color: '#c175ff' }
-=======
+    { name: 'Zach Marino', color: '#c175ff' },
     { name: 'Horace Mai', color: '#5c8f70' },
     { name: 'Jared Ritchie', color: '#f0354e' },
     { name: 'Alan Zhan', color: '#7AD0AC' },
     { name: 'Gilad Avni-Heller', color: '#d333ff' }
->>>>>>> 95fbc1c4
   ];
 
   const snark = ['Add your name!', "Shouldn't you do it yourself?", 'Seriously', 'go', 'do', 'it'];
