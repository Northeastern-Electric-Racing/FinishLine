--- conflicted
+++ resolved
@@ -114,10 +114,7 @@
     { name: 'Benjamin Zhu', color: '#ccccff' },
     { name: 'Stephanie Xu', color: '#ffcd42' },
     { name: 'Hareg Aderie', color: '#34b46c' },
-<<<<<<< HEAD
-    { name: 'Kevin Polackal', color: '#800080' },
-    { name: 'Motto Sereeyothin', color: '#000000'}
-=======
+    { name: 'Motto Sereeyothin', color: '#000000' },
     { name: 'Raymond Tsai', color: '#66cdaa' },
     { name: 'Arinjay Singh', color: '#7bb5dc' },
     { name: 'Aarav Shyamkumar', color: '#FF0000' },
@@ -137,7 +134,6 @@
     { name: 'Lily Shiomitsu', color: '#008080' },
     { name: 'Kevin Yang', color: '#0000FF' },
     { name: 'Qihong Wu', color: '#87CEEB' }
->>>>>>> 3f90706a
   ];
 
   const snark = ['Add your name!', "Shouldn't you do it yourself?", 'Seriously', 'go', 'do', 'it'];
