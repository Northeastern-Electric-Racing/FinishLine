/*
 * This file is part of NER's FinishLine and licensed under GNU AGPLv3.
 * See the LICENSE file in the repository root folder for details.
 */

import { Grid, Typography } from '@mui/material'; // some imports from libraries
import { NERButton } from '../../components/NERButton';
import { useState } from 'react';
import PageBlock from '../../layouts/PageBlock'; // ...and from other files
import PageLayout from '../../components/PageLayout';

const CreditsPage: React.FC = () => {
  // This is the list of names that get displayed, add yours here!
  // each item in the list is a JSON (javascript object notation) object that has the keys
  // 'name' and 'color', and optionally 'sx' if you want to use a special style
  // the type notation tells us that name is a string and color is a string
  // think of JSON like a map with keys and values
  const names: {
    name: string;
    color: string;
    sx?: {};
  }[] = [
    { name: 'Anthony Bernardi', color: '#566bd4' },
    { name: 'Reid Chandler', color: '#e53774' },
    {
      name: 'Ari Saharay',
      color: 'transparent',
      sx: {
        background:
          'linear-gradient(90deg, rgba(255, 0, 0, 1) 0%, rgba(255, 154, 0, 1) 10%, rgba(208, 222,' +
          ' 33, 1) 20%, rgba(79, 220, 74, 1) 30%, rgba(63, 218, 216, 1) 40%, rgba(47, 201, 226,' +
          ' 1) 50%, rgba(28, 127, 238, 1) 60%, rgba(95, 21, 242, 1) 70%, rgba(186, 12, 248, 1)' +
          ' 80%, rgba(251, 7, 217, 1) 90%, rgba(255, 0, 0, 1) 100%)',
        '-webkit-background-clip': 'text'
      }
    },
    { name: 'Kevin Chen', color: '#00A36C' },
    { name: 'Ji-min Kim', color: '#7ae0c1' },
    { name: 'Zack Roth', color: '#4a6741', sx: { px: 1, backgroundColor: '#E8D8CC', borderRadius: 2 } },
    { name: 'Megan Liu', color: '#3d609e' },
    { name: 'Peyton McKee', color: '#6a3941' },
    { name: 'Tucker Gwertzman', color: '#25e6e2' },
    { name: 'Donny Le', color: '#03fcf4' },
    { name: 'Ryan Howe', color: '#3cce20' },
    { name: 'Ethan Szeto', color: '#404040' },
    { name: 'Adarsh Jayaram', color: '#ff0000' },
    { name: 'Harish Sundar', color: '#7f00ff' },
    { name: 'Sahil Shah', color: '#288BA8' },
    { name: 'Veda Nandikam', color: '#d3cefc' },
    { name: 'Nezam Jazayeri', color: '#42b3f5' },
    { name: 'Ben Weiss', color: '#8a8f5c' },
    { name: 'Mihir Walvekar', color: '#00A36C' },
    { name: 'Neil Satsangi', color: '#3cce20' },
    { name: 'Gilad Avni-Heller', color: '#d333ff' },
    { name: 'Arnav Rathore', color: '#00FFFF' },
    { name: 'Ethan Moskowitz', color: '#1434A4' },
    { name: 'Roger Huang', color: '#0000ff' },
    { name: 'Hamsini Malli', color: '#A020F0' },
    { name: 'Mokkh Mitsuntisuk', color: '#d4af37' },
    { name: 'Gilad Avni-Heller', color: '#d333ff' },
    { name: 'Edward Ibarra', color: '#c4a484' },
    { name: 'Sean Walker', color: '#fa8072' },
    { name: 'Anastasia Sobolina', color: '#C9A9A6' },
    { name: 'Nick Tarallo', color: '#1d4ee1' },
    { name: 'Ray Kong', color: '#87CEEE' },
    { name: 'Andrew Panos', color: '#4ab5f7' },
    { name: 'Jonathan Chen', color: '#e76869' },
    { name: 'Zach Marino', color: '#c175ff' },
    { name: 'Horace Mai', color: '#5c8f70' },
    { name: 'Jared Ritchie', color: '#f0354e' },
    { name: 'Alan Zhan', color: '#7AD0AC' },
    { name: 'Sutton Spindler', color: '#53A3ff' },
    { name: 'Emma Vonbuelow', color: '#c77ad0' },
    { name: 'Aidan Roche', color: '#20B1AA' },
    { name: 'Carrie Wang', color: '#f9cfc8' },
    { name: 'Kenneth Wan', color: '#00FFFF' },
    { name: 'Madeline Engle', color: '#FF2D76' },
    { name: 'Parth Kabra', color: '#e53774' },
    { name: 'Riley Platz', color: '#2d2fa6' },
    { name: 'Martin Hema', color: '#9125cc' },
    { name: 'Shree Singhal', color: '#ff7ca4' },
    { name: 'Isaac Levine', color: '#6a3941' },
    { name: 'Andrew Tsai', color: '#3281a8' },
    { name: 'Ahnaf Inkiad', color: '#ab38b5' },
    { name: 'Aaryan Jain', color: '#e53774' },
    { name: 'Jameson Ho', color: '#A020F0' },
    { name: 'Yechan Na', color: '#C2B078' },
    { name: 'Liam Kosar', color: '#eb66ff' },
    { name: 'Daniel Yu', color: '#bdc0c7' },
    { name: 'Jake Wu-Chen', color: '#bdc0c7' },
    { name: 'Matthew Tung', color: '#C0C0C0' },
    { name: 'William Seward', color: '#e53774' },
    { name: 'Quinn Louie', color: '#3281a8' },
    { name: 'Pierre Dang', color: '#31875a' },
    { name: 'Liu von Engelbrechten', color: '#2969f2' },
    {
      name: 'Zach Norman',
      color: 'transparent',
      sx: {
        background: 'linear-gradient(90deg, rgba(255,0,0,1) 0%, rgba(255,0,243,1) 50%, rgba(164,0,255,1) 100%);',
        '-webkit-background-clip': 'text'
      }
    },
    { name: 'Ethan Mouri', color: '#00bbff' },
    { name: 'Laith Taher', color: '#000080' },
    { name: 'Teera Tesharojanasup', color: '#DC143C', sx: { px: 1, backgroundColor: '#E8D8CC', borderRadius: 10 } },
    { name: 'Griffin Cooper', color: '#02d69a' },
    { name: 'Amani Scarborough', color: '#e34db6' },
    { name: 'Peter Moise', color: '#FF0000' },
    { name: 'Srihari Raman', color: '#FF2400' },
    { name: 'Kaiyang Zheng', color: '#FFFF00' },
    { name: 'Waasif Mahmood', color: '#114a13' },
    { name: 'Matthew Wang', color: '#c657f2' },
    { name: 'Sharon Yang', color: '#ed8a5f' },
    { name: 'Jonah Chang', color: '#9AAB89' },
    { name: 'Ha Nguyen', color: '#ff9812' },
    { name: 'Sathvik Charugundla', color: '#ff0000' },
    { name: 'Samantha Moy', color: '#d287fa' },
    { name: 'Benjamin Zhu', color: '#ccccff' },
    { name: 'Stephanie Xu', color: '#ffcd42' },
    { name: 'Hareg Aderie', color: '#34b46c' },
    { name: 'Motto Sereeyothin', color: '#000000' },
    { name: 'Raymond Tsai', color: '#66cdaa' },
    { name: 'Arinjay Singh', color: '#7bb5dc' },
    { name: 'Aarav Shyamkumar', color: '#FF0000' },
    { name: 'Raghav Mathur', color: '#009933' },
    { name: 'Anika Sharma', color: '#ff0000' },
    { name: 'William (Jack) Turner', color: '#ff5733' },
    {
      name: 'Samson Ajayi',
      color: '6a0dad',
      sx: {
        background: 'linear-gradient(90deg, rgba(245,0,0,1) 0%, rgba(255,0,243,1) 50%, rgba(164,0,255,1) 100%);',
        px: 1.5,
        borderRadius: 2.5,
        textShadow: '0 0 2px rgba(0,0,0), 0 0 20px rgba(220,220,220,1)'
      }
    },
    { name: 'Christian Bacalhau', color: '#6a0dad' },
    { name: 'Gurshan Sidhu', color: '#487c90' },
    {
      name: 'Dao Ho',
      color: 'white',
      sx: {
        background: 'linear-gradient(90deg, rgba(255,0,0,1) 0%, rgba(255,0,243,1) 50%, rgba(164,0,255,1) 100%);',
        px: 1.5,
        borderRadius: 3
      }
    },
    {
      name: 'Kaan Tural',
      color: 'transparent',
      sx: {
        background: 'linear-gradient(90deg, rgba(255,0,0,1) 0%, rgba(0,128,255,1) 100%)',
        '-webkit-background-clip': 'text',
        textShadow: '0 0 5px rgba(255,0,0,1), 0 0 10px rgba(0,128,255,1)'
      }
    },
    { name: 'Kevin Polackal', color: '#800080' },
    { name: 'Sindhu Balamurugan', color: '#c170fa' },
    { name: 'Lily Shiomitsu', color: '#008080' },
    { name: 'Kevin Yang', color: '#0000FF' },
    { name: 'Jack Mitchell', color: '808000' },
    { name: 'Zoey Guo', color: '#E34949' },
    { name: 'Qihong Wu', color: '#87CEEB' },
    { name: 'Jessica Zhao', color: '#6495ED' },
    { name: 'Neel Raut', color: '#023665' },
    { name: 'Qihong Wu', color: '#87CEEB' },
    { name: 'Megan Lai', color: '#52B2BF' },
    { name: 'Eric Sun', color: '#FCCAED' },
    { name: 'Yash Jayaprakash', color: '#66b2b2' },
    { name: 'Maggie Chua', color: '#E6E6FA' },
    { name: 'Bradford Derby', color: '#577DD5' },
    { name: 'Makarios Mansour', color: '#DC143C' },
    { name: 'Lauren Phan', color: '#F3A7C0' },
    { name: 'Vidyuth Ramkumar', color: '#800000' },
    { name: 'Jake Hensley', color: '#FFA500' },
    { name: 'Jesse Garcia', color: '#3BB143' },
    { name: 'Emma Shum', color: '#d4878f' },
    { name: 'Matthew Egg', color: '#7E1B2F' },
    {
      name: 'Wyatt Bracy',
      color: '#080808',
      sx: {
        textShadow: '0 0 2px rgba(0,0,0), 0 0 20px rgba(220,220,220,1)'
      }
    },
    { name: 'Xavier Galanes', color: '#6c25be' },
    { name: 'Jaden Zhou', color: '#34568B' },
    { name: 'Alexander Kylander-Kreiner', color: '#82EEFD' },
    { name: 'Vincent Demaisip', color: '#ebb135' },
    { name: 'Daniel Ma', color: '#ffb4e8' },
    { name: 'Yulan Wang', color: '#D4E6F1' },
    { name: 'Aarush Garg', color: '#40E0D0' },
    { name: 'Waverly Hassman', color: '#CBC3E3' },
    { name: 'Akul Aggarwal', color: '#cc34eb' },
    { name: 'Rebecca Lee', color: '#87c2fa' },
    { name: 'Jake Langlois', color: '#588BAE' },
    { name: 'Caio DaSilva', color: '#290ED2' },
    { name: 'Aahil Nishad', color: '#5E9E82' },
    { name: 'Anya Dasgupta', color: '#e37fc0' },
    { name: 'Ben Marler', color: '#a300a3' },
    { name: 'Alan Eng', color: '#0B66E4' },
    { name: 'Alexander Schinkmann-Bonias', color: '#d3d3d3' },
    { name: 'Aditya Boddepalli', color: '#00FFFF' },
    { name: 'Sarah Zhang', color: '#CCC8FF' },
    { name: 'Rup Jaisinghani', color: '#065535' },
    { name: 'Jack Dreifus', color: '#014421' },
    { name: 'Vinay Pillai', color: '#42458e' },
    { name: 'Benjamin Kataoka', color: '#38FF87' },
    { name: 'Meggan Shvartsberg', color: '#00DBFF' },
    { name: 'Visisht Kamalapuram', color: '#3083AA' },
    { name: 'Jay Jung', color: '##344739' },
    { name: 'Will Anderson', color: '#ebb145' },
<<<<<<< HEAD
    {
      name: ' Yipeng (Andrew) Wang',
      color: 'transparent',
      sx: {
        background: 'linear-gradient(90deg, rgba(255,0,0,1) 0%, rgba(255,0,243,1) 50%, rgba(164,0,255,1) 100%);',
        '-webkit-background-clip': 'text'
      }
    },
    { name: 'Chris Pyle', color: '#ADD8E6' }
=======
    { name: 'Chris Pyle', color: '#ADD8E6' },
    { name: 'Zachary Wen', color: '#4169e1' },
    { name: 'Armaan Mehra', color: '#0B66E5' },
    { name: 'Caden Weaver', color: '#E6FFFD' },
    {
      name: 'Tanisha Rajgor',
      color: '#e3ddfb',
      sx: {
        textShadow: '0 0 2px rgba(0, 0, 0, 0.4), 0 0 5px rgba(180, 160, 255, 0.8)'
      }
    },
    { name: 'Jhonyel Galvis', color: '#00FFF' },
    { name: 'Arav Goyal', color: '#6223de' }
>>>>>>> cc57efbe
  ];

  const snark = ['Add your name!', "Shouldn't you do it yourself?", 'Seriously', 'go', 'do', 'it'];
  const [displaySnark, setDisplaySnark] = useState(0);
  // "displaySnark" is a variable and we're using it as a counter -- 0 is the initial state
  // every time the button is clicked below we will increment it
  // we define it with the "useState" React "hook" designating it as a special variable that re-renders the view when changed.

  // below we build and return what is shown on the page (minus the top bar and side bar)
  // inside a PageBlock component, we map the names list from above into components to display each name.
  // under that is a button that changes its display based on "displaySnark" whenever it is clicked.
  return (
    <PageLayout title="Credits">
      <PageBlock>
        <Grid container spacing={2}>
          {names.map((item) => (
            <Grid item>
              <Typography variant="body1" color={item.color} sx={item.sx}>
                {item.name}
              </Typography>
            </Grid>
          ))}
        </Grid>
      </PageBlock>
      <div style={{ justifyContent: 'center', display: 'flex' }}>
        <NERButton variant="contained" onClick={() => setDisplaySnark(displaySnark + 1)}>
          {displaySnark < snark.length ? snark[displaySnark] : '>:('}
        </NERButton>
      </div>
    </PageLayout>
  );
};

export default CreditsPage;<|MERGE_RESOLUTION|>--- conflicted
+++ resolved
@@ -212,17 +212,14 @@
     { name: 'Visisht Kamalapuram', color: '#3083AA' },
     { name: 'Jay Jung', color: '##344739' },
     { name: 'Will Anderson', color: '#ebb145' },
-<<<<<<< HEAD
-    {
-      name: ' Yipeng (Andrew) Wang',
+    {
+      name: 'Yipeng (Andrew) Wang',
       color: 'transparent',
       sx: {
         background: 'linear-gradient(90deg, rgba(255,0,0,1) 0%, rgba(255,0,243,1) 50%, rgba(164,0,255,1) 100%);',
         '-webkit-background-clip': 'text'
       }
     },
-    { name: 'Chris Pyle', color: '#ADD8E6' }
-=======
     { name: 'Chris Pyle', color: '#ADD8E6' },
     { name: 'Zachary Wen', color: '#4169e1' },
     { name: 'Armaan Mehra', color: '#0B66E5' },
@@ -236,7 +233,6 @@
     },
     { name: 'Jhonyel Galvis', color: '#00FFF' },
     { name: 'Arav Goyal', color: '#6223de' }
->>>>>>> cc57efbe
   ];
 
   const snark = ['Add your name!', "Shouldn't you do it yourself?", 'Seriously', 'go', 'do', 'it'];
