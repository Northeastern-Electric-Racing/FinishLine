/*
 * This file is part of NER's FinishLine and licensed under GNU AGPLv3.
 * See the LICENSE file in the repository root folder for details.
 */

import { Grid, Button, Typography } from '@mui/material'; // some imports from libraries
import { useState } from 'react';
import PageTitle from '../../layouts/PageTitle/PageTitle'; // ...and from other files
import PageBlock from '../../layouts/PageBlock';

const CreditsPage: React.FC = () => {
  // This is the list of names that get displayed, add yours here!
  // each item in the list is a JSON (javascript object notation) object that has the keys 'name' and 'color'
  // the type notation tells us that name is a string and color is a string
  // think of JSON like a map with keys and values
  const names: {
    name: string;
    color: string;
  }[] = [
    { name: 'Anthony Bernardi', color: '#566bd4' },
    { name: 'Reid Chandler', color: '#e53774' },
    { name: 'Ari Saharay', color: '#0fbf22' },
    { name: 'Kevin Chen', color: '#00A36C' },
    { name: 'Ji-min Kim', color: '#7ae0c1' },
    { name: 'Zack Roth', color: '#60efa3' },
    { name: 'Megan Liu', color: '#3d609e' },
    { name: 'Peyton McKee', color: '#6a3941' },
    { name: 'Ryan Howe', color: '#3cce20' },
    { name: 'Nezam Jazayeri', color: '#8a8f5c' },
<<<<<<< HEAD
    { name: 'Ethan Moskowitz', color: '#1434A4' },
=======
    { name: 'Mokkh Mitsuntisuk', color: 'd4af37' },
>>>>>>> 9ee6130a
    { name: 'Gilad Avni-Heller', color: '#d333ff' },
    { name: 'Edward Ibarra', color: '#c4a484' },
    { name: 'Sean Walker', color: '#fa8072' },
    { name: 'Anastasia Sobolina', color: 'C9A9A6' },
    { name: 'Nick Tarallo', color: '#1d4ee1' },
    { name: 'Ray Kong', color: '#87CEEE' },
    { name: 'Andrew Panos', color: '#4ab5f7' },
    { name: 'Jonathan Chen', color: '#e76869' },
    { name: 'Zach Marino', color: '#c175ff' },
    { name: 'Horace Mai', color: '#5c8f70' },
    { name: 'Jared Ritchie', color: '#f0354e' },
    { name: 'Alan Zhan', color: '#7AD0AC' },
    { name: 'Sutton Spindler', color: '#53A3ff' }
  ];

  const snark = ['Add your name!', "Shouldn't you do it yourself?", 'Seriously', 'go', 'do', 'it'];
  const [displaySnark, setDisplaySnark] = useState(0);
  // "displaySnark" is a variable and we're using it as a counter -- 0 is the initial state
  // every time the button is clicked below we will increment it
  // we define it with the "useState" React "hook" designating it as a special variable that re-renders the view when changed.

  // below we build and return what is shown on the page (minus the top bar and side bar)
  // inside a PageBlock component, we map the names list from above into components to display each name.
  // under that is a button that changes its display based on "displaySnark" whenever it is clicked.
  return (
    <div>
      <PageTitle title={'Credits'} previousPages={[]} />
      <PageBlock>
        <Grid container spacing={2}>
          {names.map((item) => (
            <Grid item>
              <Typography variant="body1" color={item.color}>
                {item.name}
              </Typography>
            </Grid>
          ))}
        </Grid>
      </PageBlock>
      <div style={{ justifyContent: 'center', display: 'flex' }}>
        <Button onClick={() => setDisplaySnark(displaySnark + 1)} variant="contained">
          {displaySnark < snark.length ? snark[displaySnark] : '>:('}
        </Button>
      </div>
    </div>
  );
};

export default CreditsPage;<|MERGE_RESOLUTION|>--- conflicted
+++ resolved
@@ -27,11 +27,8 @@
     { name: 'Peyton McKee', color: '#6a3941' },
     { name: 'Ryan Howe', color: '#3cce20' },
     { name: 'Nezam Jazayeri', color: '#8a8f5c' },
-<<<<<<< HEAD
     { name: 'Ethan Moskowitz', color: '#1434A4' },
-=======
     { name: 'Mokkh Mitsuntisuk', color: 'd4af37' },
->>>>>>> 9ee6130a
     { name: 'Gilad Avni-Heller', color: '#d333ff' },
     { name: 'Edward Ibarra', color: '#c4a484' },
     { name: 'Sean Walker', color: '#fa8072' },
