/*
 * This file is part of NER's FinishLine and licensed under GNU AGPLv3.
 * See the LICENSE file in the repository root folder for details.
 */

import { Grid, Button, Typography } from '@mui/material'; // some imports from libraries
import { useState } from 'react';
import PageTitle from '../../layouts/PageTitle/PageTitle'; // ...and from other files
import PageBlock from '../../layouts/PageBlock';

const CreditsPage: React.FC = () => {
  // This is the list of names that get displayed, add yours here!
  // each item in the list is a JSON (javascript object notation) object that has the keys 'name' and 'color'
  // the type notation tells us that name is a string and color is a string
  // think of JSON like a map with keys and values
  const names: {
    name: string;
    color: string;
  }[] = [
    { name: 'Anthony Bernardi', color: '#566bd4' },
    { name: 'Reid Chandler', color: '#e53774' },
    { name: 'Ari Saharay', color: '#0fbf22' },
    { name: 'Kevin Chen', color: '#00A36C' },
    { name: 'Ji-min Kim', color: '#7ae0c1' },
    { name: 'Zack Roth', color: '#60efa3' },
    { name: 'Megan Liu', color: '#3d609e' },
    { name: 'Peyton McKee', color: '#6a3941' },
    { name: 'Ryan Howe', color: '#3cce20' },
<<<<<<< HEAD
    { name: 'Nezam Jazayeri', color: '#8a8f5c' },
    { name: 'Gilad Avni-Heller', color: '#d333ff' },
    { name: 'Veda Nandikam', color: '#d3cefc' }
=======
    { name: 'Nezam Jazayeri', color: '#42b3f5' },
    { name: 'Ben Weiss', color: '#8a8f5c' },
    { name: 'Mihir Walvekar', color: '#00A36C' },
    { name: 'Neil Satsangi', color: '#3cce20' },
    { name: 'Gilad Avni-Heller', color: '#d333ff' },
    { name: 'Arnav Rathore', color: '#00FFFF' },
    { name: 'Ethan Moskowitz', color: '#1434A4' },
    { name: 'Roger Huang', color: '#0000ff' },
    { name: 'Hamsini Malli', color: '#A020F0' },
    { name: 'Mokkh Mitsuntisuk', color: 'd4af37' },
    { name: 'Gilad Avni-Heller', color: '#d333ff' },
    { name: 'Edward Ibarra', color: '#c4a484' },
    { name: 'Sean Walker', color: '#fa8072' },
    { name: 'Anastasia Sobolina', color: 'C9A9A6' },
    { name: 'Nick Tarallo', color: '#1d4ee1' },
    { name: 'Ray Kong', color: '#87CEEE' },
    { name: 'Andrew Panos', color: '#4ab5f7' },
    { name: 'Jonathan Chen', color: '#e76869' },
    { name: 'Zach Marino', color: '#c175ff' },
    { name: 'Horace Mai', color: '#5c8f70' },
    { name: 'Jared Ritchie', color: '#f0354e' },
    { name: 'Alan Zhan', color: '#7AD0AC' },
    { name: 'Sutton Spindler', color: '#53A3ff' },
    { name: 'Emma Vonbuelow', color: '#c77ad0' },
    { name: 'Aidan Roche', color: '#20B1AA' },
    { name: 'Carrie Wang', color: '#f9cfc8' },
    { name: 'Kenneth Wan', color: '#00FFFF' }
>>>>>>> 32aba0b5
  ];

  const snark = ['Add your name!', "Shouldn't you do it yourself?", 'Seriously', 'go', 'do', 'it'];
  const [displaySnark, setDisplaySnark] = useState(0);
  // "displaySnark" is a variable and we're using it as a counter -- 0 is the initial state
  // every time the button is clicked below we will increment it
  // we define it with the "useState" React "hook" designating it as a special variable that re-renders the view when changed.

  // below we build and return what is shown on the page (minus the top bar and side bar)
  // inside a PageBlock component, we map the names list from above into components to display each name.
  // under that is a button that changes its display based on "displaySnark" whenever it is clicked.
  return (
    <div>
      <PageTitle title={'Credits'} previousPages={[]} />
      <PageBlock>
        <Grid container spacing={2}>
          {names.map((item) => (
            <Grid item>
              <Typography variant="body1" color={item.color}>
                {item.name}
              </Typography>
            </Grid>
          ))}
        </Grid>
      </PageBlock>
      <div style={{ justifyContent: 'center', display: 'flex' }}>
        <Button onClick={() => setDisplaySnark(displaySnark + 1)} variant="contained">
          {displaySnark < snark.length ? snark[displaySnark] : '>:('}
        </Button>
      </div>
    </div>
  );
};

export default CreditsPage;<|MERGE_RESOLUTION|>--- conflicted
+++ resolved
@@ -26,11 +26,9 @@
     { name: 'Megan Liu', color: '#3d609e' },
     { name: 'Peyton McKee', color: '#6a3941' },
     { name: 'Ryan Howe', color: '#3cce20' },
-<<<<<<< HEAD
     { name: 'Nezam Jazayeri', color: '#8a8f5c' },
     { name: 'Gilad Avni-Heller', color: '#d333ff' },
-    { name: 'Veda Nandikam', color: '#d3cefc' }
-=======
+    { name: 'Veda Nandikam', color: '#d3cefc' },
     { name: 'Nezam Jazayeri', color: '#42b3f5' },
     { name: 'Ben Weiss', color: '#8a8f5c' },
     { name: 'Mihir Walvekar', color: '#00A36C' },
@@ -58,7 +56,6 @@
     { name: 'Aidan Roche', color: '#20B1AA' },
     { name: 'Carrie Wang', color: '#f9cfc8' },
     { name: 'Kenneth Wan', color: '#00FFFF' }
->>>>>>> 32aba0b5
   ];
 
   const snark = ['Add your name!', "Shouldn't you do it yourself?", 'Seriously', 'go', 'do', 'it'];
