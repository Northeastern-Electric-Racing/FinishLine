--- conflicted
+++ resolved
@@ -27,9 +27,7 @@
     { name: 'Peyton McKee', color: '#6a3941' },
     { name: 'Ryan Howe', color: '#3cce20' },
     { name: 'Nezam Jazayeri', color: '#8a8f5c' },
-<<<<<<< HEAD
-    { name: 'Mihir Walvekar', color: '#00A36C' }
-=======
+    { name: 'Mihir Walvekar', color: '#00A36C' },
     { name: 'Neil Satsangi', color: '#3cce20' },
     { name: 'Gilad Avni-Heller', color: '#d333ff' },
     { name: 'Arnav Rathore', color: '#00FFFF' },
@@ -52,7 +50,6 @@
     { name: 'Sutton Spindler', color: '#53A3ff' },
     { name: 'Emma Vonbuelow', color: '#c77ad0' },
     { name: 'Aidan Roche', color: '#20B1AA' }
->>>>>>> 76814b5c
   ];
 
   const snark = ['Add your name!', "Shouldn't you do it yourself?", 'Seriously', 'go', 'do', 'it'];
