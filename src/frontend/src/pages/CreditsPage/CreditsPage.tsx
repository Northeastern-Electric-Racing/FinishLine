--- conflicted
+++ resolved
@@ -136,15 +136,12 @@
     { name: 'Sindhu Balamurugan', color: '#c170fa' },
     { name: 'Lily Shiomitsu', color: '#008080' },
     { name: 'Kevin Yang', color: '#0000FF' },
-<<<<<<< HEAD
     { name: 'Qihong Wu', color: '#87CEEB' },
-    { name: 'Jessica Zhao', color: '#6495ED' }
-=======
+    { name: 'Jessica Zhao', color: '#6495ED' },
     { name: 'Neel Raut', color: '#023665' },
     { name: 'Qihong Wu', color: '#87CEEB' },
     { name: 'Megan Lai', color: '#52B2BF' },
     { name: 'Eric Sun', color: '#FCCAED' }
->>>>>>> 68186e28
   ];
 
   const snark = ['Add your name!', "Shouldn't you do it yourself?", 'Seriously', 'go', 'do', 'it'];
