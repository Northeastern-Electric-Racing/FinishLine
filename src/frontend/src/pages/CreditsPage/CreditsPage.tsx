--- conflicted
+++ resolved
@@ -210,9 +210,7 @@
     { name: 'Jay Jung', color: '##344739' },
     { name: 'Will Anderson', color: '#ebb145' },
     { name: 'Chris Pyle', color: '#ADD8E6' },
-<<<<<<< HEAD
-    { name: 'Caden Weaver', color: '#E6FFFD' }
-=======
+    { name: 'Caden Weaver', color: '#E6FFFD' },
     {
       name: 'Tanisha Rajgor',
       color: '#e3ddfb',
@@ -221,7 +219,6 @@
       }
     },
     { name: 'Jhonyel Galvis', color: '#00FFF' }
->>>>>>> 08073944
   ];
 
   const snark = ['Add your name!', "Shouldn't you do it yourself?", 'Seriously', 'go', 'do', 'it'];
