--- conflicted
+++ resolved
@@ -96,9 +96,7 @@
     },
     { name: 'Ethan Mouri', color: '#00bbff' },
     { name: 'Laith Taher', color: '#000080' },
-<<<<<<< HEAD
-    { name: 'Teera Tesharojanasup', color: '#DC143C', sx: { px: 1, backgroundColor: '#E8D8CC', borderRadius: 10 } }
-=======
+    { name: 'Teera Tesharojanasup', color: '#DC143C', sx: { px: 1, backgroundColor: '#E8D8CC', borderRadius: 10 } },
     { name: 'Griffin Cooper', color: '#02d69a' },
     { name: 'Amani Scarborough', color: '#e34db6' },
     { name: 'Peter Moise', color: '#FF0000' },
@@ -123,7 +121,6 @@
     { name: 'Kevin Polackal', color: '#800080' },
     { name: 'Lily Shiomitsu', color: '#008080' },
     { name: 'Kevin Yang', color: '#0000FF' }
->>>>>>> 5feec10a
   ];
 
   const snark = ['Add your name!', "Shouldn't you do it yourself?", 'Seriously', 'go', 'do', 'it'];
