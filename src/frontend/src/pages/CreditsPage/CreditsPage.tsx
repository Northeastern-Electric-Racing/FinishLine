--- conflicted
+++ resolved
@@ -69,12 +69,9 @@
     { name: 'Aidan Roche', color: '#20B1AA' },
     { name: 'Carrie Wang', color: '#f9cfc8' },
     { name: 'Kenneth Wan', color: '#00FFFF' },
-<<<<<<< HEAD
-    { name: 'Madeline Engle', color: '#FF2D76' }
-=======
+    { name: 'Madeline Engle', color: '#FF2D76' },
     { name: 'Parth Kabra', color: '#e53774' },
     { name: 'Riley Platz', color: '#2d2fa6' }
->>>>>>> 1fd7ef39
   ];
 
   const snark = ['Add your name!', "Shouldn't you do it yourself?", 'Seriously', 'go', 'do', 'it'];
