/*
 * This file is part of NER's FinishLine and licensed under GNU AGPLv3.
 * See the LICENSE file in the repository root folder for details.
 */

import { Grid, Button, Typography } from '@mui/material'; // some imports from libraries
import { useState } from 'react';
import PageTitle from '../../layouts/PageTitle/PageTitle'; // ...and from other files
import PageBlock from '../../layouts/PageBlock';

const CreditsPage: React.FC = () => {
  // This is the list of names that get displayed, add yours here!
  // each item in the list is a JSON (javascript object notation) object that has the keys 'name' and 'color'
  // the type notation tells us that name is a string and color is a string
  // think of JSON like a map with keys and values
  const names: {
    name: string;
    color: string;
  }[] = [
    { name: 'Anthony Bernardi', color: '#566bd4' },
    { name: 'Reid Chandler', color: '#e53774' },
    { name: 'Ari Saharay', color: '#0fbf22' },
    { name: 'Kevin Chen', color: '#00A36C' },
    { name: 'Ji-min Kim', color: '#7ae0c1' },
    { name: 'Zack Roth', color: '#60efa3' },
    { name: 'Megan Liu', color: '#3d609e' },
    { name: 'Peyton McKee', color: '#6a3941' },
    { name: 'Ryan Howe', color: '#3cce20' },
    { name: 'Nezam Jazayeri', color: '#8a8f5c' },
<<<<<<< HEAD
    { name: 'Gilad Avni-Heller', color: '#d333ff' },
=======
    { name: 'Edward Ibarra', color: '#c4a484' },
    { name: 'Sean Walker', color: '#fa8072' },
    { name: 'Anastasia Sobolina', color: 'C9A9A6' },
    { name: 'Nick Tarallo', color: '#1d4ee1' },
    { name: 'Ray Kong', color: '#87CEEE' },
    { name: 'Andrew Panos', color: '#4ab5f7' },
    { name: 'Jonathan Chen', color: '#e76869' },
    { name: 'Zach Marino', color: '#c175ff' },
    { name: 'Horace Mai', color: '#5c8f70' },
    { name: 'Jared Ritchie', color: '#f0354e' },
>>>>>>> 8ad0435b
    { name: 'Alan Zhan', color: '#7AD0AC' },
    { name: 'Sutton Spindler', color: '#53A3ff' }
  ];

  const snark = ['Add your name!', "Shouldn't you do it yourself?", 'Seriously', 'go', 'do', 'it'];
  const [displaySnark, setDisplaySnark] = useState(0);
  // "displaySnark" is a variable and we're using it as a counter -- 0 is the initial state
  // every time the button is clicked below we will increment it
  // we define it with the "useState" React "hook" designating it as a special variable that re-renders the view when changed.

  // below we build and return what is shown on the page (minus the top bar and side bar)
  // inside a PageBlock component, we map the names list from above into components to display each name.
  // under that is a button that changes its display based on "displaySnark" whenever it is clicked.
  return (
    <div>
      <PageTitle title={'Credits'} previousPages={[]} />
      <PageBlock>
        <Grid container spacing={2}>
          {names.map((item) => (
            <Grid item>
              <Typography variant="body1" color={item.color}>
                {item.name}
              </Typography>
            </Grid>
          ))}
        </Grid>
      </PageBlock>
      <div style={{ justifyContent: 'center', display: 'flex' }}>
        <Button onClick={() => setDisplaySnark(displaySnark + 1)} variant="contained">
          {displaySnark < snark.length ? snark[displaySnark] : '>:('}
        </Button>
      </div>
    </div>
  );
};

export default CreditsPage;<|MERGE_RESOLUTION|>--- conflicted
+++ resolved
@@ -27,9 +27,7 @@
     { name: 'Peyton McKee', color: '#6a3941' },
     { name: 'Ryan Howe', color: '#3cce20' },
     { name: 'Nezam Jazayeri', color: '#8a8f5c' },
-<<<<<<< HEAD
     { name: 'Gilad Avni-Heller', color: '#d333ff' },
-=======
     { name: 'Edward Ibarra', color: '#c4a484' },
     { name: 'Sean Walker', color: '#fa8072' },
     { name: 'Anastasia Sobolina', color: 'C9A9A6' },
@@ -40,7 +38,6 @@
     { name: 'Zach Marino', color: '#c175ff' },
     { name: 'Horace Mai', color: '#5c8f70' },
     { name: 'Jared Ritchie', color: '#f0354e' },
->>>>>>> 8ad0435b
     { name: 'Alan Zhan', color: '#7AD0AC' },
     { name: 'Sutton Spindler', color: '#53A3ff' }
   ];
