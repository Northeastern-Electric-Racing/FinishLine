/*
 * This file is part of NER's FinishLine and licensed under GNU AGPLv3.
 * See the LICENSE file in the repository root folder for details.
 */

import { Grid, Typography } from '@mui/material'; // some imports from libraries
import { NERButton } from '../../components/NERButton';
import { useState } from 'react';
import PageBlock from '../../layouts/PageBlock'; // ...and from other files
import PageLayout from '../../components/PageLayout';

const CreditsPage: React.FC = () => {
  // This is the list of names that get displayed, add yours here!
  // each item in the list is a JSON (javascript object notation) object that has the keys
  // 'name' and 'color', and optionally 'sx' if you want to use a special style
  // the type notation tells us that name is a string and color is a string
  // think of JSON like a map with keys and values
  const names: {
    name: string;
    color: string;
    sx?: {};
  }[] = [
    { name: 'Anthony Bernardi', color: '#566bd4' },
    { name: 'Reid Chandler', color: '#e53774' },
    {
      name: 'Ari Saharay',
      color: 'transparent',
      sx: {
        background:
          'linear-gradient(90deg, rgba(255, 0, 0, 1) 0%, rgba(255, 154, 0, 1) 10%, rgba(208, 222,' +
          ' 33, 1) 20%, rgba(79, 220, 74, 1) 30%, rgba(63, 218, 216, 1) 40%, rgba(47, 201, 226,' +
          ' 1) 50%, rgba(28, 127, 238, 1) 60%, rgba(95, 21, 242, 1) 70%, rgba(186, 12, 248, 1)' +
          ' 80%, rgba(251, 7, 217, 1) 90%, rgba(255, 0, 0, 1) 100%)',
        '-webkit-background-clip': 'text'
      }
    },
    { name: 'Kevin Chen', color: '#00A36C' },
    { name: 'Ji-min Kim', color: '#7ae0c1' },
    { name: 'Zack Roth', color: '#4a6741', sx: { px: 1, backgroundColor: '#E8D8CC', borderRadius: 2 } },
    { name: 'Megan Liu', color: '#3d609e' },
    { name: 'Peyton McKee', color: '#6a3941' },
    { name: 'Ryan Howe', color: '#3cce20' },
    { name: 'Ethan Szeto', color: '#404040' },
    { name: 'Adarsh Jayaram', color: '#ff0000' },
    { name: 'Harish Sundar', color: '#7f00ff' },
    { name: 'Sahil Shah', color: '#288BA8' },
    { name: 'Veda Nandikam', color: '#d3cefc' },
    { name: 'Nezam Jazayeri', color: '#42b3f5' },
    { name: 'Ben Weiss', color: '#8a8f5c' },
    { name: 'Mihir Walvekar', color: '#00A36C' },
    { name: 'Neil Satsangi', color: '#3cce20' },
    { name: 'Gilad Avni-Heller', color: '#d333ff' },
    { name: 'Arnav Rathore', color: '#00FFFF' },
    { name: 'Ethan Moskowitz', color: '#1434A4' },
    { name: 'Roger Huang', color: '#0000ff' },
    { name: 'Hamsini Malli', color: '#A020F0' },
    { name: 'Mokkh Mitsuntisuk', color: '#d4af37' },
    { name: 'Gilad Avni-Heller', color: '#d333ff' },
    { name: 'Edward Ibarra', color: '#c4a484' },
    { name: 'Sean Walker', color: '#fa8072' },
    { name: 'Anastasia Sobolina', color: '#C9A9A6' },
    { name: 'Nick Tarallo', color: '#1d4ee1' },
    { name: 'Ray Kong', color: '#87CEEE' },
    { name: 'Andrew Panos', color: '#4ab5f7' },
    { name: 'Jonathan Chen', color: '#e76869' },
    { name: 'Zach Marino', color: '#c175ff' },
    { name: 'Horace Mai', color: '#5c8f70' },
    { name: 'Jared Ritchie', color: '#f0354e' },
    { name: 'Alan Zhan', color: '#7AD0AC' },
    { name: 'Sutton Spindler', color: '#53A3ff' },
    { name: 'Emma Vonbuelow', color: '#c77ad0' },
    { name: 'Aidan Roche', color: '#20B1AA' },
    { name: 'Carrie Wang', color: '#f9cfc8' },
    { name: 'Kenneth Wan', color: '#00FFFF' },
    { name: 'Madeline Engle', color: '#FF2D76' },
    { name: 'Parth Kabra', color: '#e53774' },
    { name: 'Riley Platz', color: '#2d2fa6' },
    { name: 'Martin Hema', color: '#9125cc' },
    { name: 'Shree Singhal', color: '#ff7ca4' },
    { name: 'Isaac Levine', color: '#6a3941' },
    { name: 'Andrew Tsai', color: '#3281a8' },
    { name: 'Ahnaf Inkiad', color: '#ab38b5' },
    { name: 'Aaryan Jain', color: '#e53774' },
    { name: 'Jameson Ho', color: '#A020F0' },
    { name: 'Yechan Na', color: '#C2B078' },
    { name: 'Liam Kosar', color: '#eb66ff' },
    { name: 'Daniel Yu', color: '#bdc0c7' },
    { name: 'Jake Wu-Chen', color: '#bdc0c7' },
    { name: 'William Seward', color: '#e53774' },
    { name: 'Liu von Engelbrechten', color: '#2969f2' },
    {
      name: 'Zach Norman',
      color: 'transparent',
      sx: {
        background: 'linear-gradient(90deg, rgba(255,0,0,1) 0%, rgba(255,0,243,1) 50%, rgba(164,0,255,1) 100%);',
        '-webkit-background-clip': 'text'
      }
    },
    { name: 'Ethan Mouri', color: '#00bbff' },
    { name: 'Laith Taher', color: '#000080' },
    { name: 'Teera Tesharojanasup', color: '#DC143C', sx: { px: 1, backgroundColor: '#E8D8CC', borderRadius: 10 } },
    { name: 'Griffin Cooper', color: '#02d69a' },
    { name: 'Amani Scarborough', color: '#e34db6' },
    { name: 'Peter Moise', color: '#FF0000' },
    { name: 'Srihari Raman', color: '#FF2400' },
    { name: 'Kaiyang Zheng', color: '#FFFF00' },
    { name: 'Waasif Mahmood', color: '#114a13' },
    { name: 'Matthew Wang', color: '#c657f2' },
    { name: 'Sharon Yang', color: '#ed8a5f' },
    { name: 'Jonah Chang', color: '#9AAB89' },
    { name: 'Ha Nguyen', color: '#ff9812' },
    { name: 'Sathvik Charugundla', color: '#ff0000' },
    { name: 'Samantha Moy', color: '#d287fa' },
    { name: 'Benjamin Zhu', color: '#ccccff' },
    { name: 'Stephanie Xu', color: '#ffcd42' },
    { name: 'Hareg Aderie', color: '#34b46c' },
    { name: 'Raymond Tsai', color: '#66cdaa' },
    { name: 'Arinjay Singh', color: '#7bb5dc' },
    { name: 'Aarav Shyamkumar', color: '#FF0000' },
    { name: 'Raghav Mathur', color: '#009933' },
    { name: 'Anika Sharma', color: '#ff0000' },
    { name: 'William (Jack) Turner', color: '#ff5733' },
    {
      name: 'Kaan Tural',
      color: 'transparent',
      sx: {
        background: 'linear-gradient(90deg, rgba(255,0,0,1) 0%, rgba(0,128,255,1) 100%)',
        '-webkit-background-clip': 'text',
        textShadow: '0 0 5px rgba(255,0,0,1), 0 0 10px rgba(0,128,255,1)'
      }
    },
    { name: 'Kevin Polackal', color: '#800080' },
    { name: 'Lily Shiomitsu', color: '#008080' },
    { name: 'Kevin Yang', color: '#0000FF' },
    { name: 'Qihong Wu', color: '#87CEEB' },
<<<<<<< HEAD
    { name: 'Megan Lai', color: '#52B2BF' }
=======
    { name: 'Eric Sun', color: '#FCCAED' }
>>>>>>> e7cd49e5
  ];

  const snark = ['Add your name!', "Shouldn't you do it yourself?", 'Seriously', 'go', 'do', 'it'];
  const [displaySnark, setDisplaySnark] = useState(0);
  // "displaySnark" is a variable and we're using it as a counter -- 0 is the initial state
  // every time the button is clicked below we will increment it
  // we define it with the "useState" React "hook" designating it as a special variable that re-renders the view when changed.

  // below we build and return what is shown on the page (minus the top bar and side bar)
  // inside a PageBlock component, we map the names list from above into components to display each name.
  // under that is a button that changes its display based on "displaySnark" whenever it is clicked.
  return (
    <PageLayout title="Credits">
      <PageBlock>
        <Grid container spacing={2}>
          {names.map((item) => (
            <Grid item>
              <Typography variant="body1" color={item.color} sx={item.sx}>
                {item.name}
              </Typography>
            </Grid>
          ))}
        </Grid>
      </PageBlock>
      <div style={{ justifyContent: 'center', display: 'flex' }}>
        <NERButton variant="contained" onClick={() => setDisplaySnark(displaySnark + 1)}>
          {displaySnark < snark.length ? snark[displaySnark] : '>:('}
        </NERButton>
      </div>
    </PageLayout>
  );
};

export default CreditsPage;<|MERGE_RESOLUTION|>--- conflicted
+++ resolved
@@ -133,11 +133,8 @@
     { name: 'Lily Shiomitsu', color: '#008080' },
     { name: 'Kevin Yang', color: '#0000FF' },
     { name: 'Qihong Wu', color: '#87CEEB' },
-<<<<<<< HEAD
-    { name: 'Megan Lai', color: '#52B2BF' }
-=======
+    { name: 'Megan Lai', color: '#52B2BF' },
     { name: 'Eric Sun', color: '#FCCAED' }
->>>>>>> e7cd49e5
   ];
 
   const snark = ['Add your name!', "Shouldn't you do it yourself?", 'Seriously', 'go', 'do', 'it'];
