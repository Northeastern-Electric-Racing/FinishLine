--- conflicted
+++ resolved
@@ -95,17 +95,13 @@
     },
     { name: 'Ethan Mouri', color: '#00bbff' },
     { name: 'Laith Taher', color: '#000080' },
-<<<<<<< HEAD
     { name: 'Griffin Cooper', color: '#02d69a' },
-    { name: 'Kaiyang Zheng', color: '#FFFF00' }
-=======
     { name: 'Amani Scarborough', color: '#e34db6' },
     { name: 'Peter Moise', color: '#FF0000' },
     { name: 'Srihari Raman', color: '#FF2400' },
     { name: 'Kaiyang Zheng', color: '#FFFF00' },
     { name: 'Matthew Wang', color: '#c657f2' },
     { name: 'Sharon Yang', color: '#ed8a5f' }
->>>>>>> 9c777cc7
   ];
 
   const snark = ['Add your name!', "Shouldn't you do it yourself?", 'Seriously', 'go', 'do', 'it'];
