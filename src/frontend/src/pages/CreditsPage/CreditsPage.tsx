--- conflicted
+++ resolved
@@ -136,12 +136,9 @@
     { name: 'Sindhu Balamurugan', color: '#c170fa' },
     { name: 'Lily Shiomitsu', color: '#008080' },
     { name: 'Kevin Yang', color: '#0000FF' },
-<<<<<<< HEAD
     { name: 'Zoey Guo', color: '#E34949' },
-=======
     { name: 'Qihong Wu', color: '#87CEEB' },
     { name: 'Jessica Zhao', color: '#6495ED' },
->>>>>>> e18edb19
     { name: 'Neel Raut', color: '#023665' },
     { name: 'Qihong Wu', color: '#87CEEB' },
     { name: 'Megan Lai', color: '#52B2BF' },
