--- conflicted
+++ resolved
@@ -206,10 +206,7 @@
     { name: 'Rup Jaisinghani', color: '#065535' },
     { name: 'Jack Dreifus', color: '#014421' },
     { name: 'Vinay Pillai', color: '#42458e' },
-<<<<<<< HEAD
     { name: 'Benjamin Kataoka', color: '#38FF87' },
-    { name: 'Will Anderson', color: '#ebb145' }
-=======
     { name: 'Meggan Shvartsberg', color: '#00DBFF' },
     { name: 'Visisht Kamalapuram', color: '#3083AA' },
     { name: 'Jay Jung', color: '##344739' },
@@ -226,7 +223,6 @@
       }
     },
     { name: 'Jhonyel Galvis', color: '#00FFF' }
->>>>>>> feaa1394
   ];
 
   const snark = ['Add your name!', "Shouldn't you do it yourself?", 'Seriously', 'go', 'do', 'it'];
