--- conflicted
+++ resolved
@@ -27,12 +27,9 @@
     { name: 'Peyton McKee', color: '#6a3941' },
     { name: 'Ryan Howe', color: '#3cce20' },
     { name: 'Nezam Jazayeri', color: '#8a8f5c' },
-<<<<<<< HEAD
     { name: 'Ethan Moskowitz', color: '#1434A4' },
-=======
     { name: 'Roger Huang', color: '#0000ff' },
     { name: 'Hamsini Malli', color: '#A020F0' },
->>>>>>> 021f20d4
     { name: 'Mokkh Mitsuntisuk', color: 'd4af37' },
     { name: 'Gilad Avni-Heller', color: '#d333ff' },
     { name: 'Edward Ibarra', color: '#c4a484' },
