/*
 * This file is part of NER's FinishLine and licensed under GNU AGPLv3.
 * See the LICENSE file in the repository root folder for details.
 */

import { Grid, Typography } from '@mui/material'; // some imports from libraries
import { NERButton } from '../../components/NERButton';
import { useState } from 'react';
import PageBlock from '../../layouts/PageBlock'; // ...and from other files
import PageLayout from '../../components/PageLayout';

const CreditsPage: React.FC = () => {
  // This is the list of names that get displayed, add yours here!
  // each item in the list is a JSON (javascript object notation) object that has the keys
  // 'name' and 'color', and optionally 'sx' if you want to use a special style
  // the type notation tells us that name is a string and color is a string
  // think of JSON like a map with keys and values
  const names: {
    name: string;
    color: string;
    sx?: {};
  }[] = [
    { name: 'Anthony Bernardi', color: '#566bd4' },
    { name: 'Reid Chandler', color: '#e53774' },
    {
      name: 'Ari Saharay',
      color: 'transparent',
      sx: {
        background:
          'linear-gradient(90deg, rgba(255, 0, 0, 1) 0%, rgba(255, 154, 0, 1) 10%, rgba(208, 222,' +
          ' 33, 1) 20%, rgba(79, 220, 74, 1) 30%, rgba(63, 218, 216, 1) 40%, rgba(47, 201, 226,' +
          ' 1) 50%, rgba(28, 127, 238, 1) 60%, rgba(95, 21, 242, 1) 70%, rgba(186, 12, 248, 1)' +
          ' 80%, rgba(251, 7, 217, 1) 90%, rgba(255, 0, 0, 1) 100%)',
        '-webkit-background-clip': 'text'
      }
    },
    { name: 'Kevin Chen', color: '#00A36C' },
    { name: 'Ji-min Kim', color: '#7ae0c1' },
    { name: 'Zack Roth', color: '#4a6741', sx: { px: 1, backgroundColor: '#E8D8CC', borderRadius: 2 } },
    { name: 'Megan Liu', color: '#3d609e' },
    { name: 'Peyton McKee', color: '#6a3941' },
    { name: 'Ryan Howe', color: '#3cce20' },
    { name: 'Ethan Szeto', color: '#404040' },
    { name: 'Adarsh Jayaram', color: '#ff0000' },
    { name: 'Harish Sundar', color: '#7f00ff' },
    { name: 'Sahil Shah', color: '#288BA8' },
    { name: 'Veda Nandikam', color: '#d3cefc' },
    { name: 'Nezam Jazayeri', color: '#42b3f5' },
    { name: 'Ben Weiss', color: '#8a8f5c' },
    { name: 'Mihir Walvekar', color: '#00A36C' },
    { name: 'Neil Satsangi', color: '#3cce20' },
    { name: 'Gilad Avni-Heller', color: '#d333ff' },
    { name: 'Arnav Rathore', color: '#00FFFF' },
    { name: 'Ethan Moskowitz', color: '#1434A4' },
    { name: 'Roger Huang', color: '#0000ff' },
    { name: 'Hamsini Malli', color: '#A020F0' },
    { name: 'Mokkh Mitsuntisuk', color: '#d4af37' },
    { name: 'Gilad Avni-Heller', color: '#d333ff' },
    { name: 'Edward Ibarra', color: '#c4a484' },
    { name: 'Sean Walker', color: '#fa8072' },
    { name: 'Anastasia Sobolina', color: '#C9A9A6' },
    { name: 'Nick Tarallo', color: '#1d4ee1' },
    { name: 'Ray Kong', color: '#87CEEE' },
    { name: 'Andrew Panos', color: '#4ab5f7' },
    { name: 'Jonathan Chen', color: '#e76869' },
    { name: 'Zach Marino', color: '#c175ff' },
    { name: 'Horace Mai', color: '#5c8f70' },
    { name: 'Jared Ritchie', color: '#f0354e' },
    { name: 'Alan Zhan', color: '#7AD0AC' },
    { name: 'Sutton Spindler', color: '#53A3ff' },
    { name: 'Emma Vonbuelow', color: '#c77ad0' },
    { name: 'Aidan Roche', color: '#20B1AA' },
    { name: 'Carrie Wang', color: '#f9cfc8' },
    { name: 'Kenneth Wan', color: '#00FFFF' },
    { name: 'Madeline Engle', color: '#FF2D76' },
    { name: 'Parth Kabra', color: '#e53774' },
    { name: 'Riley Platz', color: '#2d2fa6' },
    { name: 'Shree Singhal', color: '#ff7ca4' },
    { name: 'Isaac Levine', color: '#6a3941' },
    { name: 'Andrew Tsai', color: '#3281a8' },
    { name: 'Ahnaf Inkiad', color: '#ab38b5' },
    { name: 'Aaryan Jain', color: '#e53774' },
    { name: 'Jameson Ho', color: '#A020F0' },
    { name: 'Yechan Na', color: '#C2B078' },
    { name: 'Liam Kosar', color: '#eb66ff' },
    { name: 'Daniel Yu', color: '#bdc0c7' },
    { name: 'William Seward', color: '#e53774' },
    {
      name: 'Zach Norman',
      color: 'transparent',
      sx: {
        background: 'linear-gradient(90deg, rgba(255,0,0,1) 0%, rgba(255,0,243,1) 50%, rgba(164,0,255,1) 100%);',
        '-webkit-background-clip': 'text'
      }
    },
    { name: 'Ethan Mouri', color: '#00bbff' },
    { name: 'Laith Taher', color: '#000080' },
    { name: 'Amani Scarborough', color: '#e34db6' },
    { name: 'Peter Moise', color: '#FF0000' },
    { name: 'Srihari Raman', color: '#FF2400' },
    { name: 'Kaiyang Zheng', color: '#FFFF00' },
    { name: 'Waasif Mahmood', color: '#114a13' },
    { name: 'Matthew Wang', color: '#c657f2' },
    { name: 'Sharon Yang', color: '#ed8a5f' },
<<<<<<< HEAD
    { name: 'Hareg Aderie', color: '#34b46c'}
=======
    { name: 'Kevin Polackal', color: '#800080' }
>>>>>>> fb2774d4
  ];

  const snark = ['Add your name!', "Shouldn't you do it yourself?", 'Seriously', 'go', 'do', 'it'];
  const [displaySnark, setDisplaySnark] = useState(0);
  // "displaySnark" is a variable and we're using it as a counter -- 0 is the initial state
  // every time the button is clicked below we will increment it
  // we define it with the "useState" React "hook" designating it as a special variable that re-renders the view when changed.

  // below we build and return what is shown on the page (minus the top bar and side bar)
  // inside a PageBlock component, we map the names list from above into components to display each name.
  // under that is a button that changes its display based on "displaySnark" whenever it is clicked.
  return (
    <PageLayout title="Credits">
      <PageBlock>
        <Grid container spacing={2}>
          {names.map((item) => (
            <Grid item>
              <Typography variant="body1" color={item.color} sx={item.sx}>
                {item.name}
              </Typography>
            </Grid>
          ))}
        </Grid>
      </PageBlock>
      <div style={{ justifyContent: 'center', display: 'flex' }}>
        <NERButton variant="contained" onClick={() => setDisplaySnark(displaySnark + 1)}>
          {displaySnark < snark.length ? snark[displaySnark] : '>:('}
        </NERButton>
      </div>
    </PageLayout>
  );
};

export default CreditsPage;<|MERGE_RESOLUTION|>--- conflicted
+++ resolved
@@ -102,11 +102,8 @@
     { name: 'Waasif Mahmood', color: '#114a13' },
     { name: 'Matthew Wang', color: '#c657f2' },
     { name: 'Sharon Yang', color: '#ed8a5f' },
-<<<<<<< HEAD
-    { name: 'Hareg Aderie', color: '#34b46c'}
-=======
+    { name: 'Hareg Aderie', color: '#34b46c'},
     { name: 'Kevin Polackal', color: '#800080' }
->>>>>>> fb2774d4
   ];
 
   const snark = ['Add your name!', "Shouldn't you do it yourself?", 'Seriously', 'go', 'do', 'it'];
