--- conflicted
+++ resolved
@@ -106,12 +106,9 @@
     { name: 'Kevin Polackal', color: '#800080' },
     { name: 'Stephanie Xu', color: '#ffcd42' },
     { name: 'Hareg Aderie', color: '#34b46c' },
-<<<<<<< HEAD
     { name: 'Kevin Polackal', color: '#800080' },
-    { name: 'Lily Shiomitsu', color: '#008080' }
-=======
+    { name: 'Lily Shiomitsu', color: '#008080' },
     { name: 'Kevin Yang', color: '#0000FF' }
->>>>>>> fa0cc65c
   ];
 
   const snark = ['Add your name!', "Shouldn't you do it yourself?", 'Seriously', 'go', 'do', 'it'];
