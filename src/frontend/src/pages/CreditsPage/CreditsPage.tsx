--- conflicted
+++ resolved
@@ -241,11 +241,8 @@
     { name: 'Marcus Yi', color: '#FFFFFF' },
     { name: 'Alex Dong', color: '#5d42f5' },
     { name: 'Chris Li', color: '#5d42f5' },
-<<<<<<< HEAD
-    { name: 'Alan Zhang', color: '#547eab' }
-=======
+    { name: 'Alan Zhang', color: '#547eab' },
     { name: 'Kenneth Aldridge', color: '#E70D0D' }
->>>>>>> 38db8b8b
   ];
 
   const snark = ['Add your name!', "Shouldn't you do it yourself?", 'Seriously', 'go', 'do', 'it'];
