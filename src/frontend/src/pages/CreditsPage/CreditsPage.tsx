/*
 * This file is part of NER's FinishLine and licensed under GNU AGPLv3.
 * See the LICENSE file in the repository root folder for details.
 */

import { Grid, Typography } from '@mui/material'; // some imports from libraries
import { NERButton } from '../../components/NERButton';
import { useState } from 'react';
import PageBlock from '../../layouts/PageBlock'; // ...and from other files
import PageLayout from '../../components/PageLayout';

const CreditsPage: React.FC = () => {
  // This is the list of names that get displayed, add yours here!
  // each item in the list is a JSON (javascript object notation) object that has the keys
  // 'name' and 'color', and optionally 'sx' if you want to use a special style
  // the type notation tells us that name is a string and color is a string
  // think of JSON like a map with keys and values
  const names: {
    name: string;
    color: string;
    sx?: {};
  }[] = [
    { name: 'Anthony Bernardi', color: '#566bd4' },
    { name: 'Reid Chandler', color: '#e53774' },
    {
      name: 'Ari Saharay',
      color: 'transparent',
      sx: {
        background:
          'linear-gradient(90deg, rgba(255, 0, 0, 1) 0%, rgba(255, 154, 0, 1) 10%, rgba(208, 222,' +
          ' 33, 1) 20%, rgba(79, 220, 74, 1) 30%, rgba(63, 218, 216, 1) 40%, rgba(47, 201, 226,' +
          ' 1) 50%, rgba(28, 127, 238, 1) 60%, rgba(95, 21, 242, 1) 70%, rgba(186, 12, 248, 1)' +
          ' 80%, rgba(251, 7, 217, 1) 90%, rgba(255, 0, 0, 1) 100%)',
        '-webkit-background-clip': 'text'
      }
    },
    { name: 'Kevin Chen', color: '#00A36C' },
    { name: 'Ji-min Kim', color: '#7ae0c1' },
    { name: 'Zack Roth', color: '#4a6741', sx: { px: 1, backgroundColor: '#E8D8CC', borderRadius: 2 } },
    { name: 'Megan Liu', color: '#3d609e' },
    { name: 'Peyton McKee', color: '#6a3941' },
    { name: 'Ryan Howe', color: '#3cce20' },
    { name: 'Ethan Szeto', color: '#404040' },
    { name: 'Adarsh Jayaram', color: '#ff0000' },
    { name: 'Harish Sundar', color: '#7f00ff' },
    { name: 'Sahil Shah', color: '#288BA8' },
    { name: 'Veda Nandikam', color: '#d3cefc' },
    { name: 'Nezam Jazayeri', color: '#42b3f5' },
    { name: 'Ben Weiss', color: '#8a8f5c' },
    { name: 'Mihir Walvekar', color: '#00A36C' },
    { name: 'Neil Satsangi', color: '#3cce20' },
    { name: 'Gilad Avni-Heller', color: '#d333ff' },
    { name: 'Arnav Rathore', color: '#00FFFF' },
    { name: 'Ethan Moskowitz', color: '#1434A4' },
    { name: 'Roger Huang', color: '#0000ff' },
    { name: 'Hamsini Malli', color: '#A020F0' },
    { name: 'Mokkh Mitsuntisuk', color: '#d4af37' },
    { name: 'Gilad Avni-Heller', color: '#d333ff' },
    { name: 'Edward Ibarra', color: '#c4a484' },
    { name: 'Sean Walker', color: '#fa8072' },
    { name: 'Anastasia Sobolina', color: '#C9A9A6' },
    { name: 'Nick Tarallo', color: '#1d4ee1' },
    { name: 'Ray Kong', color: '#87CEEE' },
    { name: 'Andrew Panos', color: '#4ab5f7' },
    { name: 'Jonathan Chen', color: '#e76869' },
    { name: 'Zach Marino', color: '#c175ff' },
    { name: 'Horace Mai', color: '#5c8f70' },
    { name: 'Jared Ritchie', color: '#f0354e' },
    { name: 'Alan Zhan', color: '#7AD0AC' },
    { name: 'Sutton Spindler', color: '#53A3ff' },
    { name: 'Emma Vonbuelow', color: '#c77ad0' },
    { name: 'Aidan Roche', color: '#20B1AA' },
    { name: 'Carrie Wang', color: '#f9cfc8' },
    { name: 'Kenneth Wan', color: '#00FFFF' },
    { name: 'Madeline Engle', color: '#FF2D76' },
    { name: 'Parth Kabra', color: '#e53774' },
    { name: 'Riley Platz', color: '#2d2fa6' },
    { name: 'Shree Singhal', color: '#ff7ca4' },
    { name: 'Isaac Levine', color: '#6a3941' },
    { name: 'Andrew Tsai', color: '#3281a8' },
    { name: 'Ahnaf Inkiad', color: '#ab38b5' },
    { name: 'Aaryan Jain', color: '#e53774' },
    { name: 'Jameson Ho', color: '#A020F0' },
    { name: 'Yechan Na', color: '#C2B078' },
    { name: 'Liam Kosar', color: '#eb66ff' },
    { name: 'Daniel Yu', color: '#bdc0c7' },
    { name: 'Jake Wu-Chen', color: '#bdc0c7' },
    { name: 'William Seward', color: '#e53774' },
    {
      name: 'Zach Norman',
      color: 'transparent',
      sx: {
        background: 'linear-gradient(90deg, rgba(255,0,0,1) 0%, rgba(255,0,243,1) 50%, rgba(164,0,255,1) 100%);',
        '-webkit-background-clip': 'text'
      }
    },
    { name: 'Ethan Mouri', color: '#00bbff' },
    { name: 'Laith Taher', color: '#000080' },
    { name: 'Griffin Cooper', color: '#02d69a' },
    { name: 'Amani Scarborough', color: '#e34db6' },
    { name: 'Peter Moise', color: '#FF0000' },
    { name: 'Srihari Raman', color: '#FF2400' },
    { name: 'Kaiyang Zheng', color: '#FFFF00' },
    { name: 'Waasif Mahmood', color: '#114a13' },
    { name: 'Matthew Wang', color: '#c657f2' },
    { name: 'Sharon Yang', color: '#ed8a5f' },
    { name: 'Stephanie Xu', color: '#ffcd42' },
    { name: 'Hareg Aderie', color: '#34b46c' },
<<<<<<< HEAD
    { name: 'Kevin Polackal', color: '#800080' },
    { name: 'Anika Sharma', color: '#ff0000' }
=======
    {
      name: 'Kaan Tural',
      color: 'transparent',
      sx: {
        background: 'linear-gradient(90deg, rgba(255,0,0,1) 0%, rgba(0,128,255,1) 100%)',
        '-webkit-background-clip': 'text',
        textShadow: '0 0 5px rgba(255,0,0,1), 0 0 10px rgba(0,128,255,1)'
      }
    },
    { name: 'Kevin Polackal', color: '#800080' },
    { name: 'Lily Shiomitsu', color: '#008080' },
    { name: 'Kevin Yang', color: '#0000FF' }
>>>>>>> 140e50a5
  ];

  const snark = ['Add your name!', "Shouldn't you do it yourself?", 'Seriously', 'go', 'do', 'it'];
  const [displaySnark, setDisplaySnark] = useState(0);
  // "displaySnark" is a variable and we're using it as a counter -- 0 is the initial state
  // every time the button is clicked below we will increment it
  // we define it with the "useState" React "hook" designating it as a special variable that re-renders the view when changed.

  // below we build and return what is shown on the page (minus the top bar and side bar)
  // inside a PageBlock component, we map the names list from above into components to display each name.
  // under that is a button that changes its display based on "displaySnark" whenever it is clicked.
  return (
    <PageLayout title="Credits">
      <PageBlock>
        <Grid container spacing={2}>
          {names.map((item) => (
            <Grid item>
              <Typography variant="body1" color={item.color} sx={item.sx}>
                {item.name}
              </Typography>
            </Grid>
          ))}
        </Grid>
      </PageBlock>
      <div style={{ justifyContent: 'center', display: 'flex' }}>
        <NERButton variant="contained" onClick={() => setDisplaySnark(displaySnark + 1)}>
          {displaySnark < snark.length ? snark[displaySnark] : '>:('}
        </NERButton>
      </div>
    </PageLayout>
  );
};

export default CreditsPage;<|MERGE_RESOLUTION|>--- conflicted
+++ resolved
@@ -106,10 +106,8 @@
     { name: 'Sharon Yang', color: '#ed8a5f' },
     { name: 'Stephanie Xu', color: '#ffcd42' },
     { name: 'Hareg Aderie', color: '#34b46c' },
-<<<<<<< HEAD
     { name: 'Kevin Polackal', color: '#800080' },
-    { name: 'Anika Sharma', color: '#ff0000' }
-=======
+    { name: 'Anika Sharma', color: '#ff0000' },
     {
       name: 'Kaan Tural',
       color: 'transparent',
@@ -122,7 +120,6 @@
     { name: 'Kevin Polackal', color: '#800080' },
     { name: 'Lily Shiomitsu', color: '#008080' },
     { name: 'Kevin Yang', color: '#0000FF' }
->>>>>>> 140e50a5
   ];
 
   const snark = ['Add your name!', "Shouldn't you do it yourself?", 'Seriously', 'go', 'do', 'it'];
