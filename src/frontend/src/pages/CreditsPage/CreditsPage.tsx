/*
 * This file is part of NER's FinishLine and licensed under GNU AGPLv3.
 * See the LICENSE file in the repository root folder for details.
 */

import { Grid, Typography } from '@mui/material'; // some imports from libraries
import { NERButton } from '../../components/NERButton';
import { useState } from 'react';
import PageBlock from '../../layouts/PageBlock'; // ...and from other files
import PageLayout from '../../components/PageLayout';

const CreditsPage: React.FC = () => {
  // This is the list of names that get displayed, add yours here!
  // each item in the list is a JSON (javascript object notation) object that has the keys
  // 'name' and 'color', and optionally 'sx' if you want to use a special style
  // the type notation tells us that name is a string and color is a string
  // think of JSON like a map with keys and values
  const names: {
    name: string;
    color: string;
    sx?: {};
  }[] = [
    { name: 'Anthony Bernardi', color: '#566bd4' },
    { name: 'Reid Chandler', color: '#e53774' },
    {
      name: 'Ari Saharay',
      color: 'transparent',
      sx: {
        background:
          'linear-gradient(90deg, rgba(255, 0, 0, 1) 0%, rgba(255, 154, 0, 1) 10%, rgba(208, 222,' +
          ' 33, 1) 20%, rgba(79, 220, 74, 1) 30%, rgba(63, 218, 216, 1) 40%, rgba(47, 201, 226,' +
          ' 1) 50%, rgba(28, 127, 238, 1) 60%, rgba(95, 21, 242, 1) 70%, rgba(186, 12, 248, 1)' +
          ' 80%, rgba(251, 7, 217, 1) 90%, rgba(255, 0, 0, 1) 100%)',
        '-webkit-background-clip': 'text'
      }
    },
    { name: 'Kevin Chen', color: '#00A36C' },
    { name: 'Ji-min Kim', color: '#7ae0c1' },
    { name: 'Zack Roth', color: '#4a6741', sx: { px: 1, backgroundColor: '#E8D8CC', borderRadius: 2 } },
    { name: 'Megan Liu', color: '#3d609e' },
    { name: 'Peyton McKee', color: '#6a3941' },
    { name: 'Tucker Gwertzman', color: '#25e6e2' },
    { name: 'Donny Le', color: '#03fcf4' },
    { name: 'Ryan Howe', color: '#3cce20' },
    { name: 'Ethan Szeto', color: '#404040' },
    { name: 'Adarsh Jayaram', color: '#ff0000' },
    { name: 'Harish Sundar', color: '#7f00ff' },
    { name: 'Sahil Shah', color: '#288BA8' },
    { name: 'Veda Nandikam', color: '#d3cefc' },
    { name: 'Nezam Jazayeri', color: '#42b3f5' },
    { name: 'Ben Weiss', color: '#8a8f5c' },
    { name: 'Mihir Walvekar', color: '#00A36C' },
    { name: 'Neil Satsangi', color: '#3cce20' },
    { name: 'Gilad Avni-Heller', color: '#d333ff' },
    { name: 'Arnav Rathore', color: '#00FFFF' },
    { name: 'Ethan Moskowitz', color: '#1434A4' },
    { name: 'Roger Huang', color: '#0000ff' },
    { name: 'Hamsini Malli', color: '#A020F0' },
    { name: 'Mokkh Mitsuntisuk', color: '#d4af37' },
    { name: 'Gilad Avni-Heller', color: '#d333ff' },
    { name: 'Edward Ibarra', color: '#c4a484' },
    { name: 'Sean Walker', color: '#fa8072' },
    { name: 'Anastasia Sobolina', color: '#C9A9A6' },
    { name: 'Nick Tarallo', color: '#1d4ee1' },
    { name: 'Ray Kong', color: '#87CEEE' },
    { name: 'Andrew Panos', color: '#4ab5f7' },
    { name: 'Jonathan Chen', color: '#e76869' },
    { name: 'Zach Marino', color: '#c175ff' },
    { name: 'Horace Mai', color: '#5c8f70' },
    { name: 'Jared Ritchie', color: '#f0354e' },
    { name: 'Alan Zhan', color: '#7AD0AC' },
    { name: 'Sutton Spindler', color: '#53A3ff' },
    { name: 'Emma Vonbuelow', color: '#c77ad0' },
    { name: 'Aidan Roche', color: '#20B1AA' },
    { name: 'Carrie Wang', color: '#f9cfc8' },
    { name: 'Kenneth Wan', color: '#00FFFF' },
    { name: 'Madeline Engle', color: '#FF2D76' },
    { name: 'Parth Kabra', color: '#e53774' },
    { name: 'Riley Platz', color: '#2d2fa6' },
    { name: 'Martin Hema', color: '#9125cc' },
    { name: 'Shree Singhal', color: '#ff7ca4' },
    { name: 'Isaac Levine', color: '#6a3941' },
    { name: 'Andrew Tsai', color: '#3281a8' },
    { name: 'Ahnaf Inkiad', color: '#ab38b5' },
    { name: 'Aaryan Jain', color: '#e53774' },
    { name: 'Jameson Ho', color: '#A020F0' },
    { name: 'Yechan Na', color: '#C2B078' },
    { name: 'Liam Kosar', color: '#eb66ff' },
    { name: 'Daniel Yu', color: '#bdc0c7' },
    { name: 'Jake Wu-Chen', color: '#bdc0c7' },
    { name: 'William Seward', color: '#e53774' },
    { name: 'Quinn Louie', color: '#3281a8' },
    { name: 'Pierre Dang', color: '#31875a' },
    { name: 'Liu von Engelbrechten', color: '#2969f2' },
    {
      name: 'Zach Norman',
      color: 'transparent',
      sx: {
        background: 'linear-gradient(90deg, rgba(255,0,0,1) 0%, rgba(255,0,243,1) 50%, rgba(164,0,255,1) 100%);',
        '-webkit-background-clip': 'text'
      }
    },
    { name: 'Ethan Mouri', color: '#00bbff' },
    { name: 'Laith Taher', color: '#000080' },
    { name: 'Teera Tesharojanasup', color: '#DC143C', sx: { px: 1, backgroundColor: '#E8D8CC', borderRadius: 10 } },
    { name: 'Griffin Cooper', color: '#02d69a' },
    { name: 'Amani Scarborough', color: '#e34db6' },
    { name: 'Peter Moise', color: '#FF0000' },
    { name: 'Srihari Raman', color: '#FF2400' },
    { name: 'Kaiyang Zheng', color: '#FFFF00' },
    { name: 'Waasif Mahmood', color: '#114a13' },
    { name: 'Matthew Wang', color: '#c657f2' },
    { name: 'Sharon Yang', color: '#ed8a5f' },
    { name: 'Jonah Chang', color: '#9AAB89' },
    { name: 'Ha Nguyen', color: '#ff9812' },
    { name: 'Sathvik Charugundla', color: '#ff0000' },
    { name: 'Samantha Moy', color: '#d287fa' },
    { name: 'Benjamin Zhu', color: '#ccccff' },
    { name: 'Stephanie Xu', color: '#ffcd42' },
    { name: 'Hareg Aderie', color: '#34b46c' },
    { name: 'Motto Sereeyothin', color: '#000000' },
    { name: 'Raymond Tsai', color: '#66cdaa' },
    { name: 'Arinjay Singh', color: '#7bb5dc' },
    { name: 'Aarav Shyamkumar', color: '#FF0000' },
    { name: 'Raghav Mathur', color: '#009933' },
    { name: 'Anika Sharma', color: '#ff0000' },
    {
      name: 'Samson Ajayi',
      color: '6a0dad',
      sx: {
        background: 'linear-gradient(90deg, rgba(245,0,0,1) 0%, rgba(255,0,243,1) 50%, rgba(164,0,255,1) 100%);',
        px: 1.5,
        borderRadius: 2.5,
        textShadow: '0 0 2px rgba(0,0,0), 0 0 20px rgba(220,220,220,1)'
      }
    },
    { name: 'Christian Bacalhau', color: '#6a0dad' },
    { name: 'Gurshan Sidhu', color: '#487c90' },
    { name: 'William (Jack) Turner', color: '#ff5733' },
    {
      name: 'Dao Ho',
      color: 'white',
      sx: {
        background: 'linear-gradient(90deg, rgba(255,0,0,1) 0%, rgba(255,0,243,1) 50%, rgba(164,0,255,1) 100%);',
        px: 1.5,
        borderRadius: 3
      }
    },
    {
      name: 'Kaan Tural',
      color: 'transparent',
      sx: {
        background: 'linear-gradient(90deg, rgba(255,0,0,1) 0%, rgba(0,128,255,1) 100%)',
        '-webkit-background-clip': 'text',
        textShadow: '0 0 5px rgba(255,0,0,1), 0 0 10px rgba(0,128,255,1)'
      }
    },
    { name: 'Kevin Polackal', color: '#800080' },
    { name: 'Sindhu Balamurugan', color: '#c170fa' },
    { name: 'Lily Shiomitsu', color: '#008080' },
    { name: 'Kevin Yang', color: '#0000FF' },
    { name: 'Jack Mitchell', color: '808000' },
    { name: 'Zoey Guo', color: '#E34949' },
    { name: 'Qihong Wu', color: '#87CEEB' },
    { name: 'Jessica Zhao', color: '#6495ED' },
    { name: 'Neel Raut', color: '#023665' },
    { name: 'Qihong Wu', color: '#87CEEB' },
    { name: 'Megan Lai', color: '#52B2BF' },
    { name: 'Eric Sun', color: '#FCCAED' },
    { name: 'Yash Jayaprakash', color: '#66b2b2' },
    { name: 'Maggie Chua', color: '#E6E6FA' },
    { name: 'Bradford Derby', color: '#577DD5' },
    { name: 'Makarios Mansour', color: '#DC143C' },
    { name: 'Lauren Phan', color: '#F3A7C0' },
    { name: 'Vidyuth Ramkumar', color: '#800000' },
    { name: 'Jake Hensley', color: '#FFA500' },
    { name: 'Jesse Garcia', color: '#3BB143' },
    { name: 'Emma Shum', color: '#d4878f' },
    { name: 'Matthew Egg', color: '#7E1B2F' },
    {
      name: 'Wyatt Bracy',
      color: '#080808',
      sx: {
        textShadow: '0 0 2px rgba(0,0,0), 0 0 20px rgba(220,220,220,1)'
      }
    },
    { name: 'Jaden Zhou', color: '#34568B' },
    { name: 'Alexander Kylander-Kreiner', color: '#82EEFD' },
    { name: 'Vincent Demaisip', color: '#ebb135' },
    { name: 'Daniel Ma', color: '#ffb4e8' },
    { name: 'Yulan Wang', color: '#D4E6F1' },
    { name: 'Aarush Garg', color: '#40E0D0' },
    { name: 'Waverly Hassman', color: '#CBC3E3' },
    { name: 'Akul Aggarwal', color: '#cc34eb' },
    { name: 'Rebecca Lee', color: '#87c2fa' },
    { name: 'Jake Langlois', color: '#588BAE' },
    { name: 'Caio DaSilva', color: '#290ED2' },
    { name: 'Aahil Nishad', color: '#5E9E82' },
    { name: 'Anya Dasgupta', color: '#e37fc0' },
    { name: 'Ben Marler', color: '#a300a3' },
    { name: 'Alan Eng', color: '#0B66E4' },
    { name: 'Alexander Schinkmann-Bonias', color: '#d3d3d3' },
    { name: 'Aditya Boddepalli', color: '#00FFFF' },
    { name: 'Sarah Zhang', color: '#CCC8FF' },
    { name: 'Rup Jaisinghani', color: '#065535' },
    { name: 'Jack Dreifus', color: '#014421' },
    { name: 'Vinay Pillai', color: '#42458e' },
    { name: 'Meggan Shvartsberg', color: '#00DBFF' },
    { name: 'Visisht Kamalapuram', color: '#3083AA' },
    { name: 'Jay Jung', color: '##344739' },
    { name: 'Will Anderson', color: '#ebb145' },
    { name: 'Chris Pyle', color: '#ADD8E6' },
<<<<<<< HEAD
    {
      name: 'Tanisha Rajgor',
      color: '#e3ddfb',
      sx: {
        textShadow: '0 0 2px rgba(0, 0, 0, 0.4), 0 0 5px rgba(180, 160, 255, 0.8)'
      }
    }
=======
    { name: 'Jhonyel Galvis', color: '#00FFF' }
>>>>>>> 2eb44f1c
  ];

  const snark = ['Add your name!', "Shouldn't you do it yourself?", 'Seriously', 'go', 'do', 'it'];
  const [displaySnark, setDisplaySnark] = useState(0);
  // "displaySnark" is a variable and we're using it as a counter -- 0 is the initial state
  // every time the button is clicked below we will increment it
  // we define it with the "useState" React "hook" designating it as a special variable that re-renders the view when changed.

  // below we build and return what is shown on the page (minus the top bar and side bar)
  // inside a PageBlock component, we map the names list from above into components to display each name.
  // under that is a button that changes its display based on "displaySnark" whenever it is clicked.
  return (
    <PageLayout title="Credits">
      <PageBlock>
        <Grid container spacing={2}>
          {names.map((item) => (
            <Grid item>
              <Typography variant="body1" color={item.color} sx={item.sx}>
                {item.name}
              </Typography>
            </Grid>
          ))}
        </Grid>
      </PageBlock>
      <div style={{ justifyContent: 'center', display: 'flex' }}>
        <NERButton variant="contained" onClick={() => setDisplaySnark(displaySnark + 1)}>
          {displaySnark < snark.length ? snark[displaySnark] : '>:('}
        </NERButton>
      </div>
    </PageLayout>
  );
};

export default CreditsPage;<|MERGE_RESOLUTION|>--- conflicted
+++ resolved
@@ -210,17 +210,14 @@
     { name: 'Jay Jung', color: '##344739' },
     { name: 'Will Anderson', color: '#ebb145' },
     { name: 'Chris Pyle', color: '#ADD8E6' },
-<<<<<<< HEAD
     {
       name: 'Tanisha Rajgor',
       color: '#e3ddfb',
       sx: {
         textShadow: '0 0 2px rgba(0, 0, 0, 0.4), 0 0 5px rgba(180, 160, 255, 0.8)'
       }
-    }
-=======
+    },
     { name: 'Jhonyel Galvis', color: '#00FFF' }
->>>>>>> 2eb44f1c
   ];
 
   const snark = ['Add your name!', "Shouldn't you do it yourself?", 'Seriously', 'go', 'do', 'it'];
