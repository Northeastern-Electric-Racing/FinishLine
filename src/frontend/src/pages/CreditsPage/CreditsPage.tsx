--- conflicted
+++ resolved
@@ -27,13 +27,9 @@
     { name: 'Peyton McKee', color: '#6a3941' },
     { name: 'Ryan Howe', color: '#3cce20' },
     { name: 'Nezam Jazayeri', color: '#8a8f5c' },
-<<<<<<< HEAD
     { name: 'Gilad Avni-Heller', color: '#d333ff' },
+    { name: 'Alan Zhan', color: '#7AD0AC' },
     { name: 'Sutton Spindler', color: '#53A3ff' }
-=======
-    { name: 'Alan Zhan', color: '#7AD0AC' },
-    { name: 'Gilad Avni-Heller', color: '#d333ff' }
->>>>>>> a0700ab1
   ];
 
   const snark = ['Add your name!', "Shouldn't you do it yourself?", 'Seriously', 'go', 'do', 'it'];
