--- conflicted
+++ resolved
@@ -109,14 +109,8 @@
     { name: 'Benjamin Zhu', color: '#ccccff' },
     { name: 'Stephanie Xu', color: '#ffcd42' },
     { name: 'Hareg Aderie', color: '#34b46c' },
-<<<<<<< HEAD
-    { name: 'Kevin Polackal', color: '#800080' },
     { name: 'Raymond Tsai', color: '#66cdaa' },
     { name: 'Aarav Shyamkumar', color: '#FF0000' },
-    { name: 'Kevin Polackal', color: '#800080' },
-=======
-    { name: 'Aarav Shyamkumar', color: '#FF0000' },
->>>>>>> 919d5e16
     { name: 'Raghav Mathur', color: '#009933' },
     { name: 'Anika Sharma', color: '#ff0000' },
     {
