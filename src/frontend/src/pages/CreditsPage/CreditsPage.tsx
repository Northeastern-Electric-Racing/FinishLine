/*
 * This file is part of NER's FinishLine and licensed under GNU AGPLv3.
 * See the LICENSE file in the repository root folder for details.
 */

import { Grid, Button, Typography } from '@mui/material'; // some imports from libraries
import { useState } from 'react';
import PageTitle from '../../layouts/PageTitle/PageTitle'; // ...and from other files
import PageBlock from '../../layouts/PageBlock';

const CreditsPage: React.FC = () => {
  // This is the list of names that get displayed, add yours here!
  // each item in the list is a JSON (javascript object notation) object that has the keys 'name' and 'color'
  // the type notation tells us that name is a string and color is a string
  // think of JSON like a map with keys and values
  const names: {
    name: string;
    color: string;
  }[] = [
    { name: 'Anthony Bernardi', color: '#566bd4' },
    { name: 'Reid Chandler', color: '#e53774' },
    { name: 'Ari Saharay', color: '#0fbf22' },
    { name: 'Kevin Chen', color: '#00A36C' },
    { name: 'Ji-min Kim', color: '#7ae0c1' },
    { name: 'Zack Roth', color: '#60efa3' },
    { name: 'Megan Liu', color: '#3d609e' },
    { name: 'Peyton McKee', color: '#6a3941' },
    { name: 'Ryan Howe', color: '#3cce20' },
    { name: 'Nezam Jazayeri', color: '#8a8f5c' },
<<<<<<< HEAD
    { name: 'Gilad Avni-Heller', color: '#d333ff' },
    { name: 'Arnav Rathore', color: '#00FFFF' }
=======
    { name: 'Ethan Moskowitz', color: '#1434A4' },
    { name: 'Roger Huang', color: '#0000ff' },
    { name: 'Hamsini Malli', color: '#A020F0' },
    { name: 'Mokkh Mitsuntisuk', color: 'd4af37' },
    { name: 'Gilad Avni-Heller', color: '#d333ff' },
    { name: 'Edward Ibarra', color: '#c4a484' },
    { name: 'Sean Walker', color: '#fa8072' },
    { name: 'Anastasia Sobolina', color: 'C9A9A6' },
    { name: 'Nick Tarallo', color: '#1d4ee1' },
    { name: 'Ray Kong', color: '#87CEEE' },
    { name: 'Andrew Panos', color: '#4ab5f7' },
    { name: 'Jonathan Chen', color: '#e76869' },
    { name: 'Zach Marino', color: '#c175ff' },
    { name: 'Horace Mai', color: '#5c8f70' },
    { name: 'Jared Ritchie', color: '#f0354e' },
    { name: 'Alan Zhan', color: '#7AD0AC' },
    { name: 'Sutton Spindler', color: '#53A3ff' }
>>>>>>> 5c05f40c
  ];

  const snark = ['Add your name!', "Shouldn't you do it yourself?", 'Seriously', 'go', 'do', 'it'];
  const [displaySnark, setDisplaySnark] = useState(0);
  // "displaySnark" is a variable and we're using it as a counter -- 0 is the initial state
  // every time the button is clicked below we will increment it
  // we define it with the "useState" React "hook" designating it as a special variable that re-renders the view when changed.

  // below we build and return what is shown on the page (minus the top bar and side bar)
  // inside a PageBlock component, we map the names list from above into components to display each name.
  // under that is a button that changes its display based on "displaySnark" whenever it is clicked.
  return (
    <div>
      <PageTitle title={'Credits'} previousPages={[]} />
      <PageBlock>
        <Grid container spacing={2}>
          {names.map((item) => (
            <Grid item>
              <Typography variant="body1" color={item.color}>
                {item.name}
              </Typography>
            </Grid>
          ))}
        </Grid>
      </PageBlock>
      <div style={{ justifyContent: 'center', display: 'flex' }}>
        <Button onClick={() => setDisplaySnark(displaySnark + 1)} variant="contained">
          {displaySnark < snark.length ? snark[displaySnark] : '>:('}
        </Button>
      </div>
    </div>
  );
};

export default CreditsPage;<|MERGE_RESOLUTION|>--- conflicted
+++ resolved
@@ -27,10 +27,8 @@
     { name: 'Peyton McKee', color: '#6a3941' },
     { name: 'Ryan Howe', color: '#3cce20' },
     { name: 'Nezam Jazayeri', color: '#8a8f5c' },
-<<<<<<< HEAD
     { name: 'Gilad Avni-Heller', color: '#d333ff' },
-    { name: 'Arnav Rathore', color: '#00FFFF' }
-=======
+    { name: 'Arnav Rathore', color: '#00FFFF' },
     { name: 'Ethan Moskowitz', color: '#1434A4' },
     { name: 'Roger Huang', color: '#0000ff' },
     { name: 'Hamsini Malli', color: '#A020F0' },
@@ -48,7 +46,6 @@
     { name: 'Jared Ritchie', color: '#f0354e' },
     { name: 'Alan Zhan', color: '#7AD0AC' },
     { name: 'Sutton Spindler', color: '#53A3ff' }
->>>>>>> 5c05f40c
   ];
 
   const snark = ['Add your name!', "Shouldn't you do it yourself?", 'Seriously', 'go', 'do', 'it'];
