--- conflicted
+++ resolved
@@ -111,11 +111,8 @@
     { name: 'Benjamin Zhu', color: '#ccccff' },
     { name: 'Stephanie Xu', color: '#ffcd42' },
     { name: 'Hareg Aderie', color: '#34b46c' },
-<<<<<<< HEAD
     { name: 'Raymond Tsai', color: '#66cdaa' },
-=======
     { name: 'Arinjay Singh', color: '#7bb5dc' },
->>>>>>> 47fac9da
     { name: 'Aarav Shyamkumar', color: '#FF0000' },
     { name: 'Raghav Mathur', color: '#009933' },
     { name: 'Anika Sharma', color: '#ff0000' },
