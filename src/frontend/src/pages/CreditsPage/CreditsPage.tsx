--- conflicted
+++ resolved
@@ -170,9 +170,7 @@
         textShadow: '0 0 2px rgba(0,0,0), 0 0 20px rgba(220,220,220,1)'
       }
     },
-<<<<<<< HEAD
-    { name: 'Vincent Demaisip', color: '#ebb135' }
-=======
+    { name: 'Vincent Demaisip', color: '#ebb135' },
     { name: 'Daniel Ma', color: '#ffb4e8' },
     { name: 'Yulan Wang', color: '#D4E6F1' },
     { name: 'Aarush Garg', color: '#40E0D0' },
@@ -188,7 +186,6 @@
     { name: 'Alexander Schinkmann-Bonias', color: '#d3d3d3' },
     { name: 'Aditya Boddepalli', color: '#00FFFF' },
     { name: 'Jack Dreifus', color: '#014421' }
->>>>>>> 74389085
   ];
 
   const snark = ['Add your name!', "Shouldn't you do it yourself?", 'Seriously', 'go', 'do', 'it'];
