/*
 * This file is part of NER's FinishLine and licensed under GNU AGPLv3.
 * See the LICENSE file in the repository root folder for details.
 */

import { Grid, Typography } from '@mui/material'; // some imports from libraries
import { NERButton } from '../../components/NERButton';
import { useState } from 'react';
import PageBlock from '../../layouts/PageBlock'; // ...and from other files
import PageLayout from '../../components/PageLayout';

const CreditsPage: React.FC = () => {
  // This is the list of names that get displayed, add yours here!
  // each item in the list is a JSON (javascript object notation) object that has the keys
  // 'name' and 'color', and optionally 'sx' if you want to use a special style
  // the type notation tells us that name is a string and color is a string
  // think of JSON like a map with keys and values
  const names: {
    name: string;
    color: string;
    sx?: {};
  }[] = [
    { name: 'Anthony Bernardi', color: '#566bd4' },
    { name: 'Reid Chandler', color: '#e53774' },
    {
      name: 'Ari Saharay',
      color: 'transparent',
      sx: {
        background:
          'linear-gradient(90deg, rgba(255, 0, 0, 1) 0%, rgba(255, 154, 0, 1) 10%, rgba(208, 222,' +
          ' 33, 1) 20%, rgba(79, 220, 74, 1) 30%, rgba(63, 218, 216, 1) 40%, rgba(47, 201, 226,' +
          ' 1) 50%, rgba(28, 127, 238, 1) 60%, rgba(95, 21, 242, 1) 70%, rgba(186, 12, 248, 1)' +
          ' 80%, rgba(251, 7, 217, 1) 90%, rgba(255, 0, 0, 1) 100%)',
        '-webkit-background-clip': 'text'
      }
    },
    { name: 'Kevin Chen', color: '#00A36C' },
    { name: 'Ji-min Kim', color: '#7ae0c1' },
    { name: 'Zack Roth', color: '#4a6741', sx: { px: 1, backgroundColor: '#E8D8CC', borderRadius: 2 } },
    { name: 'Megan Liu', color: '#3d609e' },
    { name: 'Peyton McKee', color: '#6a3941' },
    { name: 'Tucker Gwertzman', color: '#25e6e2' },
    { name: 'Donny Le', color: '#03fcf4' },
    { name: 'Ryan Howe', color: '#3cce20' },
    { name: 'Ethan Szeto', color: '#404040' },
    { name: 'Adarsh Jayaram', color: '#ff0000' },
    { name: 'Harish Sundar', color: '#7f00ff' },
    { name: 'Sahil Shah', color: '#288BA8' },
    { name: 'Veda Nandikam', color: '#d3cefc' },
    { name: 'Nezam Jazayeri', color: '#42b3f5' },
    { name: 'Ben Weiss', color: '#8a8f5c' },
    { name: 'Mihir Walvekar', color: '#00A36C' },
    { name: 'Neil Satsangi', color: '#3cce20' },
    { name: 'Gilad Avni-Heller', color: '#d333ff' },
    { name: 'Arnav Rathore', color: '#00FFFF' },
    { name: 'Ethan Moskowitz', color: '#1434A4' },
    { name: 'Roger Huang', color: '#0000ff' },
    { name: 'Hamsini Malli', color: '#A020F0' },
    { name: 'Mokkh Mitsuntisuk', color: '#d4af37' },
    { name: 'Gilad Avni-Heller', color: '#d333ff' },
    { name: 'Edward Ibarra', color: '#c4a484' },
    { name: 'Sean Walker', color: '#fa8072' },
    { name: 'Anastasia Sobolina', color: '#C9A9A6' },
    { name: 'Nick Tarallo', color: '#1d4ee1' },
    { name: 'Ray Kong', color: '#87CEEE' },
    { name: 'Andrew Panos', color: '#4ab5f7' },
    { name: 'Jonathan Chen', color: '#e76869' },
    { name: 'Zach Marino', color: '#c175ff' },
    { name: 'Horace Mai', color: '#5c8f70' },
    { name: 'Jared Ritchie', color: '#f0354e' },
    { name: 'Alan Zhan', color: '#7AD0AC' },
    { name: 'Sutton Spindler', color: '#53A3ff' },
    { name: 'Emma Vonbuelow', color: '#c77ad0' },
    { name: 'Aidan Roche', color: '#20B1AA' },
    { name: 'Carrie Wang', color: '#f9cfc8' },
    { name: 'Kenneth Wan', color: '#00FFFF' },
    { name: 'Madeline Engle', color: '#FF2D76' },
    { name: 'Parth Kabra', color: '#e53774' },
    { name: 'Riley Platz', color: '#2d2fa6' },
    { name: 'Martin Hema', color: '#9125cc' },
    { name: 'Shree Singhal', color: '#ff7ca4' },
    { name: 'Isaac Levine', color: '#6a3941' },
    { name: 'Andrew Tsai', color: '#3281a8' },
    { name: 'Ahnaf Inkiad', color: '#ab38b5' },
    { name: 'Aaryan Jain', color: '#e53774' },
    { name: 'Jameson Ho', color: '#A020F0' },
    { name: 'Yechan Na', color: '#C2B078' },
    { name: 'Liam Kosar', color: '#eb66ff' },
    { name: 'Daniel Yu', color: '#bdc0c7' },
    { name: 'Jake Wu-Chen', color: '#bdc0c7' },
    { name: 'Matthew Tung', color: '#C0C0C0' },
    { name: 'William Seward', color: '#e53774' },
    { name: 'Quinn Louie', color: '#3281a8' },
    { name: 'Pierre Dang', color: '#31875a' },
    { name: 'Liu von Engelbrechten', color: '#2969f2' },
    {
      name: 'Zach Norman',
      color: 'transparent',
      sx: {
        background: 'linear-gradient(90deg, rgba(255,0,0,1) 0%, rgba(255,0,243,1) 50%, rgba(164,0,255,1) 100%);',
        '-webkit-background-clip': 'text'
      }
    },
    { name: 'Ethan Mouri', color: '#00bbff' },
    { name: 'Laith Taher', color: '#000080' },
    { name: 'Teera Tesharojanasup', color: '#DC143C', sx: { px: 1, backgroundColor: '#E8D8CC', borderRadius: 10 } },
    { name: 'Griffin Cooper', color: '#02d69a' },
    { name: 'Amani Scarborough', color: '#e34db6' },
    { name: 'Peter Moise', color: '#FF0000' },
    { name: 'Srihari Raman', color: '#FF2400' },
    { name: 'Kaiyang Zheng', color: '#FFFF00' },
    { name: 'Waasif Mahmood', color: '#114a13' },
    { name: 'Matthew Wang', color: '#c657f2' },
    { name: 'Sharon Yang', color: '#ed8a5f' },
    { name: 'Jonah Chang', color: '#9AAB89' },
    { name: 'Ha Nguyen', color: '#ff9812' },
    { name: 'Sathvik Charugundla', color: '#ff0000' },
    { name: 'Samantha Moy', color: '#d287fa' },
    { name: 'Benjamin Zhu', color: '#ccccff' },
    { name: 'Stephanie Xu', color: '#ffcd42' },
    { name: 'Hareg Aderie', color: '#34b46c' },
    { name: 'Motto Sereeyothin', color: '#000000' },
    { name: 'Raymond Tsai', color: '#66cdaa' },
    { name: 'Arinjay Singh', color: '#7bb5dc' },
    { name: 'Aarav Shyamkumar', color: '#FF0000' },
    { name: 'Raghav Mathur', color: '#009933' },
    { name: 'Anika Sharma', color: '#ff0000' },
    { name: 'William (Jack) Turner', color: '#ff5733' },
    {
      name: 'Samson Ajayi',
      color: '6a0dad',
      sx: {
        background: 'linear-gradient(90deg, rgba(245,0,0,1) 0%, rgba(255,0,243,1) 50%, rgba(164,0,255,1) 100%);',
        px: 1.5,
        borderRadius: 2.5,
        textShadow: '0 0 2px rgba(0,0,0), 0 0 20px rgba(220,220,220,1)'
      }
    },
    { name: 'Christian Bacalhau', color: '#6a0dad' },
    { name: 'Gurshan Sidhu', color: '#487c90' },
    {
      name: 'Dao Ho',
      color: 'white',
      sx: {
        background: 'linear-gradient(90deg, rgba(255,0,0,1) 0%, rgba(255,0,243,1) 50%, rgba(164,0,255,1) 100%);',
        px: 1.5,
        borderRadius: 3
      }
    },
    {
      name: 'Kaan Tural',
      color: 'transparent',
      sx: {
        background: 'linear-gradient(90deg, rgba(255,0,0,1) 0%, rgba(0,128,255,1) 100%)',
        '-webkit-background-clip': 'text',
        textShadow: '0 0 5px rgba(255,0,0,1), 0 0 10px rgba(0,128,255,1)'
      }
    },
    { name: 'Kevin Polackal', color: '#800080' },
    { name: 'Sindhu Balamurugan', color: '#c170fa' },
    { name: 'Lily Shiomitsu', color: '#008080' },
    { name: 'Kevin Yang', color: '#0000FF' },
    { name: 'Jack Mitchell', color: '808000' },
    { name: 'Zoey Guo', color: '#E34949' },
    { name: 'Qihong Wu', color: '#87CEEB' },
    { name: 'Jessica Zhao', color: '#6495ED' },
    { name: 'Neel Raut', color: '#023665' },
    { name: 'Qihong Wu', color: '#87CEEB' },
    { name: 'Megan Lai', color: '#52B2BF' },
    { name: 'Eric Sun', color: '#FCCAED' },
    { name: 'Yash Jayaprakash', color: '#66b2b2' },
    { name: 'Maggie Chua', color: '#E6E6FA' },
    { name: 'Bradford Derby', color: '#577DD5' },
    { name: 'Makarios Mansour', color: '#DC143C' },
    { name: 'Lauren Phan', color: '#F3A7C0' },
    { name: 'Vidyuth Ramkumar', color: '#800000' },
    { name: 'Jake Hensley', color: '#FFA500' },
    { name: 'Jesse Garcia', color: '#3BB143' },
    { name: 'Emma Shum', color: '#d4878f' },
    { name: 'Matthew Egg', color: '#7E1B2F' },
    {
      name: 'Wyatt Bracy',
      color: '#080808',
      sx: {
        textShadow: '0 0 2px rgba(0,0,0), 0 0 20px rgba(220,220,220,1)'
      }
    },
    { name: 'Xavier Galanes', color: '#6c25be' },
    { name: 'Jaden Zhou', color: '#34568B' },
    { name: 'Alexander Kylander-Kreiner', color: '#82EEFD' },
    { name: 'Vincent Demaisip', color: '#ebb135' },
    { name: 'Daniel Ma', color: '#ffb4e8' },
    { name: 'Yulan Wang', color: '#D4E6F1' },
    { name: 'Aarush Garg', color: '#40E0D0' },
    { name: 'Waverly Hassman', color: '#CBC3E3' },
    { name: 'Akul Aggarwal', color: '#cc34eb' },
    { name: 'Rebecca Lee', color: '#87c2fa' },
    { name: 'Jake Langlois', color: '#588BAE' },
    { name: 'Caio DaSilva', color: '#290ED2' },
    { name: 'Aahil Nishad', color: '#5E9E82' },
    { name: 'Anya Dasgupta', color: '#e37fc0' },
    { name: 'Ben Marler', color: '#a300a3' },
    { name: 'Alan Eng', color: '#0B66E4' },
    { name: 'Alexander Schinkmann-Bonias', color: '#d3d3d3' },
    { name: 'Aditya Boddepalli', color: '#00FFFF' },
    { name: 'Sarah Zhang', color: '#CCC8FF' },
    { name: 'Rup Jaisinghani', color: '#065535' },
    { name: 'Jack Dreifus', color: '#014421' },
    { name: 'Vinay Pillai', color: '#42458e' },
    { name: 'Benjamin Kataoka', color: '#38FF87' },
    { name: 'Meggan Shvartsberg', color: '#00DBFF' },
    { name: 'Visisht Kamalapuram', color: '#3083AA' },
    { name: 'Jay Jung', color: '##344739' },
    { name: 'Will Anderson', color: '#ebb145' },
    {
      name: 'Yipeng (Andrew) Wang',
      color: 'transparent',
      sx: {
        background: 'linear-gradient(90deg, rgba(255,0,0,1) 0%, rgba(255,0,243,1) 50%, rgba(164,0,255,1) 100%);',
        '-webkit-background-clip': 'text'
      }
    },
    { name: 'Chris Pyle', color: '#ADD8E6' },
    { name: 'Zachary Wen', color: '#4169e1' },
    { name: 'Armaan Mehra', color: '#0B66E5' },
    { name: 'Caden Weaver', color: '#E6FFFD' },
    {
      name: 'Tanisha Rajgor',
      color: '#e3ddfb',
      sx: {
        textShadow: '0 0 2px rgba(0, 0, 0, 0.4), 0 0 5px rgba(180, 160, 255, 0.8)'
      }
    },
    { name: 'Jhonyel Galvis', color: '#00FFF' },
<<<<<<< HEAD
    { name: 'Arav Goyal', color: '#6223de' },
    { name: 'Xander Hoke', color: '#C50D93' }
=======
    { name: 'Claire Hendershot', color: '#008080' },
    { name: 'Arav Goyal', color: '#6223de' }
>>>>>>> 06c9ab8b
  ];

  const snark = ['Add your name!', "Shouldn't you do it yourself?", 'Seriously', 'go', 'do', 'it'];
  const [displaySnark, setDisplaySnark] = useState(0);
  // "displaySnark" is a variable and we're using it as a counter -- 0 is the initial state
  // every time the button is clicked below we will increment it
  // we define it with the "useState" React "hook" designating it as a special variable that re-renders the view when changed.

  // below we build and return what is shown on the page (minus the top bar and side bar)
  // inside a PageBlock component, we map the names list from above into components to display each name.
  // under that is a button that changes its display based on "displaySnark" whenever it is clicked.
  return (
    <PageLayout title="Credits">
      <PageBlock>
        <Grid container spacing={2}>
          {names.map((item) => (
            <Grid item>
              <Typography variant="body1" color={item.color} sx={item.sx}>
                {item.name}
              </Typography>
            </Grid>
          ))}
        </Grid>
      </PageBlock>
      <div style={{ justifyContent: 'center', display: 'flex' }}>
        <NERButton variant="contained" onClick={() => setDisplaySnark(displaySnark + 1)}>
          {displaySnark < snark.length ? snark[displaySnark] : '>:('}
        </NERButton>
      </div>
    </PageLayout>
  );
};

export default CreditsPage;<|MERGE_RESOLUTION|>--- conflicted
+++ resolved
@@ -232,13 +232,10 @@
       }
     },
     { name: 'Jhonyel Galvis', color: '#00FFF' },
-<<<<<<< HEAD
     { name: 'Arav Goyal', color: '#6223de' },
-    { name: 'Xander Hoke', color: '#C50D93' }
-=======
+    { name: 'Xander Hoke', color: '#C50D93' },
     { name: 'Claire Hendershot', color: '#008080' },
     { name: 'Arav Goyal', color: '#6223de' }
->>>>>>> 06c9ab8b
   ];
 
   const snark = ['Add your name!', "Shouldn't you do it yourself?", 'Seriously', 'go', 'do', 'it'];
