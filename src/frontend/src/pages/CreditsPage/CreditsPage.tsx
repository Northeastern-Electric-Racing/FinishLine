--- conflicted
+++ resolved
@@ -170,9 +170,7 @@
         textShadow: '0 0 2px rgba(0,0,0), 0 0 20px rgba(220,220,220,1)'
       }
     },
-<<<<<<< HEAD
-    { name: 'Daniel Ma', color: '#ffb4e8' }
-=======
+    { name: 'Daniel Ma', color: '#ffb4e8' },
     { name: 'Yulan Wang', color: '#D4E6F1' },
     { name: 'Aarush Garg', color: '#40E0D0' },
     { name: 'Waverly Hassman', color: '#CBC3E3' },
@@ -187,7 +185,6 @@
     { name: 'Alexander Schinkmann-Bonias', color: '#d3d3d3' },
     { name: 'Aditya Boddepalli', color: '#00FFFF' },
     { name: 'Jack Dreifus', color: '#014421' }
->>>>>>> 9451264f
   ];
 
   const snark = ['Add your name!', "Shouldn't you do it yourself?", 'Seriously', 'go', 'do', 'it'];
