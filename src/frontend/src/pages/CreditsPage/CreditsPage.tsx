/*
 * This file is part of NER's FinishLine and licensed under GNU AGPLv3.
 * See the LICENSE file in the repository root folder for details.
 */

import { Grid, Button, Typography } from '@mui/material'; // some imports from libraries
import { useState } from 'react';
import PageTitle from '../../layouts/PageTitle/PageTitle'; // ...and from other files
import PageBlock from '../../layouts/PageBlock';

const CreditsPage: React.FC = () => {
  // This is the list of names that get displayed, add yours here!
  // each item in the list is a JSON (javascript object notation) object that has the keys 'name' and 'color'
  // the type notation tells us that name is a string and color is a string
  // think of JSON like a map with keys and values
  const names: {
    name: string;
    color: string;
  }[] = [
    { name: 'Anthony Bernardi', color: '#566bd4' },
    { name: 'Reid Chandler', color: '#e53774' },
    { name: 'Ari Saharay', color: '#0fbf22' },
    { name: 'Kevin Chen', color: '#00A36C' },
    { name: 'Ji-min Kim', color: '#7ae0c1' },
    { name: 'Zack Roth', color: '#60efa3' },
    { name: 'Megan Liu', color: '#3d609e' },
    { name: 'Peyton McKee', color: '#6a3941' },
    { name: 'Ryan Howe', color: '#3cce20' },
    { name: 'Nezam Jazayeri', color: '#8a8f5c' },
<<<<<<< HEAD
    { name: 'Ethan Moskowitz', color: '#1434A4' }
=======
    { name: 'Gilad Avni-Heller', color: '#d333ff' },
    { name: 'Edward Ibarra', color: '#c4a484' },
    { name: 'Sean Walker', color: '#fa8072' },
    { name: 'Anastasia Sobolina', color: 'C9A9A6' },
    { name: 'Nick Tarallo', color: '#1d4ee1' },
    { name: 'Ray Kong', color: '#87CEEE' },
    { name: 'Andrew Panos', color: '#4ab5f7' },
    { name: 'Jonathan Chen', color: '#e76869' },
    { name: 'Zach Marino', color: '#c175ff' },
    { name: 'Horace Mai', color: '#5c8f70' },
    { name: 'Jared Ritchie', color: '#f0354e' },
    { name: 'Alan Zhan', color: '#7AD0AC' },
    { name: 'Sutton Spindler', color: '#53A3ff' }
>>>>>>> 97ea501c
  ];

  const snark = ['Add your name!', "Shouldn't you do it yourself?", 'Seriously', 'go', 'do', 'it'];
  const [displaySnark, setDisplaySnark] = useState(0);
  // "displaySnark" is a variable and we're using it as a counter -- 0 is the initial state
  // every time the button is clicked below we will increment it
  // we define it with the "useState" React "hook" designating it as a special variable that re-renders the view when changed.

  // below we build and return what is shown on the page (minus the top bar and side bar)
  // inside a PageBlock component, we map the names list from above into components to display each name.
  // under that is a button that changes its display based on "displaySnark" whenever it is clicked.
  return (
    <div>
      <PageTitle title={'Credits'} previousPages={[]} />
      <PageBlock>
        <Grid container spacing={2}>
          {names.map((item) => (
            <Grid item>
              <Typography variant="body1" color={item.color}>
                {item.name}
              </Typography>
            </Grid>
          ))}
        </Grid>
      </PageBlock>
      <div style={{ justifyContent: 'center', display: 'flex' }}>
        <Button onClick={() => setDisplaySnark(displaySnark + 1)} variant="contained">
          {displaySnark < snark.length ? snark[displaySnark] : '>:('}
        </Button>
      </div>
    </div>
  );
};

export default CreditsPage;<|MERGE_RESOLUTION|>--- conflicted
+++ resolved
@@ -27,9 +27,7 @@
     { name: 'Peyton McKee', color: '#6a3941' },
     { name: 'Ryan Howe', color: '#3cce20' },
     { name: 'Nezam Jazayeri', color: '#8a8f5c' },
-<<<<<<< HEAD
-    { name: 'Ethan Moskowitz', color: '#1434A4' }
-=======
+    { name: 'Ethan Moskowitz', color: '#1434A4' },
     { name: 'Gilad Avni-Heller', color: '#d333ff' },
     { name: 'Edward Ibarra', color: '#c4a484' },
     { name: 'Sean Walker', color: '#fa8072' },
@@ -43,7 +41,6 @@
     { name: 'Jared Ritchie', color: '#f0354e' },
     { name: 'Alan Zhan', color: '#7AD0AC' },
     { name: 'Sutton Spindler', color: '#53A3ff' }
->>>>>>> 97ea501c
   ];
 
   const snark = ['Add your name!', "Shouldn't you do it yourself?", 'Seriously', 'go', 'do', 'it'];
