--- conflicted
+++ resolved
@@ -106,10 +106,7 @@
     { name: 'Waasif Mahmood', color: '#114a13' },
     { name: 'Matthew Wang', color: '#c657f2' },
     { name: 'Sharon Yang', color: '#ed8a5f' },
-<<<<<<< HEAD
-    { name: 'Kevin Polackal', color: '#800080' },
-    { name: 'Ha Nguyen', color: '#ff9812' }
-=======
+    { name: 'Ha Nguyen', color: '#ff9812' },
     { name: 'Sathvik Charugundla', color: '#ff0000' },
     { name: 'Samantha Moy', color: '#d287fa' },
     { name: 'Benjamin Zhu', color: '#ccccff' },
@@ -132,7 +129,6 @@
     { name: 'Kevin Polackal', color: '#800080' },
     { name: 'Lily Shiomitsu', color: '#008080' },
     { name: 'Kevin Yang', color: '#0000FF' }
->>>>>>> 6bd019e5
   ];
 
   const snark = ['Add your name!', "Shouldn't you do it yourself?", 'Seriously', 'go', 'do', 'it'];
