/*
 * This file is part of NER's FinishLine and licensed under GNU AGPLv3.
 * See the LICENSE file in the repository root folder for details.
 */

import { Grid, Typography } from '@mui/material'; // some imports from libraries
import { NERButton } from '../../components/NERButton';
import { useState } from 'react';
import PageBlock from '../../layouts/PageBlock'; // ...and from other files
import PageLayout from '../../components/PageLayout';

const CreditsPage: React.FC = () => {
  // This is the list of names that get displayed, add yours here!
  // each item in the list is a JSON (javascript object notation) object that has the keys
  // 'name' and 'color', and optionally 'sx' if you want to use a special style
  // the type notation tells us that name is a string and color is a string
  // think of JSON like a map with keys and values
  const names: {
    name: string;
    color: string;
    sx?: {};
  }[] = [
    { name: 'Anthony Bernardi', color: '#566bd4' },
    { name: 'Reid Chandler', color: '#e53774' },
    {
      name: 'Ari Saharay',
      color: 'transparent',
      sx: {
        background:
          'linear-gradient(90deg, rgba(255, 0, 0, 1) 0%, rgba(255, 154, 0, 1) 10%, rgba(208, 222,' +
          ' 33, 1) 20%, rgba(79, 220, 74, 1) 30%, rgba(63, 218, 216, 1) 40%, rgba(47, 201, 226,' +
          ' 1) 50%, rgba(28, 127, 238, 1) 60%, rgba(95, 21, 242, 1) 70%, rgba(186, 12, 248, 1)' +
          ' 80%, rgba(251, 7, 217, 1) 90%, rgba(255, 0, 0, 1) 100%)',
        '-webkit-background-clip': 'text'
      }
    },
    { name: 'Kevin Chen', color: '#00A36C' },
    { name: 'Ji-min Kim', color: '#7ae0c1' },
    { name: 'Zack Roth', color: '#4a6741', sx: { px: 1, backgroundColor: '#E8D8CC', borderRadius: 2 } },
    { name: 'Megan Liu', color: '#3d609e' },
    { name: 'Peyton McKee', color: '#6a3941' },
    { name: 'Ryan Howe', color: '#3cce20' },
    { name: 'Ethan Szeto', color: '#404040' },
    { name: 'Adarsh Jayaram', color: '#ff0000' },
    { name: 'Harish Sundar', color: '#7f00ff' },
    { name: 'Sahil Shah', color: '#288BA8' },
    { name: 'Veda Nandikam', color: '#d3cefc' },
    { name: 'Nezam Jazayeri', color: '#42b3f5' },
    { name: 'Ben Weiss', color: '#8a8f5c' },
    { name: 'Mihir Walvekar', color: '#00A36C' },
    { name: 'Neil Satsangi', color: '#3cce20' },
    { name: 'Gilad Avni-Heller', color: '#d333ff' },
    { name: 'Arnav Rathore', color: '#00FFFF' },
    { name: 'Ethan Moskowitz', color: '#1434A4' },
    { name: 'Roger Huang', color: '#0000ff' },
    { name: 'Hamsini Malli', color: '#A020F0' },
    { name: 'Mokkh Mitsuntisuk', color: '#d4af37' },
    { name: 'Gilad Avni-Heller', color: '#d333ff' },
    { name: 'Edward Ibarra', color: '#c4a484' },
    { name: 'Sean Walker', color: '#fa8072' },
    { name: 'Anastasia Sobolina', color: '#C9A9A6' },
    { name: 'Nick Tarallo', color: '#1d4ee1' },
    { name: 'Ray Kong', color: '#87CEEE' },
    { name: 'Andrew Panos', color: '#4ab5f7' },
    { name: 'Jonathan Chen', color: '#e76869' },
    { name: 'Zach Marino', color: '#c175ff' },
    { name: 'Horace Mai', color: '#5c8f70' },
    { name: 'Jared Ritchie', color: '#f0354e' },
    { name: 'Alan Zhan', color: '#7AD0AC' },
    { name: 'Sutton Spindler', color: '#53A3ff' },
    { name: 'Emma Vonbuelow', color: '#c77ad0' },
    { name: 'Aidan Roche', color: '#20B1AA' },
    { name: 'Carrie Wang', color: '#f9cfc8' },
    { name: 'Kenneth Wan', color: '#00FFFF' },
    { name: 'Madeline Engle', color: '#FF2D76' },
    { name: 'Parth Kabra', color: '#e53774' },
    { name: 'Riley Platz', color: '#2d2fa6' },
    { name: 'Martin Hema', color: '#9125cc' },
    { name: 'Shree Singhal', color: '#ff7ca4' },
    { name: 'Isaac Levine', color: '#6a3941' },
    { name: 'Andrew Tsai', color: '#3281a8' },
    { name: 'Ahnaf Inkiad', color: '#ab38b5' },
    { name: 'Aaryan Jain', color: '#e53774' },
    { name: 'Jameson Ho', color: '#A020F0' },
    { name: 'Yechan Na', color: '#C2B078' },
    { name: 'Liam Kosar', color: '#eb66ff' },
    { name: 'Daniel Yu', color: '#bdc0c7' },
    { name: 'Jake Wu-Chen', color: '#bdc0c7' },
    { name: 'William Seward', color: '#e53774' },
<<<<<<< HEAD
    { name: 'Quinn Louie', color: '#3281a8'},
=======
    { name: 'Liu von Engelbrechten', color: '#2969f2' },
>>>>>>> c26df1ee
    {
      name: 'Zach Norman',
      color: 'transparent',
      sx: {
        background: 'linear-gradient(90deg, rgba(255,0,0,1) 0%, rgba(255,0,243,1) 50%, rgba(164,0,255,1) 100%);',
        '-webkit-background-clip': 'text'
      }
    },
    { name: 'Ethan Mouri', color: '#00bbff' },
    { name: 'Laith Taher', color: '#000080' },
    { name: 'Teera Tesharojanasup', color: '#DC143C', sx: { px: 1, backgroundColor: '#E8D8CC', borderRadius: 10 } },
    { name: 'Griffin Cooper', color: '#02d69a' },
    { name: 'Amani Scarborough', color: '#e34db6' },
    { name: 'Peter Moise', color: '#FF0000' },
    { name: 'Srihari Raman', color: '#FF2400' },
    { name: 'Kaiyang Zheng', color: '#FFFF00' },
    { name: 'Waasif Mahmood', color: '#114a13' },
    { name: 'Matthew Wang', color: '#c657f2' },
    { name: 'Sharon Yang', color: '#ed8a5f' },
    { name: 'Ha Nguyen', color: '#ff9812' },
    { name: 'Sathvik Charugundla', color: '#ff0000' },
    { name: 'Samantha Moy', color: '#d287fa' },
    { name: 'Benjamin Zhu', color: '#ccccff' },
    { name: 'Stephanie Xu', color: '#ffcd42' },
    { name: 'Hareg Aderie', color: '#34b46c' },
    { name: 'Raymond Tsai', color: '#66cdaa' },
    { name: 'Arinjay Singh', color: '#7bb5dc' },
    { name: 'Aarav Shyamkumar', color: '#FF0000' },
    { name: 'Raghav Mathur', color: '#009933' },
    { name: 'Anika Sharma', color: '#ff0000' },
    { name: 'William (Jack) Turner', color: '#ff5733' },
    {
      name: 'Kaan Tural',
      color: 'transparent',
      sx: {
        background: 'linear-gradient(90deg, rgba(255,0,0,1) 0%, rgba(0,128,255,1) 100%)',
        '-webkit-background-clip': 'text',
        textShadow: '0 0 5px rgba(255,0,0,1), 0 0 10px rgba(0,128,255,1)'
      }
    },
    { name: 'Kevin Polackal', color: '#800080' },
    { name: 'Lily Shiomitsu', color: '#008080' },
    { name: 'Kevin Yang', color: '#0000FF' },
    { name: 'Qihong Wu', color: '#87CEEB' }
  ];

  const snark = ['Add your name!', "Shouldn't you do it yourself?", 'Seriously', 'go', 'do', 'it'];
  const [displaySnark, setDisplaySnark] = useState(0);
  // "displaySnark" is a variable and we're using it as a counter -- 0 is the initial state
  // every time the button is clicked below we will increment it
  // we define it with the "useState" React "hook" designating it as a special variable that re-renders the view when changed.

  // below we build and return what is shown on the page (minus the top bar and side bar)
  // inside a PageBlock component, we map the names list from above into components to display each name.
  // under that is a button that changes its display based on "displaySnark" whenever it is clicked.
  return (
    <PageLayout title="Credits">
      <PageBlock>
        <Grid container spacing={2}>
          {names.map((item) => (
            <Grid item>
              <Typography variant="body1" color={item.color} sx={item.sx}>
                {item.name}
              </Typography>
            </Grid>
          ))}
        </Grid>
      </PageBlock>
      <div style={{ justifyContent: 'center', display: 'flex' }}>
        <NERButton variant="contained" onClick={() => setDisplaySnark(displaySnark + 1)}>
          {displaySnark < snark.length ? snark[displaySnark] : '>:('}
        </NERButton>
      </div>
    </PageLayout>
  );
};

export default CreditsPage;<|MERGE_RESOLUTION|>--- conflicted
+++ resolved
@@ -87,11 +87,8 @@
     { name: 'Daniel Yu', color: '#bdc0c7' },
     { name: 'Jake Wu-Chen', color: '#bdc0c7' },
     { name: 'William Seward', color: '#e53774' },
-<<<<<<< HEAD
-    { name: 'Quinn Louie', color: '#3281a8'},
-=======
+    { name: 'Quinn Louie', color: '#3281a8' },
     { name: 'Liu von Engelbrechten', color: '#2969f2' },
->>>>>>> c26df1ee
     {
       name: 'Zach Norman',
       color: 'transparent',
