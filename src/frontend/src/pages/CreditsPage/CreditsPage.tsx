--- conflicted
+++ resolved
@@ -105,10 +105,7 @@
     { name: 'Waasif Mahmood', color: '#114a13' },
     { name: 'Matthew Wang', color: '#c657f2' },
     { name: 'Sharon Yang', color: '#ed8a5f' },
-<<<<<<< HEAD
-    { name: 'Kevin Polackal', color: '#800080' },
-    { name: 'Sathvik Charugundla', color: '#ff0000' }
-=======
+    { name: 'Sathvik Charugundla', color: '#ff0000' },
     { name: 'Samantha Moy', color: '#d287fa' },
     { name: 'Benjamin Zhu', color: '#ccccff' },
     { name: 'Stephanie Xu', color: '#ffcd42' },
@@ -129,7 +126,6 @@
     { name: 'Kevin Polackal', color: '#800080' },
     { name: 'Lily Shiomitsu', color: '#008080' },
     { name: 'Kevin Yang', color: '#0000FF' }
->>>>>>> fcb05cc5
   ];
 
   const snark = ['Add your name!', "Shouldn't you do it yourself?", 'Seriously', 'go', 'do', 'it'];
