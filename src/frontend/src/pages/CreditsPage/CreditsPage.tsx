--- conflicted
+++ resolved
@@ -152,10 +152,7 @@
     { name: 'Lauren Phan', color: '#F3A7C0' },
     { name: 'Vidyuth Ramkumar', color: '#800000' },
     { name: 'Jake Hensley', color: '#FFA500' },
-<<<<<<< HEAD
-=======
     { name: 'Emma Shum', color: '#d4878f' },
->>>>>>> de6739ef
     { name: 'Matthew Egg', color: '#7E1B2F' },
     {
       name: 'Wyatt Bracy',
@@ -164,9 +161,7 @@
         textShadow: '0 0 2px rgba(0,0,0), 0 0 20px rgba(220,220,220,1)'
       }
     },
-<<<<<<< HEAD
     { name: 'Waverly Hassman', color: '#CBC3E3' },
-=======
     { name: 'Akul Aggarwal', color: '#cc34eb' },
     { name: 'Rebecca Lee', color: '#87c2fa' },
     { name: 'Jake Langlois', color: '#588BAE' },
@@ -175,7 +170,6 @@
     { name: 'Anya Dasgupta', color: '#e37fc0' },
     { name: 'Ben Marler', color: '#a300a3' },
     { name: 'Alan Eng', color: '#0B66E4' },
->>>>>>> de6739ef
     { name: 'Alexander Schinkmann-Bonias', color: '#d3d3d3' },
     { name: 'Aditya Boddepalli', color: '#00FFFF' }
   ];
