--- conflicted
+++ resolved
@@ -103,15 +103,10 @@
     { name: 'Waasif Mahmood', color: '#114a13' },
     { name: 'Matthew Wang', color: '#c657f2' },
     { name: 'Sharon Yang', color: '#ed8a5f' },
-<<<<<<< HEAD
     { name: 'Kevin Polackal', color: '#800080' },
     { name: 'Stephanie Xu', color: '#ffcd42' },
-    { name: 'Hareg Aderie', color: '#34b46c' }
-=======
-    { name: 'Kevin Yang', color: '#0000FF' },
     { name: 'Hareg Aderie', color: '#34b46c' },
-    { name: 'Kevin Polackal', color: '#800080' }
->>>>>>> 8d3a6acb
+    { name: 'Kevin Yang', color: '#0000FF' }
   ];
 
   const snark = ['Add your name!', "Shouldn't you do it yourself?", 'Seriously', 'go', 'do', 'it'];
