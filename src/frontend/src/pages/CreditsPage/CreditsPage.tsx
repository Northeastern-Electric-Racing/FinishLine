--- conflicted
+++ resolved
@@ -160,9 +160,7 @@
         textShadow: '0 0 2px rgba(0,0,0), 0 0 20px rgba(220,220,220,1)'
       }
     },
-<<<<<<< HEAD
-    { name: 'Akul Aggarwal', color: '#cc34eb' }
-=======
+    { name: 'Akul Aggarwal', color: '#cc34eb' },
     { name: 'Rebecca Lee', color: '#87c2fa' },
     { name: 'Jake Langlois', color: '#588BAE' },
     { name: 'Caio DaSilva', color: '#290ED2' },
@@ -172,7 +170,6 @@
     { name: 'Alan Eng', color: '#0B66E4' },
     { name: 'Alexander Schinkmann-Bonias', color: '#d3d3d3' },
     { name: 'Aditya Boddepalli', color: '#00FFFF' }
->>>>>>> 2a25a719
   ];
 
   const snark = ['Add your name!', "Shouldn't you do it yourself?", 'Seriously', 'go', 'do', 'it'];
