/*
 * This file is part of NER's FinishLine and licensed under GNU AGPLv3.
 * See the LICENSE file in the repository root folder for details.
 */

import { Grid, Button, Typography } from '@mui/material'; // some imports from libraries
import { useState } from 'react';
import PageTitle from '../../layouts/PageTitle/PageTitle'; // ...and from other files
import PageBlock from '../../layouts/PageBlock';

const CreditsPage: React.FC = () => {
  // This is the list of names that get displayed, add yours here!
  // each item in the list is a JSON (javascript object notation) object that has the keys 'name' and 'color'
  // the type notation tells us that name is a string and color is a string
  // think of JSON like a map with keys and values
  const names: {
    name: string;
    color: string;
  }[] = [
    { name: 'Anthony Bernardi', color: '#566bd4' },
    { name: 'Reid Chandler', color: '#e53774' },
    { name: 'Ari Saharay', color: '#0fbf22' },
    { name: 'Kevin Chen', color: '#00A36C' },
    { name: 'Ji-min Kim', color: '#7ae0c1' },
    { name: 'Zack Roth', color: '#60efa3' },
    { name: 'Megan Liu', color: '#3d609e' },
    { name: 'Peyton McKee', color: '#6a3941' },
    { name: 'Ryan Howe', color: '#3cce20' },
    { name: 'Nezam Jazayeri', color: '#8a8f5c' },
<<<<<<< HEAD
    { name: 'Andrew Panos', color: '#4ab5f7' },
=======
    { name: 'Jonathan Chen', color: '#e76869' },
>>>>>>> f894238e
    { name: 'Zach Marino', color: '#c175ff' },
    { name: 'Horace Mai', color: '#5c8f70' },
    { name: 'Jared Ritchie', color: '#f0354e' },
    { name: 'Alan Zhan', color: '#7AD0AC' },
    { name: 'Gilad Avni-Heller', color: '#d333ff' }
  ];

  const snark = ['Add your name!', "Shouldn't you do it yourself?", 'Seriously', 'go', 'do', 'it'];
  const [displaySnark, setDisplaySnark] = useState(0);
  // "displaySnark" is a variable and we're using it as a counter -- 0 is the initial state
  // every time the button is clicked below we will increment it
  // we define it with the "useState" React "hook" designating it as a special variable that re-renders the view when changed.

  // below we build and return what is shown on the page (minus the top bar and side bar)
  // inside a PageBlock component, we map the names list from above into components to display each name.
  // under that is a button that changes its display based on "displaySnark" whenever it is clicked.
  return (
    <div>
      <PageTitle title={'Credits'} previousPages={[]} />
      <PageBlock>
        <Grid container spacing={2}>
          {names.map((item) => (
            <Grid item>
              <Typography variant="body1" color={item.color}>
                {item.name}
              </Typography>
            </Grid>
          ))}
        </Grid>
      </PageBlock>
      <div style={{ justifyContent: 'center', display: 'flex' }}>
        <Button onClick={() => setDisplaySnark(displaySnark + 1)} variant="contained">
          {displaySnark < snark.length ? snark[displaySnark] : '>:('}
        </Button>
      </div>
    </div>
  );
};

export default CreditsPage;<|MERGE_RESOLUTION|>--- conflicted
+++ resolved
@@ -27,11 +27,8 @@
     { name: 'Peyton McKee', color: '#6a3941' },
     { name: 'Ryan Howe', color: '#3cce20' },
     { name: 'Nezam Jazayeri', color: '#8a8f5c' },
-<<<<<<< HEAD
     { name: 'Andrew Panos', color: '#4ab5f7' },
-=======
     { name: 'Jonathan Chen', color: '#e76869' },
->>>>>>> f894238e
     { name: 'Zach Marino', color: '#c175ff' },
     { name: 'Horace Mai', color: '#5c8f70' },
     { name: 'Jared Ritchie', color: '#f0354e' },
