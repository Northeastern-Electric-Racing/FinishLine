--- conflicted
+++ resolved
@@ -201,11 +201,7 @@
 
   const NonEditingMembersView = () => (
     <Grid container>
-<<<<<<< HEAD
       <Grid item xs={11} lg="auto" style={{ maxWidth: 'fit-content' }}>
-=======
-      <Grid item xs={11}>
->>>>>>> e380eb5b
         <DetailDisplay label="Members" content={team.members.map((member) => fullNamePipe(member)).join(', ')} />
       </Grid>
       <Grid item xs={1} mt={-1} display={'flex'} justifyContent={'flex-end'}>
