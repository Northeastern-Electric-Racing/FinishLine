/*
 * This file is part of NER's FinishLine and licensed under GNU AGPLv3.
 * See the LICENSE file in the repository root folder for details.
 */

import { Autocomplete, Box, Grid, IconButton, TextField, Typography } from '@mui/material';
import { useState } from 'react';
<<<<<<< HEAD
import { useAuth } from '../../hooks/auth.hooks';
import { useAllUsers } from '../../hooks/users.hooks';
import { useSetTeamHead, useSetTeamMembers } from '../../hooks/teams.hooks';
import { isAdmin, isHead, Team } from 'shared';
=======
import { useAllUsers, useCurrentUser } from '../../hooks/users.hooks';
import { useSetTeamHead, useSetTeamLeads, useSetTeamMembers } from '../../hooks/teams.hooks';
import { isAdmin, isHead, isLeadership, Team, User } from 'shared';
>>>>>>> c0356df2
import { fullNamePipe } from '../../utils/pipes';
import { Cancel, Edit, Save } from '@mui/icons-material';
import LoadingIndicator from '../../components/LoadingIndicator';
import ErrorPage from '../ErrorPage';
import PageBlock from '../../layouts/PageBlock';
import DetailDisplay from '../../components/DetailDisplay';
import NERAutocomplete from '../../components/NERAutocomplete';
import { useToast } from '../../hooks/toasts.hooks';
import { userComparator, userToAutocompleteOption } from '../../utils/teams.utils';

interface TeamMembersPageBlockProps {
  team: Team;
}

const TeamMembersPageBlock: React.FC<TeamMembersPageBlockProps> = ({ team }) => {
  const user = useCurrentUser();
  const [isEditingMembers, setIsEditingMembers] = useState(false);
  const [isEditingHead, setIsEditingHead] = useState(false);
  const [isEditingLeads, setIsEditingLeads] = useState(false);
  const [members, setMembers] = useState(team.members.map(userToAutocompleteOption));
  const [head, setHead] = useState(userToAutocompleteOption(team.head));
  const [leads, setLeads] = useState(team.leads.map(userToAutocompleteOption));

  const { isLoading: allUsersIsLoading, isError: allUsersIsError, error: allUsersError, data: users } = useAllUsers();
  const { isLoading: setTeamMembersIsLoading, mutateAsync: setTeamMembersMutateAsync } = useSetTeamMembers(team.teamId);
  const { isLoading: setTeamHeadIsLoading, mutateAsync: setTeamHeadMutateAsync } = useSetTeamHead(team.teamId);
  const { isLoading: setTeamLeadsIsLoading, mutateAsync: setTeamLeadsMutateAsync } = useSetTeamLeads(team.teamId);

  const toast = useToast();

  if (allUsersIsError) return <ErrorPage message={allUsersError?.message} />;
  if (allUsersIsLoading || setTeamMembersIsLoading || setTeamHeadIsLoading || setTeamLeadsIsLoading || !users)
    return <LoadingIndicator />;

  const hasPerms = isAdmin(user.role) || user.userId === team.head.userId;

  const memberOptions = users
    .filter((user) => user.userId !== team.head.userId && !team.leads.map((lead) => lead.userId).includes(user.userId))
    .sort(userComparator)
    .map(userToAutocompleteOption);

  const headOptions = users
    .filter((user) => memberOptions.some((option) => parseInt(option.id) === user.userId) && isHead(user.role))
    .sort(userComparator)
    .map(userToAutocompleteOption);

  const leadOptions = users
    .filter((user) => memberOptions.some((option) => parseInt(option.id) === user.userId) && isLeadership(user.role))
    .sort((a, b) => (a.firstName > b.firstName ? 1 : -1))
    .map(userToAutocompleteOption);

  const submitHead = async () => {
    try {
      await setTeamHeadMutateAsync(parseInt(head.id));
      setIsEditingHead(false);
    } catch (error) {
      error instanceof Error && toast.error(error.message);
    }
  };

  const submitMembers = async () => {
    try {
      await setTeamMembersMutateAsync(members.map((member) => parseInt(member.id)));
      setIsEditingMembers(false);
    } catch (error) {
      error instanceof Error && toast.error(error.message);
    }
  };

  const submitLeads = async () => {
    try {
      await setTeamLeadsMutateAsync(leads.map((lead) => parseInt(lead.id)));
      setIsEditingLeads(false);
    } catch (error) {
      error instanceof Error && toast.error(error.message);
    }
  };

  const EditingHeadView = () => (
    <Grid container spacing={1}>
      <Grid item>
        <Typography sx={{ fontWeight: 'bold' }} display="inline">
          Head:
        </Typography>
      </Grid>
      <Grid item xs={true} mt={-1}>
        <NERAutocomplete
          id="head-autocomplete"
          options={headOptions}
          onChange={(_event, newValue) => newValue && setHead(newValue)}
          filterSelectedOptions
          size="small"
          placeholder="Select a User"
          value={head}
        />
      </Grid>
      <Grid container xs={3} md={2} lg={1}>
        <Grid item>
          <IconButton children={<Save />} onClick={submitHead} />
        </Grid>
        <Grid item>
          <IconButton children={<Cancel />} onClick={() => setIsEditingHead(false)} />
        </Grid>
      </Grid>
    </Grid>
  );

  const EditingMembersView = () => (
    <Box>
      <Typography sx={{ fontWeight: 'bold' }} display="inline">
        Members:
      </Typography>
      <Grid container direction={'row'}>
        <Grid item xs={9} md={10} lg={11}>
          <Autocomplete
            isOptionEqualToValue={(option, value) => option.id === value.id}
            filterSelectedOptions
            multiple
            id="tags-standard"
            options={memberOptions}
            value={members}
            onChange={(_event, newValue) => setMembers(newValue)}
            getOptionLabel={(option) => option.label}
            renderInput={(params) => <TextField {...params} variant="standard" placeholder="Select A User" />}
          />
        </Grid>
        <Grid container xs={3} md={2} lg={1}>
          <Grid item>
            <IconButton children={<Save />} onClick={submitMembers} />
          </Grid>
          <Grid item>
            <IconButton children={<Cancel />} onClick={() => setIsEditingMembers(false)} />
          </Grid>
        </Grid>
      </Grid>
    </Box>
  );

  const EditingLeadsView = () => (
    <Box>
      <Typography sx={{ fontWeight: 'bold' }} display="inline">
        Leads:
      </Typography>
      <Grid container direction={'row'}>
        <Grid item xs={9} md={10} lg={11}>
          <Autocomplete
            isOptionEqualToValue={(option, value) => option.id === value.id}
            filterSelectedOptions
            multiple
            id="tags-standard"
            options={leadOptions}
            value={leads}
            onChange={(_event, newValue) => setLeads(newValue)}
            getOptionLabel={(option) => option.label}
            renderInput={(params) => <TextField {...params} variant="standard" placeholder="Select A Lead" />}
          />
        </Grid>
        <Grid container xs={3} md={2} lg={1}>
          <Grid item>
            <IconButton children={<Save />} onClick={submitLeads} />
          </Grid>
          <Grid item>
            <IconButton children={<Cancel />} onClick={() => setIsEditingLeads(false)} />
          </Grid>
        </Grid>
      </Grid>
    </Box>
  );

  const NonEditingHeadView = () => (
    <Grid container>
      <Grid item>
        <DetailDisplay label="Head" content={fullNamePipe(team.head)} />
      </Grid>
      <Grid item mt={-1}>
        {hasPerms && <IconButton children={<Edit />} onClick={() => setIsEditingHead(true)} />}
      </Grid>
    </Grid>
  );

  const NonEditingLeadsView = () => (
    <Grid container>
      <Grid item xs={11} lg="auto">
        <DetailDisplay label="Leads" content={team.leads.map((lead) => fullNamePipe(lead)).join(', ')} />
      </Grid>
      <Grid item xs={1} mt={-1}>
        {hasPerms && <IconButton children={<Edit />} onClick={() => setIsEditingLeads(true)} />}
      </Grid>
    </Grid>
  );

  const NonEditingMembersView = () => (
    <Grid container>
      <Grid item xs={11} lg="auto">
        <DetailDisplay label="Members" content={team.members.map((member) => fullNamePipe(member)).join(', ')} />
      </Grid>
      <Grid item xs={1} mt={-1}>
        {hasPerms && <IconButton children={<Edit />} onClick={() => setIsEditingMembers(true)} />}
      </Grid>
    </Grid>
  );

  return (
    <PageBlock title={'People'}>
      {isEditingHead ? <EditingHeadView /> : <NonEditingHeadView />}
      {isEditingLeads ? <EditingLeadsView /> : <NonEditingLeadsView />}
      {isEditingMembers ? <EditingMembersView /> : <NonEditingMembersView />}
    </PageBlock>
  );
};

export default TeamMembersPageBlock;<|MERGE_RESOLUTION|>--- conflicted
+++ resolved
@@ -5,16 +5,9 @@
 
 import { Autocomplete, Box, Grid, IconButton, TextField, Typography } from '@mui/material';
 import { useState } from 'react';
-<<<<<<< HEAD
-import { useAuth } from '../../hooks/auth.hooks';
-import { useAllUsers } from '../../hooks/users.hooks';
-import { useSetTeamHead, useSetTeamMembers } from '../../hooks/teams.hooks';
-import { isAdmin, isHead, Team } from 'shared';
-=======
 import { useAllUsers, useCurrentUser } from '../../hooks/users.hooks';
 import { useSetTeamHead, useSetTeamLeads, useSetTeamMembers } from '../../hooks/teams.hooks';
-import { isAdmin, isHead, isLeadership, Team, User } from 'shared';
->>>>>>> c0356df2
+import { isAdmin, isHead, isLeadership, Team } from 'shared';
 import { fullNamePipe } from '../../utils/pipes';
 import { Cancel, Edit, Save } from '@mui/icons-material';
 import LoadingIndicator from '../../components/LoadingIndicator';
