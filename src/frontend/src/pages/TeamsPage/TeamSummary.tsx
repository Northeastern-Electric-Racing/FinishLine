/*
 * This file is part of NER's FinishLine and licensed under GNU AGPLv3.
 * See the LICENSE file in the repository root folder for details.
 */

import { useState } from 'react';
import { Link } from 'react-router-dom';
import { Card, Collapse, Col, Container, Row } from 'react-bootstrap';
import { Team } from 'shared';
import { routes } from '../../utils/Routes';
import { fullNamePipe, listPipe, wbsPipe } from '../../utils/Pipes';

const renderTeamSummaryHeader = (team: Team, open: boolean, setOpen: (open: boolean) => void) => (
<<<<<<< HEAD
  <Card.Header onClick={() => setOpen(!open)} aria-expanded={open}>
=======
  <Card.Header className={styles.header + ' pt-2 pb-2'} onClick={() => setOpen(!open)} aria-expanded={open}>
>>>>>>> 53eda2b7
    <div className={'d-flex justify-content-between'}>
      <div className={'h5 mb-0 d-flex align-items-center'}>
        <Link to={`${routes.TEAMS}/${team.teamId}`}>{team.teamName}</Link>
      </div>
      <div className={'d-flex align-items-center'}>
        <div className={'mr-3'}>
          {team.projects.length} Project{team.projects.length === 1 ? '' : 's'}
        </div>
        <div>
          {team.members.length} Member{team.members.length === 1 ? '' : 's'}
        </div>
      </div>
    </div>
  </Card.Header>
);

interface TeamSummaryProps {
  team: Team;
}

const TeamSummary: React.FC<TeamSummaryProps> = ({ team }) => {
  const [open, setOpen] = useState(false);
  const spacer = 'mb-2';
  const membersList = listPipe(team.members, (t) => fullNamePipe(t));

  const projectsList = team.projects.map((project, idx) => (
    <>
      <Link to={`${routes.PROJECTS}/${wbsPipe(project.wbsNum)}`}>{project.name}</Link>
      {idx + 1 !== team.projects.length ? ', ' : ''}
    </>
  ));

  return (
    <Card>
      {renderTeamSummaryHeader(team, open, setOpen)}
      <Collapse in={open}>
        <div>
          <Card.Body className="pt-3 pb-3">
            <Container fluid>
              <Row className={spacer}>
                <Col xs={12} md={6}>
                  <b>Lead:</b> {fullNamePipe(team.leader)}
                </Col>
              </Row>
              <Row className={spacer}>
                <Col xs={12} md={6}>
                  <b>Members:</b> {membersList}
                </Col>
              </Row>
              <Row>
                <Col xs={12} md={6}>
                  <b>Projects:</b> {projectsList}
                </Col>
              </Row>
            </Container>
          </Card.Body>
        </div>
      </Collapse>
    </Card>
  );
};

export default TeamSummary;<|MERGE_RESOLUTION|>--- conflicted
+++ resolved
@@ -11,11 +11,7 @@
 import { fullNamePipe, listPipe, wbsPipe } from '../../utils/Pipes';
 
 const renderTeamSummaryHeader = (team: Team, open: boolean, setOpen: (open: boolean) => void) => (
-<<<<<<< HEAD
   <Card.Header onClick={() => setOpen(!open)} aria-expanded={open}>
-=======
-  <Card.Header className={styles.header + ' pt-2 pb-2'} onClick={() => setOpen(!open)} aria-expanded={open}>
->>>>>>> 53eda2b7
     <div className={'d-flex justify-content-between'}>
       <div className={'h5 mb-0 d-flex align-items-center'}>
         <Link to={`${routes.TEAMS}/${team.teamId}`}>{team.teamName}</Link>
