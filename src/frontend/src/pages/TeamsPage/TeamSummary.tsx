--- conflicted
+++ resolved
@@ -6,10 +6,7 @@
 import { Team } from 'shared';
 import { routes } from '../../utils/routes';
 import { fullNamePipe, wbsPipe } from '../../utils/pipes';
-<<<<<<< HEAD
-=======
 import { Link as RouterLink } from 'react-router-dom';
->>>>>>> 97027402
 import { Card, CardContent, CardActions, Button, Link, Typography } from '@mui/material';
 interface TeamSummaryProps {
   team: Team;
@@ -18,23 +15,15 @@
 const TeamSummary: React.FC<TeamSummaryProps> = ({ team }) => {
   const projectsList = team.projects.map((project, idx) => (
     <>
-<<<<<<< HEAD
-      <Link href={`${routes.PROJECTS}/${wbsPipe(project.wbsNum)}`}>{project.name}</Link>
-=======
       <Link component={RouterLink} to={`${routes.PROJECTS}/${wbsPipe(project.wbsNum)}`}>
         {project.name}
       </Link>
->>>>>>> 97027402
       {idx + 1 !== team.projects.length ? ', ' : ''}
     </>
   ));
 
   return (
-<<<<<<< HEAD
-    <Card sx={{ minWidth: 300, maxWidth: 400, minHeight: 200 }}>
-=======
     <Card sx={{ minWidth: 350, maxWidth: 350, minHeight: 200 }}>
->>>>>>> 97027402
       <CardContent>
         <Typography variant="h5">{team.teamName}</Typography>
         <Typography sx={{ mb: 1.5 }} color="text.secondary">
@@ -44,24 +33,15 @@
         <Typography variant="body2">
           <b>Lead:</b> {fullNamePipe(team.leader)}
         </Typography>
-<<<<<<< HEAD
-        <Typography variant="body2">
-=======
         <Typography noWrap variant="body2">
->>>>>>> 97027402
           <b>Projects:</b> {projectsList}
         </Typography>
       </CardContent>
       <CardActions>
-<<<<<<< HEAD
-        <Button variant="outlined" size="small" component={Link} href={`${routes.TEAMS}/${team.teamId}`}>
-          See More
-=======
         <Button variant="outlined" size="small">
           <Link component={RouterLink} to={`${routes.TEAMS}/${team.teamId}`}>
             See More
           </Link>
->>>>>>> 97027402
         </Button>
       </CardActions>
     </Card>
