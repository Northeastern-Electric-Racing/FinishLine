import { Grid } from '@mui/material';
import { useSingleTeam } from '../../hooks/teams.hooks';
import { useParams } from 'react-router-dom';
<<<<<<< HEAD
import { fullNamePipe } from '../../utils/pipes';
=======
import ReactMarkdown from 'react-markdown';
import styles from '../../stylesheets/pages/teams.module.css';
import TeamMembersPageBlock from './TeamMembersPageBlock';
>>>>>>> f04f1db0
import LoadingIndicator from '../../components/LoadingIndicator';
import PageTitle from '../../layouts/PageTitle/PageTitle';
import ErrorPage from '../ErrorPage';
import PageBlock from '../../layouts/PageBlock';
import ActiveProjectCardView from './ProjectCardsView';
<<<<<<< HEAD
import DetailDisplay from '../../components/DetailDisplay';
import DescriptionPageBlock from './DescriptionPageBlock';
=======
>>>>>>> f04f1db0

interface ParamTypes {
  teamId: string;
}

const TeamSpecificPage: React.FC = () => {
  const { teamId } = useParams<ParamTypes>();
  const { isLoading, isError, data, error } = useSingleTeam(teamId);

  if (isError) return <ErrorPage message={error?.message} />;
  if (isLoading || !data) return <LoadingIndicator />;

  return (
    <>
      <PageTitle title={`Team ${data.teamName}`} previousPages={[]} />
      <Grid container spacing={2}>
        <Grid item xs={12}>
          <TeamMembersPageBlock team={data} />
          <PageBlock title={'Active Projects'}>
            <Grid container spacing={2}>
              {data.projects
                .filter((project) => project.status === 'ACTIVE')
                .map((project) => (
                  <Grid item key={project.id}>
                    <ActiveProjectCardView project={project} />
                  </Grid>
                ))}
            </Grid>
          </PageBlock>
<<<<<<< HEAD
          <DescriptionPageBlock team={data} />
=======
          <PageBlock title={'Description'}>
            <ReactMarkdown className={styles.markdown}>{data.description}</ReactMarkdown>
          </PageBlock>
>>>>>>> f04f1db0
        </Grid>
      </Grid>
    </>
  );
};

export default TeamSpecificPage;<|MERGE_RESOLUTION|>--- conflicted
+++ resolved
@@ -1,23 +1,13 @@
 import { Grid } from '@mui/material';
 import { useSingleTeam } from '../../hooks/teams.hooks';
 import { useParams } from 'react-router-dom';
-<<<<<<< HEAD
-import { fullNamePipe } from '../../utils/pipes';
-=======
-import ReactMarkdown from 'react-markdown';
-import styles from '../../stylesheets/pages/teams.module.css';
 import TeamMembersPageBlock from './TeamMembersPageBlock';
->>>>>>> f04f1db0
 import LoadingIndicator from '../../components/LoadingIndicator';
 import PageTitle from '../../layouts/PageTitle/PageTitle';
 import ErrorPage from '../ErrorPage';
 import PageBlock from '../../layouts/PageBlock';
 import ActiveProjectCardView from './ProjectCardsView';
-<<<<<<< HEAD
-import DetailDisplay from '../../components/DetailDisplay';
 import DescriptionPageBlock from './DescriptionPageBlock';
-=======
->>>>>>> f04f1db0
 
 interface ParamTypes {
   teamId: string;
@@ -47,13 +37,7 @@
                 ))}
             </Grid>
           </PageBlock>
-<<<<<<< HEAD
           <DescriptionPageBlock team={data} />
-=======
-          <PageBlock title={'Description'}>
-            <ReactMarkdown className={styles.markdown}>{data.description}</ReactMarkdown>
-          </PageBlock>
->>>>>>> f04f1db0
         </Grid>
       </Grid>
     </>
