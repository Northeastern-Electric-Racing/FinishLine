/*
 * This file is part of NER's FinishLine and licensed under GNU AGPLv3.
 * See the LICENSE file in the repository root folder for details.
 */

import { useMutation, useQuery, useQueryClient } from 'react-query';
import { WorkPackage, WbsNumber, WorkPackageTemplate } from 'shared';
import {
  createSingleWorkPackage,
  deleteWorkPackage,
  editWorkPackage,
  getAllBlockingWorkPackages,
  getAllWorkPackages,
  getSingleWorkPackage,
  slackUpcomingDeadlines,
  getManyWorkPackages,
  WorkPackageApiInputs,
<<<<<<< HEAD
  getAllWorkPackageTemplates
=======
  WorkPackageTemplateApiInputs,
  editWorkPackageTemplate
>>>>>>> 6eec178e
} from '../apis/work-packages.api';

/**
 * Custom React Hook to supply all work packages.
 */
export const useAllWorkPackages = (queryParams?: { [field: string]: string }) => {
  return useQuery<WorkPackage[], Error>(['work packages', queryParams], async () => {
    const { data } = await getAllWorkPackages(queryParams);
    return data;
  });
};

/**
 * Custom React Hook to supply a single work package.
 *
 * @param wbsNum WBS number of the requested work package.
 */
export const useSingleWorkPackage = (wbsNum: WbsNumber) => {
  return useQuery<WorkPackage, Error>(['work packages', wbsNum], async () => {
    const { data } = await getSingleWorkPackage(wbsNum);
    return data;
  });
};

/**
 * Custom React Hook to create a new work package.
 *
 * @param wpPayload Payload containing all information needed to create a work package.
 */
export const useCreateSingleWorkPackage = () => {
  return useMutation<{ message: string }, Error, WorkPackageApiInputs>(
    ['work packages', 'create'],
    async (wpPayload: WorkPackageApiInputs) => {
      const { data } = await createSingleWorkPackage(wpPayload);
      return data;
    }
  );
};

/**
 * Custom React Hook to edit a work package.
 *
 * @returns React-query utility functions exposed by the useMutation hook
 */
export const useEditWorkPackage = (wbsNum: WbsNumber) => {
  const queryClient = useQueryClient();
  return useMutation<{ message: string }, Error, WorkPackageApiInputs>(
    ['work packages', 'edit'],
    async (wpPayload: WorkPackageApiInputs) => {
      const { data } = await editWorkPackage(wpPayload);
      return data;
    },
    {
      onSuccess: () => {
        queryClient.invalidateQueries(['work packages']);
      }
    }
  );
};

/**
 * Custom React Hook to edit a work package.
 *
 * @returns React-query utility functions exposed by the useMutation hook
 */
export const useEditWorkPackageTemplate = (workPackageTemplateId: string) => {
  const queryClient = useQueryClient();
  return useMutation<{ message: string }, Error, WorkPackageTemplateApiInputs>(
    ['work package templates', 'edit'],
    async (wptPayload: WorkPackageTemplateApiInputs) => {
      const { data } = await editWorkPackageTemplate(workPackageTemplateId, wptPayload);
      return data;
    },
    {
      onSuccess: () => {
        queryClient.invalidateQueries(['work package templates']);
      }
    }
  );
};

/**
 * Custom React Hook to delete a work package.
 */
export const useDeleteWorkPackage = () => {
  const queryClient = useQueryClient();
  return useMutation<{ message: string }, Error, WbsNumber>(
    ['work packages', 'delete'],
    async (wbsNum: WbsNumber) => {
      const { data } = await deleteWorkPackage(wbsNum);
      return data;
    },
    {
      onSuccess: () => {
        queryClient.invalidateQueries(['work packages']);
      }
    }
  );
};

/**
 * Custom React Hook to get all blocking work packages
 */
export const useGetBlockingWorkPackages = (wbsNum: WbsNumber) => {
  return useQuery<WorkPackage[], Error>(['work packages', 'blocking', wbsNum], async () => {
    const { data } = await getAllBlockingWorkPackages(wbsNum);
    return data;
  });
};

/**
 * Custom React Hook to get many work packages
 */
export const useGetManyWorkPackages = (wbsNums: WbsNumber[]) => {
  return useQuery<WorkPackage[], Error>(['work packages', 'blocking', wbsNums], async () => {
    const { data } = await getManyWorkPackages(wbsNums);
    return data;
  });
};

/**
 * Custom React Hook to slack upcoming deadlines.
 */
export const useSlackUpcomingDeadlines = () => {
  return useMutation<{ message: string }, Error, Date>(['slack upcoming deadlines'], async (deadline: Date) => {
    const { data } = await slackUpcomingDeadlines(deadline);
    return data;
  });
};

/**
 * Custom React Hook to get all workpackage templates
 */
export const useAllWorkPackageTemplates = () => {
  return useQuery<WorkPackageTemplate[], Error>(['work package templates'], async () => {
    const { data } = await getAllWorkPackageTemplates();
    return data;
  });
};<|MERGE_RESOLUTION|>--- conflicted
+++ resolved
@@ -15,12 +15,9 @@
   slackUpcomingDeadlines,
   getManyWorkPackages,
   WorkPackageApiInputs,
-<<<<<<< HEAD
+  WorkPackageTemplateApiInputs,
+  editWorkPackageTemplate,
   getAllWorkPackageTemplates
-=======
-  WorkPackageTemplateApiInputs,
-  editWorkPackageTemplate
->>>>>>> 6eec178e
 } from '../apis/work-packages.api';
 
 /**
