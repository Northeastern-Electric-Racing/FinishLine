--- conflicted
+++ resolved
@@ -167,22 +167,14 @@
 export const useDeleteWorkPackageTemplate = () => {
   const queryClient = useQueryClient();
   return useMutation<{ message: string }, Error, string>(
-<<<<<<< HEAD
-    ['work package template', 'delete'],
-=======
     ['work package templates', 'delete'],
->>>>>>> 62e25027
     async (workPackageTemplateId: string) => {
       const { data } = await deleteWorkPackageTemplate(workPackageTemplateId);
       return data;
     },
     {
       onSuccess: () => {
-<<<<<<< HEAD
-        queryClient.invalidateQueries(['work package template']);
-=======
         queryClient.invalidateQueries(['work package templates']);
->>>>>>> 62e25027
       }
     }
   );
