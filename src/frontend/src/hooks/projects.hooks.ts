/*
 * This file is part of NER's FinishLine and licensed under GNU AGPLv3.
 * See the LICENSE file in the repository root folder for details.
 */

import { useMutation, useQuery, useQueryClient } from 'react-query';
<<<<<<< HEAD
import { LinkType, Project, WbsNumber } from 'shared';
=======
import { LinkType, LinkTypeCreatePayload, Project, WbsNumber, WorkPackageTemplate } from 'shared';
>>>>>>> a0833fb5
import {
  editSingleProject,
  createSingleProject,
  getAllProjects,
  getSingleProject,
  setProjectTeam,
  deleteProject,
  toggleProjectFavorite,
  getAllLinkTypes,
  createLinkType,
  editLinkType
} from '../apis/projects.api';
import { CreateSingleProjectPayload, EditSingleProjectPayload } from '../utils/types';
import { useCurrentUser } from './users.hooks';

/**
 * Custom React Hook to supply all projects.
 */
export const useAllProjects = () => {
  return useQuery<Project[], Error>(['projects'], async () => {
    const { data } = await getAllProjects();
    return data;
  });
};

/**
 * Custom React Hook to supply a single project.
 *
 * @param wbsNum WBS number of the requested project.
 */
export const useSingleProject = (wbsNum: WbsNumber) => {
  return useQuery<Project, Error>(['projects', wbsNum], async () => {
    const { data } = await getSingleProject(wbsNum);
    return data;
  });
};

/**
 * Custom React Hook to create a new project.
 *
 */
export const useCreateSingleProject = () => {
  return useMutation<{ message: string }, Error, CreateSingleProjectPayload>(
    ['projects', 'create'],
    async (projectPayload: CreateSingleProjectPayload) => {
      const { data } = await createSingleProject(projectPayload);
      return data;
    }
  );
};

/**
 * Custom React Hook to edit a project
 */
export const useEditSingleProject = (wbsNum: WbsNumber) => {
  const queryClient = useQueryClient();
  return useMutation<{ message: string }, Error, EditSingleProjectPayload>(
    ['projects', 'edit'],
    async (projectPayload: EditSingleProjectPayload) => {
      const { data } = await editSingleProject(projectPayload);
      return data;
    },
    {
      onSuccess: () => {
        queryClient.invalidateQueries(['projects', wbsNum]);
      }
    }
  );
};

/**
 * Custom React Hook to set the team for a project
 * @param wbsNum the project to set the team for
 * @param teamId the id of the team to set the project to
 */
export const useSetProjectTeam = (wbsNum: WbsNumber) => {
  const queryClient = useQueryClient();
  return useMutation<{ message: string }, Error, any>(
    ['projects', 'edit', 'teams'],
    async (teamId: string) => {
      const { data } = await setProjectTeam(wbsNum, teamId);
      return data;
    },
    {
      onSuccess: () => {
        queryClient.invalidateQueries(['teams']);
        queryClient.invalidateQueries(['projects', wbsNum]);
      }
    }
  );
};

/**
 * Custom React Hook to delete a work package.
 */
export const useDeleteProject = () => {
  const queryClient = useQueryClient();
  return useMutation<{ message: string }, Error, any>(
    ['projects', 'delete'],
    async (wbsNumber: WbsNumber) => {
      const { data } = await deleteProject(wbsNumber);
      return data;
    },
    {
      onSuccess: () => {
        queryClient.invalidateQueries(['projects']);
      }
    }
  );
};

/**
 * Custom React Hook to toggle a user's favorite status on a project.
 */
export const useToggleProjectFavorite = (wbsNumber: WbsNumber) => {
  const queryClient = useQueryClient();
  const user = useCurrentUser();

  return useMutation<{ message: string }, Error>(
    ['projects', 'edit', 'favorite'],
    async () => {
      const { data } = await toggleProjectFavorite(wbsNumber);
      return data;
    },
    {
      onSuccess: () => {
        queryClient.invalidateQueries(['projects', wbsNumber]);
        queryClient.invalidateQueries(['users', user.userId, 'favorite projects']);
      }
    }
  );
};

/**
 * custom react hook to get all of the link types
 * @returns gets all the link types from the database
 */
export const useAllLinkTypes = () => {
  return useQuery<LinkType[], Error>(['linkTypes'], async () => {
    const { data } = await getAllLinkTypes();
    return data;
  });
};

/**
 * Custom React Hook to create a link type
 */
export const useCreateLinkType = () => {
  const queryClient = useQueryClient();
  return useMutation<LinkType, Error, LinkTypeCreatePayload>(
    ['linkTypes', 'create'],
    async (linkTypeData: LinkTypeCreatePayload) => {
      const { data } = await createLinkType(linkTypeData);
      return data;
    },
    {
      onSuccess: () => {
        queryClient.invalidateQueries(['linkTypes']);
      }
    }
  );
};

/**
 * Custom React Hook to edit a LinkType.
 *
 * @param linkTypeName The name of the LinkType to edit (unique)
 * @returns the edited linkType
 */
export const useEditLinkType = (linkTypeName: string) => {
  const queryClient = useQueryClient();
  return useMutation<LinkType, Error, LinkTypeCreatePayload>(
    ['linkTypes', 'edit'],
    async (formData: LinkTypeCreatePayload) => {
      const { data } = await editLinkType(linkTypeName, formData);
      return data;
    },
    {
      onSuccess: () => {
        queryClient.invalidateQueries(['linkTypes']);
      }
    }
  );
};<|MERGE_RESOLUTION|>--- conflicted
+++ resolved
@@ -4,11 +4,7 @@
  */
 
 import { useMutation, useQuery, useQueryClient } from 'react-query';
-<<<<<<< HEAD
-import { LinkType, Project, WbsNumber } from 'shared';
-=======
-import { LinkType, LinkTypeCreatePayload, Project, WbsNumber, WorkPackageTemplate } from 'shared';
->>>>>>> a0833fb5
+import { LinkType, LinkTypeCreatePayload, Project, WbsNumber } from 'shared';
 import {
   editSingleProject,
   createSingleProject,
