--- conflicted
+++ resolved
@@ -15,11 +15,8 @@
   toggleProjectFavorite,
   getAllLinkTypes,
   createLinkType,
-<<<<<<< HEAD
-  getAllWorkPackageTemplates
-=======
+  getAllWorkPackageTemplates,
   editLinkType
->>>>>>> 129b8e26
 } from '../apis/projects.api';
 import { CreateSingleProjectPayload, EditSingleProjectPayload, LinkTypeCreatePayload } from '../utils/types';
 import { useCurrentUser } from './users.hooks';
@@ -171,13 +168,16 @@
     }
   );
 };
-<<<<<<< HEAD
+
+/**
+ * Custom React Hook to get all workpackage templates
+ */
 export const useAllWorkPackageTemplates = () => {
   return useQuery<WorkPackageTemplate[], Error>(['workPackageTemplates'], async () => {
     const { data } = await getAllWorkPackageTemplates();
     return data;
   });
-=======
+};
 
 /**
  * Custom React Hook to edit a LinkType.
@@ -199,5 +199,4 @@
       }
     }
   );
->>>>>>> 129b8e26
 };