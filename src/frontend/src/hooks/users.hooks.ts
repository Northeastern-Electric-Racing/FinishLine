/*
 * This file is part of NER's FinishLine and licensed under GNU AGPLv3.
 * See the LICENSE file in the repository root folder for details.
 */

import { useQuery, useMutation, useQueryClient } from 'react-query';
import {
  getAllUsers,
  getSingleUser,
  getSingleUserSettings,
  logUserIn,
  logUserInDev,
  updateUserSettings,
  updateUserRole,
  getUsersFavoriteProjects,
<<<<<<< HEAD
  updateUserSecureSettings,
  getCurrentUserSecureSettings
} from '../apis/users.api';
import { User, AuthenticatedUser, UserSettings, UpdateUserRolePayload, Project, UserSecureSettings } from 'shared';
=======
  getUserSecureSettings
} from '../apis/users.api';
import { User, AuthenticatedUser, UserSettings, UpdateUserRolePayload, Project, userSecureSettings } from 'shared';
>>>>>>> 6983033f
import { useAuth } from './auth.hooks';
import { useContext } from 'react';
import { UserContext } from '../app/AppContextUser';

/**
 * Custom React Hook to supply the current user
 */
export const useCurrentUser = (): AuthenticatedUser => {
  const user = useContext(UserContext);
  if (!user) throw Error('useCurrentUser must be used inside of context.');
  return user;
};

/**
 * Custom React Hook to supply all users.
 */
export const useAllUsers = () => {
  return useQuery<User[], Error>(['users'], async () => {
    const { data } = await getAllUsers();
    return data;
  });
};

/**
 * Custom React Hook to supply a single user.
 *
 * @param id User ID of the requested user.
 */
export const useSingleUser = (id: number) => {
  return useQuery<User, Error>(['users', id], async () => {
    const { data } = await getSingleUser(id);
    return data;
  });
};

/**
 * Custom React Hook to log a user in.
 */
export const useLogUserIn = () => {
  return useMutation<AuthenticatedUser, Error, string>(['users', 'login'], async (id_token: string) => {
    const { data } = await logUserIn(id_token);
    return data;
  });
};

/**
 * Custom React Hook to log a dev user in.
 */
export const useLogUserInDev = () => {
  return useMutation<AuthenticatedUser, Error, number>(['users', 'login'], async (userId: number) => {
    const { data } = await logUserInDev(userId);
    return data;
  });
};

/**
 * Custom React Hook to supply a single user's settings.
 *
 * @param id User ID of the requested user's settings.
 */
export const useSingleUserSettings = (id: number) => {
  return useQuery<UserSettings, Error>(['users', id, 'settings'], async () => {
    const { data } = await getSingleUserSettings(id);
    return data;
  });
};

/**
<<<<<<< HEAD
 * Custom React Hook to supply the current user's secure settings
 */
export const useCurrentUserSecureSettings = () => {
  return useQuery<UserSecureSettings, Error>(['users', 'secure-settings'], async () => {
    try {
      const { data } = await getCurrentUserSecureSettings();
      return data;
    } catch (error: unknown) {
      return { userSecureSettingsId: '', nuid: '', street: '', city: '', state: '', zipcode: '', phoneNumber: '' };
    }
=======
 * Custom React Hook to supply a single user's secure settings
 *
 * @param id User ID of the requested user's secure settings
 * @returns the user's secure settings
 */
export const useUserSecureSettings = (id: number) => {
  return useQuery<userSecureSettings, Error>(['users', id, 'secure-settings'], async () => {
    const { data } = await getUserSecureSettings(id);
    return data;
>>>>>>> 6983033f
  });
};

/**
 * Custom React Hook to supply a single user's settings.
 *
 * @param id User ID of the requested user's settings.
 */
export const useUsersFavoriteProjects = (id: number) => {
  return useQuery<Project[], Error>(['users', id, 'favorite projects'], async () => {
    const { data } = await getUsersFavoriteProjects(id);
    return data;
  });
};

/**
 * Custom React Hook to update a user's settings.
 */
export const useUpdateUserSettings = () => {
  const auth = useAuth();
  const queryClient = useQueryClient();
  return useMutation<{ message: string }, Error, UserSettings>(
    ['users', auth.user?.userId!, 'settings', 'update'],
    async (settings: UserSettings) => {
      if (!auth.user) throw new Error('Update settings not allowed when not logged in');
      const { data } = await updateUserSettings(auth.user.userId, settings);
      queryClient.invalidateQueries(['users', auth.user.userId, 'settings']);
      return data;
    }
  );
};

/**
 * Custom Hook to update a user's secure settings
 *
 * @returns The mutation to update a user's secure settings
 */
export const useUpdateUserSecureSettings = () => {
  const queryClient = useQueryClient();
  return useMutation<{ message: string }, Error, UserSecureSettings>(
    ['users', 'secure-settings', 'update'],
    async (settings: UserSecureSettings) => {
      const { data } = await updateUserSecureSettings(settings);
      return data;
    },
    {
      onSuccess: () => {
        queryClient.invalidateQueries(['users', 'secure-settings']);
      }
    }
  );
};

/**
 * Custom React Hook to update a user's role.
 */
export const useUpdateUserRole = () => {
  const auth = useAuth();
  const queryClient = useQueryClient();
  return useMutation<{ message: string }, Error, UpdateUserRolePayload>(
    ['users', 'change-role'],
    async (updateUserPayload: UpdateUserRolePayload) => {
      if (!auth.user) throw new Error('Update role not allowed when not logged in');
      const { data } = await updateUserRole(updateUserPayload.userId, updateUserPayload.role);
      return data;
    },
    {
      onSuccess: () => {
        queryClient.invalidateQueries(['users']);
      }
    }
  );
};<|MERGE_RESOLUTION|>--- conflicted
+++ resolved
@@ -13,16 +13,11 @@
   updateUserSettings,
   updateUserRole,
   getUsersFavoriteProjects,
-<<<<<<< HEAD
   updateUserSecureSettings,
-  getCurrentUserSecureSettings
+  getCurrentUserSecureSettings,
+  getUserSecureSettings
 } from '../apis/users.api';
 import { User, AuthenticatedUser, UserSettings, UpdateUserRolePayload, Project, UserSecureSettings } from 'shared';
-=======
-  getUserSecureSettings
-} from '../apis/users.api';
-import { User, AuthenticatedUser, UserSettings, UpdateUserRolePayload, Project, userSecureSettings } from 'shared';
->>>>>>> 6983033f
 import { useAuth } from './auth.hooks';
 import { useContext } from 'react';
 import { UserContext } from '../app/AppContextUser';
@@ -91,7 +86,6 @@
 };
 
 /**
-<<<<<<< HEAD
  * Custom React Hook to supply the current user's secure settings
  */
 export const useCurrentUserSecureSettings = () => {
@@ -102,17 +96,19 @@
     } catch (error: unknown) {
       return { userSecureSettingsId: '', nuid: '', street: '', city: '', state: '', zipcode: '', phoneNumber: '' };
     }
-=======
+  });
+};
+
+/**
  * Custom React Hook to supply a single user's secure settings
  *
  * @param id User ID of the requested user's secure settings
  * @returns the user's secure settings
  */
 export const useUserSecureSettings = (id: number) => {
-  return useQuery<userSecureSettings, Error>(['users', id, 'secure-settings'], async () => {
+  return useQuery<UserSecureSettings, Error>(['users', id, 'secure-settings'], async () => {
     const { data } = await getUserSecureSettings(id);
     return data;
->>>>>>> 6983033f
   });
 };
 
