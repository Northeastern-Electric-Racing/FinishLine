--- conflicted
+++ resolved
@@ -2,15 +2,9 @@
  * This file is part of NER's FinishLine and licensed under GNU AGPLv3.
  * See the LICENSE file in the repository root folder for details.
  */
-<<<<<<< HEAD
 import { useMutation, useQuery, useQueryClient } from 'react-query';
-import { editDesignReview, getAllDesignReviews } from '../apis/design-reviews.api';
+import { editDesignReview, getAllDesignReviews, getSingleDesignReview } from '../apis/design-reviews.api';
 import { DesignReview, DesignReviewStatus } from 'shared';
-=======
-import { useQuery } from 'react-query';
-import { getAllDesignReviews, getSingleDesignReview } from '../apis/design-reviews.api';
-import { DesignReview } from 'shared';
->>>>>>> 678fa36f
 
 /**
  * Custom react hook to get all design reviews
@@ -24,7 +18,6 @@
   });
 };
 
-<<<<<<< HEAD
 export interface EditDesignReviewPayload {
   dateScheduled: Date;
   teamTypeId: string;
@@ -58,7 +51,8 @@
       }
     }
   );
-=======
+};
+
 /**
  * Custom react hook to get a single design review
  *
@@ -69,5 +63,4 @@
     const { data } = await getSingleDesignReview(id);
     return data;
   });
->>>>>>> 678fa36f
 };