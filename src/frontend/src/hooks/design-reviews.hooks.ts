/*
 * This file is part of NER's FinishLine and licensed under GNU AGPLv3.
 * See the LICENSE file in the repository root folder for details.
 */
import { useMutation, useQuery, useQueryClient } from 'react-query';
import { DesignReview, WbsNumber, DesignReviewStatus } from 'shared';
import {
  deleteDesignReview,
  editDesignReview,
  createDesignReviews,
  getAllDesignReviews,
  getSingleDesignReview,
<<<<<<< HEAD
  markUserConfirmed
=======
  markUserConfirmed,
  createTeamType,
  setDesignReviewStatus
>>>>>>> 7087e878
} from '../apis/design-reviews.api';
import { useCurrentUser } from './users.hooks';

export interface CreateDesignReviewsPayload {
  dateScheduled: Date;
  teamTypeId: string;
  requiredMemberIds: string[];
  optionalMemberIds: string[];
  wbsNum: WbsNumber;
  meetingTimes: number[];
}

export const useCreateDesignReviews = () => {
  const queryClient = useQueryClient();
  return useMutation<DesignReview, Error, CreateDesignReviewsPayload>(
    ['design reviews', 'create'],
    async (formData: CreateDesignReviewsPayload) => {
      const { data } = await createDesignReviews(formData);
      return data;
    },
    {
      onSuccess: () => {
        queryClient.invalidateQueries(['design-reviews']);
      }
    }
  );
};

/**
 * Custom react hook to get all design reviews
 *
 * @returns all the design reviews
 */
export const useAllDesignReviews = () => {
  return useQuery<DesignReview[], Error>(['design-reviews'], async () => {
    const { data } = await getAllDesignReviews();
    return data;
  });
};

export interface EditDesignReviewPayload {
  dateScheduled: Date;
  teamTypeId: string;
  requiredMembersIds: string[];
  optionalMembersIds: string[];
  isOnline: boolean;
  isInPerson: boolean;
  zoomLink?: string;
  location?: string;
  docTemplateLink?: string;
  status: DesignReviewStatus;
  attendees: string[];
  meetingTimes: number[];
}

/**
 * Custom React Hook to edit a Design Review
 * @param designReviewId the design review being edited
 */
export const useEditDesignReview = (designReviewId: string) => {
  const queryClient = useQueryClient();
  return useMutation<{ message: string }, Error, EditDesignReviewPayload>(
    ['design-reviews', 'edit'],
    async (designReviewPayload: EditDesignReviewPayload) => {
      const { data } = await editDesignReview(designReviewId, designReviewPayload);
      return data;
    },
    {
      onSuccess: () => {
        queryClient.invalidateQueries(['design-reviews']);
      }
    }
  );
};

/**
 * Custom react hook to delete a design review
 */

export const useDeleteDesignReview = (id: string) => {
  const queryClient = useQueryClient();
  return useMutation<DesignReview, Error>(
    ['design-reviews', 'delete'],
    async () => {
      const { data } = await deleteDesignReview(id);
      return data;
    },
    {
      onSuccess: () => {
        queryClient.invalidateQueries(['design-reviews']);
      }
    }
  );
};

/**
 * Custom react hook to get a single design review
 *
 * @returns a single design review
 */
export const useSingleDesignReview = (id?: string) => {
  return useQuery<DesignReview, Error>(
    ['design-reviews', id],
    async () => {
      const { data } = await getSingleDesignReview(id!);
      return data;
    },
    { enabled: !!id }
  );
};

export const useMarkUserConfirmed = (id: string) => {
  const user = useCurrentUser();
  const queryClient = useQueryClient();
  return useMutation<DesignReview, Error, { availability: number[] }>(
    ['design-reviews', 'mark-confirmed'],
    async (designReviewPayload: { availability: number[] }) => {
      const { data } = await markUserConfirmed(id, designReviewPayload);
      return data;
    },
    {
      onSuccess: () => {
        queryClient.invalidateQueries(['design-reviews']);
        queryClient.invalidateQueries(['users', user.userId, 'schedule-settings']);
      }
    }
  );
};

export const useSetDesignReviewStatus = (id: string) => {
  const queryClient = useQueryClient();
  return useMutation<DesignReview, Error, { status: DesignReviewStatus }>(
    ['design-reviews', id],
    async (payload: { status: DesignReviewStatus }) => {
      const { data } = await setDesignReviewStatus(id, payload);
      return data;
    },
    {
      onSuccess: () => {
        queryClient.invalidateQueries(['design-reviews', id]);
      }
    }
  );
};<|MERGE_RESOLUTION|>--- conflicted
+++ resolved
@@ -10,13 +10,8 @@
   createDesignReviews,
   getAllDesignReviews,
   getSingleDesignReview,
-<<<<<<< HEAD
-  markUserConfirmed
-=======
   markUserConfirmed,
-  createTeamType,
   setDesignReviewStatus
->>>>>>> 7087e878
 } from '../apis/design-reviews.api';
 import { useCurrentUser } from './users.hooks';
 
