/*
 * This file is part of NER's FinishLine and licensed under GNU AGPLv3.
 * See the LICENSE file in the repository root folder for details.
 */
import { useMutation, useQuery, useQueryClient } from 'react-query';
import {
<<<<<<< HEAD
  createReimbursementRequest,
  getAllExpenseTypes,
  getAllVendors,
  uploadSingleReceipt,
  getSingleReimbursementRequest,
  editReimbursementRequest,
  getAllReimbursements,
  getCurrentUserReimbursements,
  getAllReimbursementRequests,
  getCurrentUserReimbursementRequests,
  downloadGoogleImage,
  downloadBlobsToPdf,
  deleteReimbursementRequest,
  markReimbursementRequestAsDelivered,
  editAccountCode
} from '../apis/finance.api';
import {
=======
>>>>>>> 6983033f
  ClubAccount,
  ExpenseType,
  Reimbursement,
  ReimbursementProductCreateArgs,
  ReimbursementReceiptCreateArgs,
  ReimbursementRequest,
  Vendor,
  ReimbursementStatus
} from 'shared';
import {
  approveReimbursementRequest,
  createReimbursementRequest,
  deleteReimbursementRequest,
  downloadBlobsToPdf,
  downloadGoogleImage,
  editReimbursementRequest,
  getAllExpenseTypes,
  getAllReimbursementRequests,
  getAllReimbursements,
  getAllVendors,
  getCurrentUserReimbursementRequests,
  getCurrentUserReimbursements,
  getPendingAdvisorList,
  getSingleReimbursementRequest,
  markReimbursementRequestAsDelivered,
  reportRefund,
  sendPendingAdvisorList,
  setSaboNumber,
  uploadSingleReceipt
} from '../apis/finance.api';

export interface CreateReimbursementRequestPayload {
  vendorId: string;
  account: ClubAccount;
  dateOfExpense: Date;
  expenseTypeId: string;
  reimbursementProducts: ReimbursementProductCreateArgs[];
  totalCost: number;
}

export interface EditReimbursementRequestPayload extends CreateReimbursementRequestPayload {
  receiptPictures: ReimbursementReceiptCreateArgs[];
}

/**
 * Custom React Hook to upload a new picture.
 */
export const useUploadSingleReceipt = () => {
  return useMutation<{ googleFileId: string; name: string }, Error, { file: File; id: string }>(
    ['reimbursement-requsts', 'edit'],
    async (formData: { file: File; id: string }) => {
      const { data } = await uploadSingleReceipt(formData.file, formData.id);
      return data;
    }
  );
};

/**
 * Custom hook that uploads many receipts to a given reimbursement request
 *
 * @returns The created receipt information
 */
export const useUploadManyReceipts = () => {
  return useMutation<{ googleFileId: string; name: string }[], Error, { files: File[]; id: string }>(
    ['reimbursement-requests', 'edit'],
    async (formData: { files: File[]; id: string }) => {
      const promises = formData.files.map((file) => uploadSingleReceipt(file, formData.id));
      const results = await Promise.all(promises);
      return results.map((result) => result.data);
    }
  );
};

/**
 * Custom react hook to create a reimbursement request
 *
 * @returns the created reimbursement request
 */
export const useCreateReimbursementRequest = () => {
  return useMutation<ReimbursementRequest, Error, CreateReimbursementRequestPayload>(
    ['reimbursement-requests', 'create'],
    async (formData: CreateReimbursementRequestPayload) => {
      const { data } = await createReimbursementRequest(formData);
      return data;
    }
  );
};

/**
 * Custom React Hook to edit a reimbursement request.
 *
 * @param reimbursementRequestId The id of the reimbursement request being edited
 * @returns the edited reimbursement request
 */
export const useEditReimbursementRequest = (reimbursementRequestId: string) => {
  return useMutation<ReimbursementRequest, Error, EditReimbursementRequestPayload>(
    ['reimbursement-requests', 'edit'],
    async (formData: EditReimbursementRequestPayload) => {
      const { data } = await editReimbursementRequest(reimbursementRequestId, formData);
      return data;
    }
  );
};

/**
 * Custom react hook to get all expense types
 *
 * @returns all the expense types
 */
export const useGetAllExpenseTypes = () => {
  return useQuery<ExpenseType[], Error>(['expense-types'], async () => {
    const { data } = await getAllExpenseTypes();
    return data;
  });
};

/**
 * Custom React Hook to get the reimbursement requests for the current user
 */
export const useCurrentUserReimbursementRequests = () => {
  return useQuery<ReimbursementRequest[], Error>(['reimbursement-requests', 'user'], async () => {
    const { data } = await getCurrentUserReimbursementRequests();
    return data;
  });
};

/**
 * Custom react hook to get all the vendors
 *
 * @returns all the vendors
 */
export const useGetAllVendors = () => {
  return useQuery<Vendor[], Error>(['vendors'], async () => {
    const { data } = await getAllVendors();
    return data;
  });
};
/**
 * Custom React Hook to get all the reimbursement requests
 */
export const useAllReimbursementRequests = () => {
  return useQuery<ReimbursementRequest[], Error>(['reimbursement-requests'], async () => {
    const { data } = await getAllReimbursementRequests();
    return data;
  });
};

/**
 * Custom React Hook to get the reimbursements for the current user
 */
export const useCurrentUserReimbursements = () => {
  return useQuery<Reimbursement[], Error>(['reimbursement', 'user'], async () => {
    const { data } = await getCurrentUserReimbursements();
    return data;
  });
};

/**
 * Custom React Hook to get all the reimbursements
 */
export const useAllReimbursements = () => {
  return useQuery<Reimbursement[], Error>(['reimbursement'], async () => {
    const { data } = await getAllReimbursements();
    return data;
  });
};

/**
 * Custom React Hook to mark a reimbursement request as delivered
 *
 * @param id of the reimbursement request
 * @returns the updated reimbursement request
 */
export const useMarkReimbursementRequestAsDelivered = (id: string) => {
  const queryClient = useQueryClient();
  return useMutation<ReimbursementRequest, Error>(
    ['reimbursement-requests', 'edit'],
    async () => {
      const { data } = await markReimbursementRequestAsDelivered(id);
      return data;
    },
    {
      onSuccess: () => {
        queryClient.invalidateQueries(['reimbursement-requests', id]);
      }
    }
  );
};

/**
 * Custom react hook to get a single reimbursement request
 *
 * @param id Id of the reimbursement request to get
 * @returns the reimbursement request
 */
export const useSingleReimbursementRequest = (id: string) => {
  return useQuery<ReimbursementRequest, Error>(['reimbursement-requests', id], async () => {
    const { data } = await getSingleReimbursementRequest(id);
    return data;
  });
};

/**
 * Custom react hook to delete a single reimbursement request
 *
 * @param id id of the reimbursement request to delete
 * @returns the deleted reimbursement request
 */
export const useDeleteReimbursementRequest = (id: string) => {
  const queryClient = useQueryClient();
  return useMutation<ReimbursementRequest, Error>(
    ['reimbursement-requests', 'delete'],
    async () => {
      const { data } = await deleteReimbursementRequest(id);
      return data;
    },
    {
      onSuccess: () => {
        queryClient.invalidateQueries(['reimbursement-requests']);
      }
    }
  );
};

/**
 * Custom react hook to approve a reimbursement request for the finance team
 *
 * @param id id of the reimbursement request to approve
 * @returns the created sabo submitted reimbursement status
 */
export const useApproveReimbursementRequest = (id: string) => {
  const queryClient = useQueryClient();
  return useMutation<ReimbursementStatus, Error>(
    ['reimbursement-requests', 'edit'],
    async () => {
      const { data } = await approveReimbursementRequest(id);
      return data;
    },
    {
      onSuccess: () => {
        queryClient.invalidateQueries(['reimbursement-requests', id]);
      }
    }
  );
};

/**
 * Custom react hook to download images from google drive into a pdf
 *
 * @param fileIds The google file ids to fetch the images for
 */
export const useDownloadPDFOfImages = () => {
  return useMutation(['reimbursement-requests'], async (formData: { fileIds: string[] }) => {
    const promises = formData.fileIds.map((fileId) => {
      return downloadGoogleImage(fileId);
    });
    const blobs = await Promise.all(promises);
    await downloadBlobsToPdf(blobs, `receipts-${new Date().toLocaleDateString()}.pdf`);
  });
};

/**
<<<<<<< HEAD
 * Custom React Hook to edit a reimbursement request expense type code.
 *
 * @param reimbursementRequestId The id of the reimbursement request being edited
 */
export const useEditAccountCode = (reimbursementRequestId: string) => {
  return useMutation<{ message: string }, Error, any>(
    ['reimbursement-requests', 'edit'],
    async (accountCodeData: { code: number }) => {
      const { data } = await editAccountCode(reimbursementRequestId, accountCodeData);
      return data;
    }
  );
=======
 * Custom react hook to get the list of Reimbursement Requests that are pending Advisor Approval
 *
 * @returns the list of Reimbursement Reqeusts that are pending Advisor Approval
 */
export const useGetPendingAdvisorList = () => {
  return useQuery<ReimbursementRequest[], Error>(['reimbursement-requests', 'pending-advisors'], async () => {
    const { data } = await getPendingAdvisorList();
    return data;
  });
};

/**
 * Custom react hook to send the pending sabo #s to our advisor
 *
 * @returns the mutation to send the pending advisor list
 */
export const useSendPendingAdvisorList = () => {
  return useMutation<{ message: string }, Error, number[]>(
    ['reimbursement-requests', 'send-pending-advisor'],
    async (saboNumbers: number[]) => {
      const { data } = await sendPendingAdvisorList(saboNumbers);
      return data;
    }
  );
};

/**
 * Custom react hook to report a dollar amount representing a new account credit
 */
export const useReportRefund = () => {
  const queryClient = useQueryClient();
  return useMutation<Reimbursement, Error, { refundAmount: number }>(
    ['reimbursement'],
    async (formData: { refundAmount: number }) => {
      const { data } = await reportRefund(formData.refundAmount);
      queryClient.invalidateQueries(['reimbursement']);
      return data;
    }
  );
};

/**
 * Custom react hook to update a reimbursement request's SABO number
 *
 * @param reimbursementRequestId the request ID
 */
export const useSetSaboNumber = (reimbursementRequestId: string) => {
  const queryClient = useQueryClient();
  return useMutation<void, Error, { saboNumber: number }>(
    ['reimbursement-requests', 'edit'],
    async (formData: { saboNumber: number }) => {
      await setSaboNumber(reimbursementRequestId, formData.saboNumber);
      queryClient.invalidateQueries(['reimbursement-requests', reimbursementRequestId]);
    }
  );
>>>>>>> 6983033f
};<|MERGE_RESOLUTION|>--- conflicted
+++ resolved
@@ -3,36 +3,6 @@
  * See the LICENSE file in the repository root folder for details.
  */
 import { useMutation, useQuery, useQueryClient } from 'react-query';
-import {
-<<<<<<< HEAD
-  createReimbursementRequest,
-  getAllExpenseTypes,
-  getAllVendors,
-  uploadSingleReceipt,
-  getSingleReimbursementRequest,
-  editReimbursementRequest,
-  getAllReimbursements,
-  getCurrentUserReimbursements,
-  getAllReimbursementRequests,
-  getCurrentUserReimbursementRequests,
-  downloadGoogleImage,
-  downloadBlobsToPdf,
-  deleteReimbursementRequest,
-  markReimbursementRequestAsDelivered,
-  editAccountCode
-} from '../apis/finance.api';
-import {
-=======
->>>>>>> 6983033f
-  ClubAccount,
-  ExpenseType,
-  Reimbursement,
-  ReimbursementProductCreateArgs,
-  ReimbursementReceiptCreateArgs,
-  ReimbursementRequest,
-  Vendor,
-  ReimbursementStatus
-} from 'shared';
 import {
   approveReimbursementRequest,
   createReimbursementRequest,
@@ -52,8 +22,19 @@
   reportRefund,
   sendPendingAdvisorList,
   setSaboNumber,
-  uploadSingleReceipt
+  uploadSingleReceipt,
+  editAccountCode
 } from '../apis/finance.api';
+import {
+  ClubAccount,
+  ExpenseType,
+  Reimbursement,
+  ReimbursementProductCreateArgs,
+  ReimbursementReceiptCreateArgs,
+  ReimbursementRequest,
+  Vendor,
+  ReimbursementStatus
+} from 'shared';
 
 export interface CreateReimbursementRequestPayload {
   vendorId: string;
@@ -286,20 +267,6 @@
 };
 
 /**
-<<<<<<< HEAD
- * Custom React Hook to edit a reimbursement request expense type code.
- *
- * @param reimbursementRequestId The id of the reimbursement request being edited
- */
-export const useEditAccountCode = (reimbursementRequestId: string) => {
-  return useMutation<{ message: string }, Error, any>(
-    ['reimbursement-requests', 'edit'],
-    async (accountCodeData: { code: number }) => {
-      const { data } = await editAccountCode(reimbursementRequestId, accountCodeData);
-      return data;
-    }
-  );
-=======
  * Custom react hook to get the list of Reimbursement Requests that are pending Advisor Approval
  *
  * @returns the list of Reimbursement Reqeusts that are pending Advisor Approval
@@ -355,5 +322,19 @@
       queryClient.invalidateQueries(['reimbursement-requests', reimbursementRequestId]);
     }
   );
->>>>>>> 6983033f
+};
+
+/**
+ * Custom React Hook to edit a reimbursement request expense type code.
+ *
+ * @param reimbursementRequestId The id of the reimbursement request being edited
+ */
+export const useEditAccountCode = (reimbursementRequestId: string) => {
+  return useMutation<{ message: string }, Error, any>(
+    ['reimbursement-requests', 'edit'],
+    async (accountCodeData: { code: number }) => {
+      const { data } = await editAccountCode(reimbursementRequestId, accountCodeData);
+      return data;
+    }
+  );
 };