/*
 * This file is part of NER's FinishLine and licensed under GNU AGPLv3.
 * See the LICENSE file in the repository root folder for details.
 */
<<<<<<< HEAD
import { useMutation, useQuery } from 'react-query';
import {
  createReimbursementRequest,
  getAllExpenseTypes,
  getAllVendors,
  uploadSingleReceipt,
  getSingleReimbursementRequest
} from '../apis/finance.api';
import { ClubAccount, ExpenseType, ReimbursementProductCreateArgs, ReimbursementRequest, Vendor } from 'shared';

export interface CreateReimbursementRequestPayload {
  vendorId: string;
  account: ClubAccount;
  dateOfExpense: Date;
  expenseTypeId: string;
  reimbursementProducts: ReimbursementProductCreateArgs[];
  receiptFiles: {
    file: File;
  }[];
  totalCost: number;
}

/**
 * Custom React Hook to upload a new picture.
 */
export const useUploadSingleReceipt = () => {
  return useMutation<{ googleFileId: string; name: string }, Error, { file: File; id: string }>(
    ['reimbursement-requsts', 'image'],
    async (formData: { file: File; id: string }) => {
      const { data } = await uploadSingleReceipt(formData.file, formData.id);
      return data;
    }
  );
};

/**
 * Custom hook that uploads many receipts to a given reimbursement request
 *
 * @returns The created receipt information
 */
export const useUploadManyReceipts = () => {
  return useMutation<{ googleFileId: string; name: string }[], Error, { files: File[]; id: string }>(
    ['reimbursement-requests', 'upload-receipts'],
    async (formData: { files: File[]; id: string }) => {
      const promises = formData.files.map((file) => uploadSingleReceipt(file, formData.id));
      const results = await Promise.all(promises);
      return results.map((result) => result.data);
    }
  );
};

/**
 * Custom react hook to create a reimbursement request
 *
 * @returns the created reimbursement request
 */
export const useCreateReimbursementRequest = () => {
  return useMutation<ReimbursementRequest, Error, CreateReimbursementRequestPayload>(
    ['reimbursement-requests', 'create'],
    async (formData: CreateReimbursementRequestPayload) => {
      const { data } = await createReimbursementRequest(formData);
      return data;
    }
  );
};

/**
 * Custom react hook to get all expense types
 *
 * @returns all the expense types
 */
export const useGetAllExpenseTypes = () => {
  return useQuery<ExpenseType[], Error>(['expense-types'], async () => {
    const { data } = await getAllExpenseTypes();
    return data;
  });
};

/**
 * Custom react hook to get all the vendors
=======
import { useQuery } from 'react-query';
import {
  getAllReimbursementRequests,
  getAllReimbursements,
  getCurrentUserReimbursementRequests,
  getCurrentUserReimbursements,
  getSingleReimbursementRequest
} from '../apis/finance.api';
import { Reimbursement, ReimbursementRequest } from 'shared';

/**
 * Custom React Hook to get the reimbursement requests for the current user
>>>>>>> e45c662c
 *
 * @returns all the vendors
 */
<<<<<<< HEAD
export const useGetAllVendors = () => {
  return useQuery<Vendor[], Error>(['vendors'], async () => {
    const { data } = await getAllVendors();
=======
export const useCurrentUserReimbursementRequests = () => {
  return useQuery<ReimbursementRequest[], Error>(['reimbursement-requests', 'user'], async () => {
    const { data } = await getCurrentUserReimbursementRequests();
    return data;
  });
};

/**
 * Custom React Hook to get all the reimbursement requests
 *
 */
export const useAllReimbursementRequests = () => {
  return useQuery<ReimbursementRequest[], Error>(['reimbursement-requests'], async () => {
    const { data } = await getAllReimbursementRequests();
    return data;
  });
};

/**
 * Custom React Hook to get the reimbursements for the current user
 */
export const useCurrentUserReimbursements = () => {
  return useQuery<Reimbursement[], Error>(['reimbursement', 'user'], async () => {
    const { data } = await getCurrentUserReimbursements();
    return data;
  });
};

/**
 * Custom React Hook to get all the reimbursements
 */
export const useAllReimbursements = () => {
  return useQuery<Reimbursement[], Error>(['reimbursement'], async () => {
    const { data } = await getAllReimbursements();
>>>>>>> e45c662c
    return data;
  });
};

/**
 * Custom react hook to get a single reimbursement request
 * @param id Id of the reimbursement request to get
 * @returns the reimbursement request
 */
export const useSingleReimbursementRequest = (id: string) => {
  return useQuery<ReimbursementRequest, Error>(['reimbursement-requests', id], async () => {
    const { data } = await getSingleReimbursementRequest(id);
    return data;
  });
};<|MERGE_RESOLUTION|>--- conflicted
+++ resolved
@@ -2,16 +2,19 @@
  * This file is part of NER's FinishLine and licensed under GNU AGPLv3.
  * See the LICENSE file in the repository root folder for details.
  */
-<<<<<<< HEAD
 import { useMutation, useQuery } from 'react-query';
 import {
   createReimbursementRequest,
   getAllExpenseTypes,
   getAllVendors,
   uploadSingleReceipt,
-  getSingleReimbursementRequest
+  getSingleReimbursementRequest,
+  getAllReimbursements,
+  getCurrentUserReimbursements,
+  getAllReimbursementRequests,
+  getCurrentUserReimbursementRequests
 } from '../apis/finance.api';
-import { ClubAccount, ExpenseType, ReimbursementProductCreateArgs, ReimbursementRequest, Vendor } from 'shared';
+import { ClubAccount, ExpenseType, ReimbursementProductCreateArgs, ReimbursementRequest, Vendor, Reimbursement} from 'shared';
 
 export interface CreateReimbursementRequestPayload {
   vendorId: string;
@@ -82,29 +85,9 @@
 };
 
 /**
- * Custom react hook to get all the vendors
-=======
-import { useQuery } from 'react-query';
-import {
-  getAllReimbursementRequests,
-  getAllReimbursements,
-  getCurrentUserReimbursementRequests,
-  getCurrentUserReimbursements,
-  getSingleReimbursementRequest
-} from '../apis/finance.api';
-import { Reimbursement, ReimbursementRequest } from 'shared';
-
-/**
  * Custom React Hook to get the reimbursement requests for the current user
->>>>>>> e45c662c
  *
- * @returns all the vendors
  */
-<<<<<<< HEAD
-export const useGetAllVendors = () => {
-  return useQuery<Vendor[], Error>(['vendors'], async () => {
-    const { data } = await getAllVendors();
-=======
 export const useCurrentUserReimbursementRequests = () => {
   return useQuery<ReimbursementRequest[], Error>(['reimbursement-requests', 'user'], async () => {
     const { data } = await getCurrentUserReimbursementRequests();
@@ -112,6 +95,17 @@
   });
 };
 
+/**
+ * Custom react hook to get all the vendors
+ *
+ * @returns all the vendors
+ */
+export const useGetAllVendors = () => {
+  return useQuery<Vendor[], Error>(['vendors'], async () => {
+    const { data } = await getAllVendors();
+    return data;
+  });
+};
 /**
  * Custom React Hook to get all the reimbursement requests
  *
@@ -139,7 +133,6 @@
 export const useAllReimbursements = () => {
   return useQuery<Reimbursement[], Error>(['reimbursement'], async () => {
     const { data } = await getAllReimbursements();
->>>>>>> e45c662c
     return data;
   });
 };
