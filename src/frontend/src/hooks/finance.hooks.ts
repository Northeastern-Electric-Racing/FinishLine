/*
 * This file is part of NER's FinishLine and licensed under GNU AGPLv3.
 * See the LICENSE file in the repository root folder for details.
 */
import { useMutation, useQuery } from 'react-query';
import {
  createReimbursementRequest,
  getAllExpenseTypes,
  getAllVendors,
  uploadSingleReceipt,
  getSingleReimbursementRequest
} from '../apis/finance.api';
import { ClubAccount, ExpenseType, ReimbursementProductCreateArgs, ReimbursementRequest, Vendor } from 'shared';

export interface CreateReimbursementRequestPayload {
  vendorId: string;
  account: ClubAccount;
  dateOfExpense: Date;
  expenseTypeId: string;
  reimbursementProducts: ReimbursementProductCreateArgs[];
  receiptFiles: {
    file: File;
  }[];
  totalCost: number;
}

/**
 * Custom React Hook to upload a new picture.
 */
export const useUploadSingleReceipt = () => {
  return useMutation<{ googleFileId: string; name: string }, Error, { file: File; id: string }>(
    ['finance', 'image'],
    async (formData: { file: File; id: string }) => {
      const { data } = await uploadSingleReceipt(formData.file, formData.id);
      return data;
    }
  );
};

/**
 * Custom hook that uploads many receipts to a given reimbursement request
 *
 * @returns The created receipt information
 */
export const useUploadManyReceipts = () => {
  return useMutation<{ googleFileId: string; name: string }[], Error, { files: File[]; id: string }>(
    ['reimbursement-requests', 'upload-receipts'],
    async (formData: { files: File[]; id: string }) => {
      const promises = formData.files.map((file) => uploadSingleReceipt(file, formData.id));
      const results = await Promise.all(promises);
      return results.map((result) => result.data);
    }
  );
};

/**
 * Custom react hook to create a reimbursement request
 *
 * @returns the created reimbursement request
 */
<<<<<<< HEAD
export const useCreateReimbursementRequest = () => {
  return useMutation<ReimbursementRequest, Error, CreateReimbursementRequestPayload>(
    ['reimbursement-requests', 'create'],
    async (formData: CreateReimbursementRequestPayload) => {
      const { data } = await createReimbursementRequest(formData);
      return data;
    }
  );
};

/**
 * Custom react hook to get all expense types
 *
 * @returns all the expense types
 */
export const useGetAllExpenseTypes = () => {
  return useQuery<ExpenseType[], Error>(['expense-types'], async () => {
    const { data } = await getAllExpenseTypes();
=======
export const useUploadSingleReceipt = (id: string) => {
  return useMutation<FormData, Error, any>(['reimbursement-requests', 'upload'], async (formData: FormData) => {
    const { data } = await uploadSingleReceipt(formData, id);
>>>>>>> d204caed
    return data;
  });
};

/**
<<<<<<< HEAD
 * Custom react hook to get all the vendors
 *
 * @returns all the vendors
 */
export const useGetAllVendors = () => {
  return useQuery<Vendor[], Error>(['vendors'], async () => {
    const { data } = await getAllVendors();
    return data;
  });
};

/**
 * Custom react hook to get a single reimbursement request
 *
 * @param id id of the reimbursement request to get
=======
 * Custom react hook to get a single reimbursement request
 * @param id Id of the reimbursement request to get
>>>>>>> d204caed
 * @returns the reimbursement request
 */
export const useSingleReimbursementRequest = (id: string) => {
  return useQuery<ReimbursementRequest, Error>(['reimbursement-requests', id], async () => {
    const { data } = await getSingleReimbursementRequest(id);
    return data;
  });
};<|MERGE_RESOLUTION|>--- conflicted
+++ resolved
@@ -29,7 +29,7 @@
  */
 export const useUploadSingleReceipt = () => {
   return useMutation<{ googleFileId: string; name: string }, Error, { file: File; id: string }>(
-    ['finance', 'image'],
+    ['reimbursement-requsts', 'image'],
     async (formData: { file: File; id: string }) => {
       const { data } = await uploadSingleReceipt(formData.file, formData.id);
       return data;
@@ -58,7 +58,6 @@
  *
  * @returns the created reimbursement request
  */
-<<<<<<< HEAD
 export const useCreateReimbursementRequest = () => {
   return useMutation<ReimbursementRequest, Error, CreateReimbursementRequestPayload>(
     ['reimbursement-requests', 'create'],
@@ -77,17 +76,11 @@
 export const useGetAllExpenseTypes = () => {
   return useQuery<ExpenseType[], Error>(['expense-types'], async () => {
     const { data } = await getAllExpenseTypes();
-=======
-export const useUploadSingleReceipt = (id: string) => {
-  return useMutation<FormData, Error, any>(['reimbursement-requests', 'upload'], async (formData: FormData) => {
-    const { data } = await uploadSingleReceipt(formData, id);
->>>>>>> d204caed
     return data;
   });
 };
 
 /**
-<<<<<<< HEAD
  * Custom react hook to get all the vendors
  *
  * @returns all the vendors
@@ -101,12 +94,7 @@
 
 /**
  * Custom react hook to get a single reimbursement request
- *
- * @param id id of the reimbursement request to get
-=======
- * Custom react hook to get a single reimbursement request
  * @param id Id of the reimbursement request to get
->>>>>>> d204caed
  * @returns the reimbursement request
  */
 export const useSingleReimbursementRequest = (id: string) => {
