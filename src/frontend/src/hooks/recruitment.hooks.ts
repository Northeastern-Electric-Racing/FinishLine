--- conflicted
+++ resolved
@@ -1,11 +1,7 @@
 import { useMutation, useQuery, useQueryClient } from 'react-query';
 import { Milestone } from 'shared/src/types/milestone-types';
-<<<<<<< HEAD
-import { createMilestone, deleteFaq, deleteMilestone, editMilestone, getAllMilestones } from '../apis/recruitment.api';
-=======
-import { createFaq, createMilestone, editFaq, editMilestone, getAllFaqs, getAllMilestones } from '../apis/recruitment.api';
+import { createFaq, createMilestone, deleteFaq, deleteMilestone, editFaq, editMilestone, getAllFaqs, getAllMilestones } from '../apis/recruitment.api';
 import { FrequentlyAskedQuestion } from 'shared/src/types/frequently-asked-questions-types';
->>>>>>> 9a9384df
 
 export interface MilestonePayload {
   name: string;
@@ -18,7 +14,13 @@
   answer: string;
 }
 
-<<<<<<< HEAD
+export const useAllMilestones = () => {
+  return useQuery<Milestone[], Error>(['milestones'], async () => {
+    const { data } = await getAllMilestones();
+    return data;
+  });
+};
+
 export const useDeleteMilestone = () => {
   const queryClient = useQueryClient();
   return useMutation<{ message: string }, Error, any>(
@@ -49,13 +51,6 @@
       }
     }
   );
-=======
-export const useAllMilestones = () => {
-  return useQuery<Milestone[], Error>(['milestones'], async () => {
-    const { data } = await getAllMilestones();
-    return data;
-  });
->>>>>>> 9a9384df
 };
 
 export const useCreateMilestone = () => {
