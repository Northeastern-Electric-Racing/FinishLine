/*
 * This file is part of NER's FinishLine and licensed under GNU AGPLv3.
 * See the LICENSE file in the repository root folder for details.
 */

import { useQuery, useQueryClient, useMutation } from 'react-query';
import { Team } from 'shared';
<<<<<<< HEAD
import { getAllTeams, getSingleTeam, setTeamMembers, setTeamDescription, setTeamHead, deleteTeam } from '../apis/teams.api';
=======
import {
  getAllTeams,
  getSingleTeam,
  setTeamMembers,
  setTeamDescription,
  setTeamHead,
  setTeamLeads
} from '../apis/teams.api';
>>>>>>> 0754b1cb

export const useAllTeams = () => {
  return useQuery<Team[], Error>(['teams'], async () => {
    const { data } = await getAllTeams();
    return data;
  });
};
export const useSingleTeam = (teamId: string) => {
  return useQuery<Team, Error>(['teams', teamId], async () => {
    const { data } = await getSingleTeam(teamId);
    return data;
  });
};

export const useSetTeamMembers = (teamId: string) => {
  const queryClient = useQueryClient();
  return useMutation<{ message: string }, Error, any>(
    ['teams', 'edit'],
    async (userIds: number[]) => {
      const { data } = await setTeamMembers(teamId, userIds);
      return data;
    },
    {
      onSuccess: () => {
        queryClient.invalidateQueries(['teams']);
      }
    }
  );
};

export const useSetTeamHead = (teamId: string) => {
  const queryClient = useQueryClient();
  return useMutation<Team, Error, number>(
    ['teams', 'edit'],
    async (userId: number) => {
      const { data } = await setTeamHead(teamId, userId);
      return data;
    },
    {
      onSuccess: () => {
        queryClient.invalidateQueries(['teams']);
      }
    }
  );
};

export const useEditTeamDescription = (teamId: string) => {
  const queryClient = useQueryClient();
  return useMutation<{ message: string }, Error, any>(
    ['teams', 'edit'],
    async (description: string) => {
      const { data } = await setTeamDescription(teamId, description);
      return data;
    },
    {
      onSuccess: () => {
        queryClient.invalidateQueries(['teams']);
      }
    }
  );
};

<<<<<<< HEAD
export const useDeleteTeam = () => {
  const queryClient = useQueryClient();
  return useMutation<{ message: string }, Error, any>(
    ['teams', 'delete'],
    async (teamId: string) => {
      const { data } = await deleteTeam(teamId);
=======
export const useSetTeamLeads = (teamId: string) => {
  const queryClient = useQueryClient();
  return useMutation<Team, Error, any>(
    ['teams', 'edit'],
    async (userIds: number[]) => {
      const { data } = await setTeamLeads(teamId, userIds);
>>>>>>> 0754b1cb
      return data;
    },
    {
      onSuccess: () => {
        queryClient.invalidateQueries(['teams']);
      }
    }
  );
};<|MERGE_RESOLUTION|>--- conflicted
+++ resolved
@@ -5,18 +5,15 @@
 
 import { useQuery, useQueryClient, useMutation } from 'react-query';
 import { Team } from 'shared';
-<<<<<<< HEAD
-import { getAllTeams, getSingleTeam, setTeamMembers, setTeamDescription, setTeamHead, deleteTeam } from '../apis/teams.api';
-=======
 import {
   getAllTeams,
   getSingleTeam,
   setTeamMembers,
   setTeamDescription,
   setTeamHead,
-  setTeamLeads
+  setTeamLeads,
+  deleteTeam
 } from '../apis/teams.api';
->>>>>>> 0754b1cb
 
 export const useAllTeams = () => {
   return useQuery<Team[], Error>(['teams'], async () => {
@@ -79,21 +76,28 @@
   );
 };
 
-<<<<<<< HEAD
 export const useDeleteTeam = () => {
   const queryClient = useQueryClient();
   return useMutation<{ message: string }, Error, any>(
     ['teams', 'delete'],
     async (teamId: string) => {
       const { data } = await deleteTeam(teamId);
-=======
+      return data;
+    },
+    {
+      onSuccess: () => {
+        queryClient.invalidateQueries(['teams']);
+      }
+    }
+  );
+};
+
 export const useSetTeamLeads = (teamId: string) => {
   const queryClient = useQueryClient();
   return useMutation<Team, Error, any>(
     ['teams', 'edit'],
     async (userIds: number[]) => {
       const { data } = await setTeamLeads(teamId, userIds);
->>>>>>> 0754b1cb
       return data;
     },
     {
