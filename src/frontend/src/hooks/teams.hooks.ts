/*
 * This file is part of NER's FinishLine and licensed under GNU AGPLv3.
 * See the LICENSE file in the repository root folder for details.
 */

import { useQuery, useQueryClient, useMutation } from 'react-query';
import { Team } from 'shared';
import {
  getAllTeams,
  getSingleTeam,
  setTeamMembers,
  setTeamDescription,
  setTeamHead,
<<<<<<< HEAD
  setTeamLeads,
  deleteTeam
=======
  createTeam,
  setTeamLeads
>>>>>>> 94f182fd
} from '../apis/teams.api';

export interface CreateTeamPayload {
  teamName: string;
  headId: number;
  slackId: string;
  description: string;
}

export const useAllTeams = () => {
  return useQuery<Team[], Error>(['teams'], async () => {
    const { data } = await getAllTeams();
    return data;
  });
};
export const useSingleTeam = (teamId: string) => {
  return useQuery<Team, Error>(['teams', teamId], async () => {
    const { data } = await getSingleTeam(teamId);
    return data;
  });
};

export const useSetTeamMembers = (teamId: string) => {
  const queryClient = useQueryClient();
  return useMutation<{ message: string }, Error, any>(
    ['teams', 'edit'],
    async (userIds: number[]) => {
      const { data } = await setTeamMembers(teamId, userIds);
      return data;
    },
    {
      onSuccess: () => {
        queryClient.invalidateQueries(['teams']);
      }
    }
  );
};

export const useSetTeamHead = (teamId: string) => {
  const queryClient = useQueryClient();
  return useMutation<Team, Error, number>(
    ['teams', 'edit'],
    async (userId: number) => {
      const { data } = await setTeamHead(teamId, userId);
      return data;
    },
    {
      onSuccess: () => {
        queryClient.invalidateQueries(['teams']);
      }
    }
  );
};

export const useEditTeamDescription = (teamId: string) => {
  const queryClient = useQueryClient();
  return useMutation<{ message: string }, Error, any>(
    ['teams', 'edit'],
    async (description: string) => {
      const { data } = await setTeamDescription(teamId, description);
      return data;
    },
    {
      onSuccess: () => {
        queryClient.invalidateQueries(['teams']);
      }
    }
  );
};

<<<<<<< HEAD
export const useDeleteTeam = () => {
  const queryClient = useQueryClient();
  return useMutation<{ message: string }, Error, any>(
    ['teams', 'delete'],
    async (teamId: string) => {
      const { data } = await deleteTeam(teamId);
=======
export const useCreateTeam = () => {
  const queryClient = useQueryClient();
  return useMutation<Team, Error, CreateTeamPayload>(
    ['teams', 'create'],
    async (formData: CreateTeamPayload) => {
      const { data } = await createTeam(formData);
>>>>>>> 94f182fd
      return data;
    },
    {
      onSuccess: () => {
        queryClient.invalidateQueries(['teams']);
      }
    }
  );
};

export const useSetTeamLeads = (teamId: string) => {
  const queryClient = useQueryClient();
  return useMutation<Team, Error, any>(
    ['teams', 'edit'],
    async (userIds: number[]) => {
      const { data } = await setTeamLeads(teamId, userIds);
      return data;
    },
    {
      onSuccess: () => {
        queryClient.invalidateQueries(['teams']);
      }
    }
  );
};<|MERGE_RESOLUTION|>--- conflicted
+++ resolved
@@ -11,13 +11,9 @@
   setTeamMembers,
   setTeamDescription,
   setTeamHead,
-<<<<<<< HEAD
-  setTeamLeads,
-  deleteTeam
-=======
+  deleteTeam,
   createTeam,
   setTeamLeads
->>>>>>> 94f182fd
 } from '../apis/teams.api';
 
 export interface CreateTeamPayload {
@@ -88,21 +84,28 @@
   );
 };
 
-<<<<<<< HEAD
 export const useDeleteTeam = () => {
   const queryClient = useQueryClient();
   return useMutation<{ message: string }, Error, any>(
     ['teams', 'delete'],
     async (teamId: string) => {
       const { data } = await deleteTeam(teamId);
-=======
+      return data;
+    },
+    {
+      onSuccess: () => {
+        queryClient.invalidateQueries(['teams']);
+      }
+    }
+  );
+};
+
 export const useCreateTeam = () => {
   const queryClient = useQueryClient();
   return useMutation<Team, Error, CreateTeamPayload>(
     ['teams', 'create'],
     async (formData: CreateTeamPayload) => {
       const { data } = await createTeam(formData);
->>>>>>> 94f182fd
       return data;
     },
     {
