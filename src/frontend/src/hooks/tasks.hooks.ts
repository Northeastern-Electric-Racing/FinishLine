/*
 * This file is part of NER's FinishLine and licensed under GNU AGPLv3.
 * See the LICENSE file in the repository root folder for details.
 */

<<<<<<< HEAD
import { useMutation, useQueryClient } from 'react-query';
import { WbsNumber, TaskPriority, TaskStatus } from 'shared';
import { createSingleTask, deleteSingleTask, editSingleTaskStatus, editTask, editTaskAssignees } from '../apis/tasks.api';

interface CreateTaskPayload {
  title: string;
  deadline: string;
  priority: TaskPriority;
  status: TaskStatus;
  assignees: number[];
}

export const useCreateTask = (wbsNum: WbsNumber) => {
  const queryClient = useQueryClient();
  return useMutation<{ message: string }, Error, CreateTaskPayload>(
    ['tasks'],
    async (createTaskPayload: CreateTaskPayload) => {
      const { data } = await createSingleTask(
        wbsNum,
        createTaskPayload.title,
        createTaskPayload.deadline,
        createTaskPayload.priority,
        createTaskPayload.status,
        createTaskPayload.assignees
      );
      return data;
    },
    {
      onSuccess: () => {
        queryClient.invalidateQueries(['projects']);
      }
    }
  );
};

=======
import { useQueryClient, useMutation } from 'react-query';
import { TaskPriority, TaskStatus } from 'shared';
import { editTask, editSingleTaskStatus, editTaskAssignees } from '../apis/tasks.api';

>>>>>>> 633bb9bb
interface TaskPayload {
  taskId: string;
  notes: string;
  title: string;
  deadline: Date;
  priority: TaskPriority;
}

/**
 * Custom React Hook for editing a task
 * @returns the edit task mutation'
 */
export const useEditTask = () => {
  const queryClient = useQueryClient();
  return useMutation<{ message: string }, Error, TaskPayload>(
    ['tasks', 'edit'],
    async (taskPayload: TaskPayload) => {
      const { data } = await editTask(
        taskPayload.taskId,
        taskPayload.title,
        taskPayload.notes,
        taskPayload.priority,
        taskPayload.deadline
      );

      return data;
    },
    {
      onSuccess: () => {
        queryClient.invalidateQueries(['projects']);
      }
    }
  );
};

/**
 * custom react hook for editing task assignees
 * @returns the edit task assignees mutation
 */
export const useEditTaskAssignees = () => {
  const queryClient = useQueryClient();
<<<<<<< HEAD
  return useMutation<{ message: string }, Error, any>(
    ['tasks', 'edit-assignees'],
    async (editAssigneesTaskPayload: any) => {
=======
  return useMutation<{ message: string }, Error, { taskId: string; assignees: number[] }>(
    ['tasks', 'edit-assignees'],
    async (editAssigneesTaskPayload: { taskId: string; assignees: number[] }) => {
>>>>>>> 633bb9bb
      const { data } = await editTaskAssignees(editAssigneesTaskPayload.taskId, editAssigneesTaskPayload.assignees);
      return data;
    },
    {
      onSuccess: () => {
        queryClient.invalidateQueries(['projects']);
      }
    }
  );
};

/**
 * custom react hook for editing task status
 * @returns the edit task status mutation
 */
export const useSetTaskStatus = () => {
  const queryClient = useQueryClient();
  return useMutation<{ message: string }, Error, { taskId: string; status: TaskStatus }>(
    ['tasks', 'edit-status'],
    async (editStatusTaskPayload: { taskId: string; status: TaskStatus }) => {
      const { data } = await editSingleTaskStatus(editStatusTaskPayload.taskId, editStatusTaskPayload.status);
      return data;
    },
    {
      onSuccess: () => {
        queryClient.invalidateQueries(['projects']);
<<<<<<< HEAD
      }
    }
  );
};

interface deleteTaskPayload {
  taskId: string;
}

export const useDeleteTask = () => {
  const queryClient = useQueryClient();
  return useMutation<{ message: string }, Error, deleteTaskPayload>(
    ['tasks', 'delete'],
    async (deleteTaskPayload: deleteTaskPayload) => {
      const { data } = await deleteSingleTask(deleteTaskPayload.taskId);
      return data;
    },
    {
      onSuccess: () => {
        queryClient.invalidateQueries(['projects']);
=======
>>>>>>> 633bb9bb
      }
    }
  );
};<|MERGE_RESOLUTION|>--- conflicted
+++ resolved
@@ -3,7 +3,6 @@
  * See the LICENSE file in the repository root folder for details.
  */
 
-<<<<<<< HEAD
 import { useMutation, useQueryClient } from 'react-query';
 import { WbsNumber, TaskPriority, TaskStatus } from 'shared';
 import { createSingleTask, deleteSingleTask, editSingleTaskStatus, editTask, editTaskAssignees } from '../apis/tasks.api';
@@ -39,12 +38,6 @@
   );
 };
 
-=======
-import { useQueryClient, useMutation } from 'react-query';
-import { TaskPriority, TaskStatus } from 'shared';
-import { editTask, editSingleTaskStatus, editTaskAssignees } from '../apis/tasks.api';
-
->>>>>>> 633bb9bb
 interface TaskPayload {
   taskId: string;
   notes: string;
@@ -86,15 +79,9 @@
  */
 export const useEditTaskAssignees = () => {
   const queryClient = useQueryClient();
-<<<<<<< HEAD
-  return useMutation<{ message: string }, Error, any>(
-    ['tasks', 'edit-assignees'],
-    async (editAssigneesTaskPayload: any) => {
-=======
   return useMutation<{ message: string }, Error, { taskId: string; assignees: number[] }>(
     ['tasks', 'edit-assignees'],
     async (editAssigneesTaskPayload: { taskId: string; assignees: number[] }) => {
->>>>>>> 633bb9bb
       const { data } = await editTaskAssignees(editAssigneesTaskPayload.taskId, editAssigneesTaskPayload.assignees);
       return data;
     },
@@ -121,29 +108,26 @@
     {
       onSuccess: () => {
         queryClient.invalidateQueries(['projects']);
-<<<<<<< HEAD
       }
     }
   );
 };
 
-interface deleteTaskPayload {
+interface DeleteTaskPayload {
   taskId: string;
 }
 
 export const useDeleteTask = () => {
   const queryClient = useQueryClient();
-  return useMutation<{ message: string }, Error, deleteTaskPayload>(
+  return useMutation<{ message: string }, Error, DeleteTaskPayload>(
     ['tasks', 'delete'],
-    async (deleteTaskPayload: deleteTaskPayload) => {
+    async (deleteTaskPayload: DeleteTaskPayload) => {
       const { data } = await deleteSingleTask(deleteTaskPayload.taskId);
       return data;
     },
     {
       onSuccess: () => {
         queryClient.invalidateQueries(['projects']);
-=======
->>>>>>> 633bb9bb
       }
     }
   );
