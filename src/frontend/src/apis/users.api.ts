/*
 * This file is part of NER's FinishLine and licensed under GNU AGPLv3.
 * See the LICENSE file in the repository root folder for details.
 */

import axios from '../utils/axios';
<<<<<<< HEAD
import { Project, User, UserSecureSettings } from 'shared';
=======
import { Project, User, userSecureSettings } from 'shared';
>>>>>>> 6983033f
import { apiUrls } from '../utils/urls';
import { authUserTransformer, userTransformer } from './transformers/users.transformers';
import { AuthenticatedUser, UserSettings } from 'shared';
import { projectTransformer } from './transformers/projects.transformers';

/**
 * Fetches all users.
 */
export const getAllUsers = () => {
  return axios.get<User[]>(apiUrls.users(), {
    transformResponse: (data) => JSON.parse(data).map(userTransformer)
  });
};

/**
 * Fetch a single user.
 *
 * @param id User ID of the requested user.
 */
export const getSingleUser = (id: number) => {
  return axios.get<User>(apiUrls.usersById(`${id}`), {
    transformResponse: (data) => userTransformer(JSON.parse(data))
  });
};

/**
 * Log in a user.
 *
 * @param id_token The login token for the user.
 */
export const logUserIn = (id_token: string) => {
  return axios.post<AuthenticatedUser>(
    apiUrls.usersLogin(),
    { id_token },
    { transformResponse: (data) => authUserTransformer(JSON.parse(data)) }
  );
};

/**
 * Log in a dev user.
 *
 * @param userId The userId to log in.
 */
export const logUserInDev = (userId: number) => {
  return axios.post<AuthenticatedUser>(
    apiUrls.usersLoginDev(),
    { userId },
    { transformResponse: (data) => authUserTransformer(JSON.parse(data)) }
  );
};

/**
 * Fetch the user settings for a single user.
 *
 * @param id User ID of the requested user's settings.
 */
export const getSingleUserSettings = (id: number) => {
  return axios.get<UserSettings>(apiUrls.userSettingsByUserId(`${id}`));
};

/**
 * Fetch the secure settings for the current user
 */
export const getCurrentUserSecureSettings = () => {
  return axios.get<UserSecureSettings>(apiUrls.currentUserSecureSettings());
};

/**
 * Fetch a user's favorite projects
 *
 * @param id User ID of the requested user's favorite projects.
 */
export const getUsersFavoriteProjects = (id: number) => {
  return axios.get<Project[]>(apiUrls.userFavoriteProjects(`${id}`), {
    transformResponse: (data) => JSON.parse(data).map(projectTransformer)
  });
};

/**
 * Fetch a user's secure settings
 *
 * @param id User ID of the requested user's secure settings
 * @returns the secure settings
 */
export const getUserSecureSettings = (id: number) => {
  return axios.get<userSecureSettings>(apiUrls.userSecureSettings(`${id}`));
};

/**
 * Update the given user's settings by UserId
 */
export const updateUserSettings = (id: number, settings: UserSettings) => {
  return axios.post<{ message: string }>(apiUrls.userSettingsByUserId(`${id}`), settings);
};

/**
 * Update the given user's secure settings by UserId
 */
export const updateUserSecureSettings = (settings: UserSecureSettings) => {
  return axios.post<{ message: string }>(apiUrls.userSecureSettingsSet(), settings);
};

export const updateUserRole = (id: number, role: string) => {
  return axios.post<{ message: string }>(apiUrls.userRoleByUserId(`${id}`), { role });
};<|MERGE_RESOLUTION|>--- conflicted
+++ resolved
@@ -4,11 +4,7 @@
  */
 
 import axios from '../utils/axios';
-<<<<<<< HEAD
 import { Project, User, UserSecureSettings } from 'shared';
-=======
-import { Project, User, userSecureSettings } from 'shared';
->>>>>>> 6983033f
 import { apiUrls } from '../utils/urls';
 import { authUserTransformer, userTransformer } from './transformers/users.transformers';
 import { AuthenticatedUser, UserSettings } from 'shared';
@@ -94,7 +90,7 @@
  * @returns the secure settings
  */
 export const getUserSecureSettings = (id: number) => {
-  return axios.get<userSecureSettings>(apiUrls.userSecureSettings(`${id}`));
+  return axios.get<UserSecureSettings>(apiUrls.userSecureSettings(`${id}`));
 };
 
 /**
