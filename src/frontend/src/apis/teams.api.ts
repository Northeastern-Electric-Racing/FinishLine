--- conflicted
+++ resolved
@@ -38,13 +38,12 @@
   });
 };
 
-<<<<<<< HEAD
 export const createTeam = (payload: CreateTeamPayload) => {
   return axios.post<Team>(apiUrls.teamsCreate(), payload);
-=======
+};
+
 export const setTeamLeads = (id: string, userIds: number[]) => {
   return axios.post<Team>(apiUrls.teamsSetLeads(id), {
     userIds
   });
->>>>>>> c0356df2
 };