--- conflicted
+++ resolved
@@ -37,13 +37,12 @@
   });
 };
 
-<<<<<<< HEAD
 export const deleteTeam = (id: string) => {
   return axios.post(apiUrls.teamsDelete(id));
-=======
+  };
+
 export const setTeamLeads = (id: string, userIds: number[]) => {
   return axios.post<Team>(apiUrls.teamsSetLeads(id), {
     userIds
   });
->>>>>>> 0754b1cb
 };