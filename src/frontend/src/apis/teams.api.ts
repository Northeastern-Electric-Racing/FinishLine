/*
 * This file is part of NER's FinishLine and licensed under GNU AGPLv3.
 * See the LICENSE file in the repository root folder for details.
 */

import axios from '../utils/axios';
import { Team } from 'shared';
import { apiUrls } from '../utils/urls';

export const getAllTeams = () => {
  return axios.get<Team[]>(apiUrls.teams(), {
    transformResponse: (data) => JSON.parse(data)
  });
};

export const getSingleTeam = (id: string) => {
  return axios.get<Team>(apiUrls.teamsById(id), {
    transformResponse: (data) => JSON.parse(data)
  });
<<<<<<< HEAD
=======
};

export const setTeamMembers = (id: string, userIds: number[]) => {
  return axios.post<{ message: string }>(apiUrls.teamsSetMembers(id), {
    userIds
  });
>>>>>>> 97027402
};<|MERGE_RESOLUTION|>--- conflicted
+++ resolved
@@ -17,13 +17,10 @@
   return axios.get<Team>(apiUrls.teamsById(id), {
     transformResponse: (data) => JSON.parse(data)
   });
-<<<<<<< HEAD
-=======
 };
 
 export const setTeamMembers = (id: string, userIds: number[]) => {
   return axios.post<{ message: string }>(apiUrls.teamsSetMembers(id), {
     userIds
   });
->>>>>>> 97027402
 };