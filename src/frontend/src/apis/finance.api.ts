/*
 * This file is part of NER's FinishLine and licensed under GNU AGPLv3.
 * See the LICENSE file in the repository root folder for details.
 */
import { CreateReimbursementRequestFormInput } from '../pages/FinancePage/CreateReimbursementRequestForm/CreateReimbursementRequestForm';
import axios from '../utils/axios';
import { apiUrls } from '../utils/urls';

/**
 * Upload a picture of a receipt
 *
 * @param payload Payload containing the image data
 */
<<<<<<< HEAD
export const uploadSingleReceipt = (file: File, id: string) => {
  const formData = new FormData();
  formData.append('image', file);
  console.log(formData);
  return axios.post(apiUrls.financeUploadRceipt(id), formData);
};

export const createReimbursementRequest = (formData: CreateReimbursementRequestFormInput) => {
  return axios.post(apiUrls.financeCreateReimbursementRequest(), formData);
};

export const getAllExpenseTypes = () => {
  return axios.get(apiUrls.getAllExpenseTypes());
};

export const getAllVendors = () => {
  return axios.get(apiUrls.getAllVendors());
=======
export const uploadSingleReceipt = (formData: FormData, id: string) => {
  return axios.post(apiUrls.financeUploadRceipt(id), formData, {
    headers: { 'Content-Type': 'multipart/form-data' }
  });
};

export const getSingleReimbursementRequest = (id: string) => {
  return axios.get(apiUrls.financeReimbursementRequestById(id));
>>>>>>> 663287c7
};<|MERGE_RESOLUTION|>--- conflicted
+++ resolved
@@ -11,7 +11,6 @@
  *
  * @param payload Payload containing the image data
  */
-<<<<<<< HEAD
 export const uploadSingleReceipt = (file: File, id: string) => {
   const formData = new FormData();
   formData.append('image', file);
@@ -29,14 +28,8 @@
 
 export const getAllVendors = () => {
   return axios.get(apiUrls.getAllVendors());
-=======
-export const uploadSingleReceipt = (formData: FormData, id: string) => {
-  return axios.post(apiUrls.financeUploadRceipt(id), formData, {
-    headers: { 'Content-Type': 'multipart/form-data' }
-  });
 };
 
 export const getSingleReimbursementRequest = (id: string) => {
   return axios.get(apiUrls.financeReimbursementRequestById(id));
->>>>>>> 663287c7
 };