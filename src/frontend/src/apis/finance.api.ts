--- conflicted
+++ resolved
@@ -204,55 +204,55 @@
 };
 
 /**
-<<<<<<< HEAD
+ * API call to get the list of Reimbursement Requests that are pending advisor approval
+ *
+ * @returns The list of Reimbursement Requests that are pending advisor approval
+ */
+export const getPendingAdvisorList = () => {
+  return axios.get(apiUrls.financeGetPendingAdvisorList(), {
+    transformResponse: (data) => JSON.parse(data).map(reimbursementRequestTransformer)
+  });
+};
+
+/**
+ * Set a reimbursement request's SABO number
+ *
+ * @param requestId the request ID
+ * @param saboNumber the SABO number to set
+ */
+export const setSaboNumber = async (requestId: string, saboNumber: number) => {
+  axios.post(apiUrls.financeSetSaboNumber(requestId), {
+    saboNumber
+  });
+};
+
+/**
+ * API Call to send the list of Reimbursement Requests that are pending advisor approval
+ *
+ * @param saboNumbers The sabo numbers of the reimbursement requests to request approval for
+ * @returns the response from the backend
+ */
+export const sendPendingAdvisorList = (saboNumbers: number[]) => {
+  return axios.post(apiUrls.financeSendPendingAdvisorList(), {
+    saboNumbers
+  });
+};
+
+/**
+ * Reports a given dollar amount representing a new account credit
+ *
+ * @param amount the dollar amount being reimbursed
+ * @returns a reimbursement with the given dollar amount
+ */
+export const reportRefund = (amount: number) => {
+  return axios.post(apiUrls.financeReportRefund(), { amount });
+};
+
+/**
  * Edits the reimbursement expense type's account code
  * @param id the id of reimbursement to be edited
  * @param accountCodeData the new accoutn code to be updated
  */
 export const editAccountCode = async (id: string, accountCodeData: { code: number }) => {
   return axios.post(apiUrls.financeEditExpenseTypeCode(id), accountCodeData);
-=======
- * API call to get the list of Reimbursement Requests that are pending advisor approval
- *
- * @returns The list of Reimbursement Requests that are pending advisor approval
- */
-export const getPendingAdvisorList = () => {
-  return axios.get(apiUrls.financeGetPendingAdvisorList(), {
-    transformResponse: (data) => JSON.parse(data).map(reimbursementRequestTransformer)
-  });
-};
-
-/**
- * Set a reimbursement request's SABO number
- *
- * @param requestId the request ID
- * @param saboNumber the SABO number to set
- */
-export const setSaboNumber = async (requestId: string, saboNumber: number) => {
-  axios.post(apiUrls.financeSetSaboNumber(requestId), {
-    saboNumber
-  });
-};
-
-/**
- * API Call to send the list of Reimbursement Requests that are pending advisor approval
- *
- * @param saboNumbers The sabo numbers of the reimbursement requests to request approval for
- * @returns the response from the backend
- */
-export const sendPendingAdvisorList = (saboNumbers: number[]) => {
-  return axios.post(apiUrls.financeSendPendingAdvisorList(), {
-    saboNumbers
-  });
-};
-
-/**
- * Reports a given dollar amount representing a new account credit
- *
- * @param amount the dollar amount being reimbursed
- * @returns a reimbursement with the given dollar amount
- */
-export const reportRefund = (amount: number) => {
-  return axios.post(apiUrls.financeReportRefund(), { amount });
->>>>>>> 6983033f
 };