--- conflicted
+++ resolved
@@ -194,7 +194,6 @@
 };
 
 /**
-<<<<<<< HEAD
  * API call to get the list of Reimbursement Requests that are pending advisor approval
  *
  * @returns The list of Reimbursement Requests that are pending advisor approval
@@ -206,6 +205,18 @@
 };
 
 /**
+ * Set a reimbursement request's SABO number
+ *
+ * @param requestId the request ID
+ * @param saboNumber the SABO number to set
+ */
+export const setSaboNumber = async (requestId: string, saboNumber: number) => {
+  axios.post(apiUrls.financeSetSaboNumber(requestId), {
+    saboNumber
+  });
+};
+
+/**
  * API Call to send the list of Reimbursement Requests that are pending advisor approval
  *
  * @param saboNumbers The sabo numbers of the reimbursement requests to request approval for
@@ -215,16 +226,6 @@
   return axios.post(apiUrls.financeSendPendingAdvisorList(), {
     saboNumbers
   });
-=======
- * Set a reimbursement request's SABO number
- *
- * @param requestId the request ID
- * @param saboNumber the SABO number to set
- */
-export const setSaboNumber = async (requestId: string, saboNumber: number) => {
-  axios.post(apiUrls.financeSetSaboNumber(requestId), {
-    saboNumber
-  });
 };
 
 /**
@@ -235,5 +236,4 @@
  */
 export const reportRefund = (amount: number) => {
   return axios.post(apiUrls.financeReportRefund(), { amount });
->>>>>>> 7f362092
 };