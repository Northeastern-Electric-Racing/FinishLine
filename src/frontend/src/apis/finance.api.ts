--- conflicted
+++ resolved
@@ -189,10 +189,8 @@
   // Convert the ArrayBuffer to a Blob
   const pdfBlob = new Blob([pdfBytes], { type: 'application/pdf' });
 
-<<<<<<< HEAD
-  const mimeType = blob.type;
-  const file = new File([blob], fileName!, { type: mimeType });
-  return file;
+  // Save the Blob as a file using file-saver
+  saveAs(pdfBlob, filename);
 };
 
 /**
@@ -205,8 +203,4 @@
   axios.post(apiUrls.financeSetSaboNumber(requestId), {
     saboNumber
   });
-=======
-  // Save the Blob as a file using file-saver
-  saveAs(pdfBlob, filename);
->>>>>>> 16f0c2bd
 };