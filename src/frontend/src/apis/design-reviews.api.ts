/*
 * This file is part of NER's FinishLine and licensed under GNU AGPLv3.
 * See the LICENSE file in the repository root folder for details.
 */
import { EditDesignReviewPayload } from '../hooks/design-reviews.hooks';
import axios from '../utils/axios';
import { DesignReview } from 'shared';
import { apiUrls } from '../utils/urls';
import { CreateDesignReviewsPayload } from '../hooks/design-reviews.hooks';
import { designReviewTransformer } from './transformers/design-reviews.tranformers';

/**
 * Create a design review
 * @param payload all info needed to create a design review
 */
export const createDesignReviews = async (payload: CreateDesignReviewsPayload) => {
  return axios.post<DesignReview>(apiUrls.designReviewsCreate(), payload);
};

/**
 * Gets all the design reviews
 */
export const getAllDesignReviews = () => {
  return axios.get(apiUrls.designReviews(), {
    transformResponse: (data) => JSON.parse(data).map(designReviewTransformer)
  });
};

/**
<<<<<<< HEAD
 * Gets all the team types
 */
export const getAllTeamTypes = () => {
  return axios.get(apiUrls.teamTypes(), {
    transformResponse: (data) => JSON.parse(data)
=======
 * Edit a design review
 *
 * @param designReviewId The id of the design review being edited
 * @param payload The new information for the design review
 */
export const editDesignReview = (designReviewId: string, payload: EditDesignReviewPayload) => {
  return axios.post<{ message: string }>(apiUrls.designReviewsEdit(designReviewId), {
    ...payload
>>>>>>> fac7a7bb
  });
};

/**
 * Gets a single design review
 * @param id the ID of the design review to return
 * @returns the request design review
 */
export const getSingleDesignReview = async (id: string) => {
  return axios.get(apiUrls.designReviewById(id), {
    transformResponse: (data) => designReviewTransformer(JSON.parse(data))
  });
};<|MERGE_RESOLUTION|>--- conflicted
+++ resolved
@@ -27,13 +27,15 @@
 };
 
 /**
-<<<<<<< HEAD
  * Gets all the team types
  */
 export const getAllTeamTypes = () => {
   return axios.get(apiUrls.teamTypes(), {
     transformResponse: (data) => JSON.parse(data)
-=======
+  });
+};
+
+/**
  * Edit a design review
  *
  * @param designReviewId The id of the design review being edited
@@ -42,7 +44,6 @@
 export const editDesignReview = (designReviewId: string, payload: EditDesignReviewPayload) => {
   return axios.post<{ message: string }>(apiUrls.designReviewsEdit(designReviewId), {
     ...payload
->>>>>>> fac7a7bb
   });
 };
 
