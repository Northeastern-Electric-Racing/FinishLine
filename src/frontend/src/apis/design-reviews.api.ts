--- conflicted
+++ resolved
@@ -58,15 +58,15 @@
   });
 };
 
-<<<<<<< HEAD
+
 /**
  * Deletes a design review
  * @param id the ID of the design review to delete
  */
 export const deleteDesignReview = async (id: string) => {
   return axios.delete(apiUrls.designReviewDelete(id));
-=======
+};
+
 export const markUserConfirmed = async (id: string, payload: { availability: number[] }) => {
   return axios.post<DesignReview>(apiUrls.designReviewMarkUserConfirmed(id), payload);
->>>>>>> 76e13bdd
 };