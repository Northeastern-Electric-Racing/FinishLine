--- conflicted
+++ resolved
@@ -17,7 +17,6 @@
 };
 
 /**
-<<<<<<< HEAD
  * Edit a design review
  *
  * @param designReviewId The id of the design review being edited
@@ -27,7 +26,10 @@
   console.log('Editing design review' + designReviewId + payload.meetingTimes);
   return axios.post<{ message: string }>(apiUrls.designReviewsEdit(designReviewId), {
     ...payload
-=======
+  };
+};
+
+/**
  * Gets a single design review
  * @param id the ID of the design review to return
  * @returns the request design review
@@ -35,6 +37,5 @@
 export const getSingleDesignReview = async (id: string) => {
   return axios.get(apiUrls.designReviewById(id), {
     transformResponse: (data) => designReviewTransformer(JSON.parse(data))
->>>>>>> 678fa36f
   });
 };