--- conflicted
+++ resolved
@@ -8,10 +8,6 @@
 import { wbsPipe } from '../utils/pipes';
 import { apiUrls } from '../utils/urls';
 import { workPackageTransformer } from './transformers/work-packages.transformers';
-<<<<<<< HEAD
-=======
-import { CreateWorkPackageFormInputs } from '../pages/CreateWorkPackagePage/CreateWorkPackageForm';
->>>>>>> 0797b704
 
 export interface CreateWorkPackageFormInputs {
   name: string;
