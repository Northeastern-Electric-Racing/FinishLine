--- conflicted
+++ resolved
@@ -16,17 +16,17 @@
   crId: number | undefined;
   stage?: WorkPackageStage;
   blockedBy: WbsNumber[];
-<<<<<<< HEAD
 }
 
 export interface WorkPackageTemplateApiInputs {
-  name: string;
-  notes: string;
-  workPackageName: string;
+  templateName: string;
+  templateNotes: string;
   duration: number;
-  workPackageTemplateId: string;
   stage: WorkPackageStage | null;
   blockedBy: BlockedByInfo[];
+  expectedActivities: string[];
+  deliverables: string[]; // Assuming this is an array of strings
+  workPackageName?: string; // Optional property
 }
 
 export interface CreateWorkPackageApiInputs extends WorkPackageApiInputs {
@@ -37,10 +37,6 @@
   };
   deliverables: string[];
   expectedActivities: string[];
-=======
-  deliverables: string[] | { id: number; detail: string }[];
-  expectedActivities: string[] | { id: number; detail: string }[];
->>>>>>> ebbac33e
 }
 
 /**
@@ -92,8 +88,8 @@
  * @param payload Object containing required key-value pairs for backend function to edit work package
  * @returns Promise that will resolve to either a success status code or a fail status code.
  */
-export const editWorkPackageTemplate = (payload: WorkPackageTemplateApiInputs) => {
-  return axios.post<{ message: string }>(apiUrls.workPackageTemplatesEdit(payload.workPackageTemplateId), {
+export const editWorkPackageTemplate = (workPackageTempateId: string, payload: WorkPackageTemplateApiInputs) => {
+  return axios.post<{ message: string }>(apiUrls.workPackageTemplatesEdit(workPackageTempateId), {
     ...payload
   });
 };
