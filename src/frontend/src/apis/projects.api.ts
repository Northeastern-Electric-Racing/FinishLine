/*
 * This file is part of NER's FinishLine and licensed under GNU AGPLv3.
 * See the LICENSE file in the repository root folder for details.
 */

import axios from '../utils/axios';
import { LinkType, Project, WbsNumber, WorkPackageTemplate } from 'shared';
import { wbsPipe } from '../utils/pipes';
import { apiUrls } from '../utils/urls';
import { linkTypeTransformer, projectTransformer } from './transformers/projects.transformers';
import { CreateSingleProjectPayload, EditSingleProjectPayload, LinkTypeCreatePayload } from '../utils/types';
import { workPackageTemplateTransformer } from '../../../backend/src/transformers/work-package-template.transformer';

/**
 * Fetches all projects.
 */
export const getAllProjects = () => {
  return axios.get<Project[]>(apiUrls.projects(), {
    transformResponse: (data) => JSON.parse(data).map(projectTransformer)
  });
};

/**
 * Fetches a single project.
 *
 * @param wbsNum Project WBS number of the requested project.
 */
export const getSingleProject = (wbsNum: WbsNumber) => {
  return axios.get<Project>(apiUrls.projectsByWbsNum(wbsPipe(wbsNum)), {
    transformResponse: (data) => projectTransformer(JSON.parse(data))
  });
};

/**
 * Create a single project.
 *
 * @param payload Payload containing all information needed to create a project.
 */
export const createSingleProject = (payload: CreateSingleProjectPayload) => {
  return axios.post<{ message: string }>(apiUrls.projectsCreate(), {
    ...payload
  });
};

/**
 * Edit a single project
 *
 * @param payload Payload containing all information needed to edit a project.
 */
export const editSingleProject = (payload: EditSingleProjectPayload) => {
  return axios.post<{ message: string }>(apiUrls.projectsEdit(), {
    ...payload
  });
};

/**
 * Sets the project's team.
 * @param wbsNum the wbsNum of the project
 * @param teamId the id of the team the project is being assigned to
 */
export const setProjectTeam = (wbsNum: WbsNumber, teamId: string) => {
  return axios.post<{ message: string }>(apiUrls.projectsSetTeam(wbsPipe(wbsNum)), {
    teamId
  });
};

/*
 * Delete a project.
 *
 * @param wbsNum The WBS Number of the Project being deleted.
 */
export const deleteProject = (wbsNumber: WbsNumber) => {
  return axios.delete<{ message: string }>(apiUrls.projectsDelete(wbsPipe(wbsNumber)));
};

/**
 * Toggles a user's favorite status on a project
 * @param wbsNum Project WBS number of the requested project to toggle favorite for.
 */
export const toggleProjectFavorite = (wbsNum: WbsNumber) => {
  return axios.post<{ message: string }>(apiUrls.projectsToggleFavorite(wbsPipe(wbsNum)));
};

/**
 * gets all the link types from the database
 * @returns gets all the link types
 */
export const getAllLinkTypes = () => {
  return axios.get<LinkType[]>(apiUrls.projectsLinkTypes(), {
    transformResponse: (data) => JSON.parse(data).map(linkTypeTransformer)
  });
};

/**
 * Creates a linkType in the database
 * @param linkType the data for the linkType
 * @returns the new linkType
 */
export const createLinkType = async (linkTypeData: LinkTypeCreatePayload) => {
  return axios.post(apiUrls.projectsCreateLinkTypes(), linkTypeData);
};

<<<<<<< HEAD
export const getAllWorkPackageTemplates = () => {
  return axios.get<WorkPackageTemplate[]>(apiUrls.workPackageTemplates(), {
    transformResponse: (data) => JSON.parse(data).map(workPackageTemplateTransformer)
  });
=======
/**
 * Edits a linkType in the database
 * @param name the (unique) name of the linkType to edit
 * @param linkTypeData the edited data of the linkType
 * @returns the updated linkType
 */
export const editLinkType = async (name: string, linkTypeData: LinkTypeCreatePayload) => {
  return axios.post(apiUrls.projectsEditLinkTypes(name), linkTypeData);
>>>>>>> 129b8e26
};<|MERGE_RESOLUTION|>--- conflicted
+++ resolved
@@ -100,12 +100,16 @@
   return axios.post(apiUrls.projectsCreateLinkTypes(), linkTypeData);
 };
 
-<<<<<<< HEAD
+/**
+ * Gets all the workpackage templates from the database
+ * @returns gets all the workpackage templates
+ */
 export const getAllWorkPackageTemplates = () => {
   return axios.get<WorkPackageTemplate[]>(apiUrls.workPackageTemplates(), {
     transformResponse: (data) => JSON.parse(data).map(workPackageTemplateTransformer)
   });
-=======
+};
+
 /**
  * Edits a linkType in the database
  * @param name the (unique) name of the linkType to edit
@@ -114,5 +118,5 @@
  */
 export const editLinkType = async (name: string, linkTypeData: LinkTypeCreatePayload) => {
   return axios.post(apiUrls.projectsEditLinkTypes(name), linkTypeData);
->>>>>>> 129b8e26
+  });
 };