/*
 * This file is part of NER's FinishLine and licensed under GNU AGPLv3.
 * See the LICENSE file in the repository root folder for details.
 */

import { DescriptionBullet, Project } from 'shared';
import { implementedChangeTransformer } from './ChangeRequests.transformers';
import { workPackageTransformer } from './WorkPackages.transformers';

/**
 * Transforms a description bullet to ensure deep field transformation of date objects.
 *
 * @param bullet Incoming description bullet object supplied by the HTTP response.
 * @returns Properly transformed description bullet object.
 */
export const descriptionBulletTransformer = (bullet: DescriptionBullet) => {
  return {
    ...bullet,
    dateAdded: new Date(bullet.dateAdded),
    dateDeleted: bullet.dateDeleted ? new Date(bullet.dateDeleted) : bullet.dateDeleted
  };
};

/**
 * Transforms a project to ensure deep field transformation of date objects.
 *
 * @param project Incoming project object supplied by the HTTP response.
 * @returns Properly transformed project object.
 */
export const projectTransformer = (project: Project) => {
  return {
    ...project,
    dateCreated: new Date(project.dateCreated),
<<<<<<< HEAD
    startDate: project.startDate ? new Date(project.startDate) : undefined,
=======
    endDate: project.endDate ? new Date(project.endDate) : undefined,
>>>>>>> 07d48020
    workPackages: project.workPackages.map(workPackageTransformer),
    goals: project.goals.map(descriptionBulletTransformer),
    features: project.features.map(descriptionBulletTransformer),
    otherConstraints: project.otherConstraints.map(descriptionBulletTransformer),
    changes: project.changes.map(implementedChangeTransformer)
  };
};<|MERGE_RESOLUTION|>--- conflicted
+++ resolved
@@ -31,11 +31,8 @@
   return {
     ...project,
     dateCreated: new Date(project.dateCreated),
-<<<<<<< HEAD
     startDate: project.startDate ? new Date(project.startDate) : undefined,
-=======
     endDate: project.endDate ? new Date(project.endDate) : undefined,
->>>>>>> 07d48020
     workPackages: project.workPackages.map(workPackageTransformer),
     goals: project.goals.map(descriptionBulletTransformer),
     features: project.features.map(descriptionBulletTransformer),
