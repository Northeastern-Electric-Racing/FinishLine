--- conflicted
+++ resolved
@@ -165,16 +165,10 @@
 };
 
 export const meetingStartTimePipe = (times: number[]) => {
-<<<<<<< HEAD
   const time = times[0] * 60 + 10 * 60;
   const hours = Math.floor(time / 60) % 24;
   const displayHours = hours % 12 === 0 ? 12 : hours % 12;
   return displayHours + ':00' + (time >= NOON_IN_MINUTES ? 'pm' : 'am');
-=======
-  const time = times[0] * 15 + 9 * 60;
-  const minutes = time % 60;
-  const hours = ((time - minutes) / 60) % 12 === 0 ? 12 : ((time - minutes) / 60) % 12;
-  return hours + (minutes !== 0 ? ':' + minutes : '') + (time >= NOON_IN_MINUTES ? 'pm' : 'am');
 };
 
 // takes in a Date and returns it as a string in the form mm/dd/yy
@@ -187,5 +181,4 @@
     year: '2-digit',
     timeZone: 'UTC'
   });
->>>>>>> 28970fe6
 };