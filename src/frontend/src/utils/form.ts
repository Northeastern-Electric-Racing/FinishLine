/*
 * This file is part of NER's FinishLine and licensed under GNU AGPLv3.
 * See the LICENSE file in the repository root folder for details.
 */

import { DescriptionBullet, validateWBS } from 'shared';

/*
 * maps a description bullet list to the object needed for forms
 * can't use `id` instead of `bulletId` because react-hook-forms uses id built in for arrays of objects
 */
export const bulletsToObject = (bullets: DescriptionBullet[]) =>
  bullets
    .filter((bullet) => !bullet.dateDeleted)
    .map((bullet) => {
      return { bulletId: bullet.id, detail: bullet.detail };
    });

/*
 * maps a list of rules to the object needed for forms
 * uses the index in the array as the bulletId
 */
export const rulesToObject = (rules: string[]) =>
  rules.map((rule, bulletId) => {
    return { bulletId: bulletId, detail: rule };
  });

// transforms the bullets made by react-hook-forms to the objects needed for the payload to the backend
export const mapBulletsToPayload = (ls: { bulletId: number; detail: string }[]) => {
  return ls.map((ele) => {
    return { id: ele.bulletId, detail: ele.detail };
  });
};

/**
 * Tests if a WBS is valid
 * @param wbsNum
 */
export const wbsTester = (wbsNum: string | undefined) => {
  if (!wbsNum) return false;
  try {
    validateWBS(wbsNum);
  } catch (error) {
    return false;
  }
  return true;
};

/**
 * Tests if a start date is valid
 * @param startDate
 */
export const startDateTester = (startDate: Date | undefined) => {
  if (startDate === undefined || startDate.getDay() !== 1) {
    return false;
  }
  return true;
};

<<<<<<< HEAD
export enum WPFormType {
  CREATE = 'CREATE',
  EDIT = 'EDIT',
  CREATEWITHCR = 'CREATEWITHCR'
}

/**
 * Checks if the form type is a Create CR form type
 * @param formType the given form type
 * @returns if the form type is a Create CR Form type
 */
export const isCreateCr = (formType: WPFormType): boolean => {
  return formType === WPFormType.CREATEWITHCR;
};

/**
 * Checks if the form type is a Create form type
 * @param formType the given form type
 * @returns if the form type is a Create Form type
 */
export const isCreateWP = (formType: WPFormType): boolean => {
  return formType === WPFormType.CREATE || formType === WPFormType.CREATEWITHCR;
};

/**
 * Checks if the form type is an edit form type
 * @param formType the given form type
 * @returns if the form type is an edit Form type
 */
export const isEdit = (formType: WPFormType): boolean => {
  return formType === WPFormType.EDIT;
=======
/**
 * Creates a UUID
 */
export const generateUUID = () => {
  // Public Domain/MIT
  var d = new Date().getTime(); //Timestamp
  var d2 = (typeof performance !== 'undefined' && performance.now && performance.now() * 1000) || 0; //Time in microseconds since page-load or 0 if unsupported
  return 'xxxxxxxx-xxxx-4xxx-yxxx-xxxxxxxxxxxx'.replace(/[xy]/g, function (c) {
    var r = Math.random() * 16; //random number between 0 and 16
    if (d > 0) {
      //Use timestamp until depleted
      r = (d + r) % 16 | 0;
      d = Math.floor(d / 16);
    } else {
      //Use microseconds since page-load if supported
      r = (d2 + r) % 16 | 0;
      d2 = Math.floor(d2 / 16);
    }
    return (c === 'x' ? r : (r & 0x3) | 0x8).toString(16);
  });
>>>>>>> 6ca0a798
};<|MERGE_RESOLUTION|>--- conflicted
+++ resolved
@@ -57,7 +57,6 @@
   return true;
 };
 
-<<<<<<< HEAD
 export enum WPFormType {
   CREATE = 'CREATE',
   EDIT = 'EDIT',
@@ -89,7 +88,7 @@
  */
 export const isEdit = (formType: WPFormType): boolean => {
   return formType === WPFormType.EDIT;
-=======
+
 /**
  * Creates a UUID
  */
@@ -110,5 +109,4 @@
     }
     return (c === 'x' ? r : (r & 0x3) | 0x8).toString(16);
   });
->>>>>>> 6ca0a798
 };