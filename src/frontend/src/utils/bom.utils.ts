--- conflicted
+++ resolved
@@ -15,12 +15,8 @@
   price: string;
   subtotal: string;
   link: string;
-<<<<<<< HEAD
-  notes: string;
+  notes: string | undefined;
   assemblyId: string | undefined;
-=======
-  notes: string | undefined;
->>>>>>> 27ac02cc
 }
 
 export const materialToRow = (material: Material, idx: number): BomRow => {
