--- conflicted
+++ resolved
@@ -3,12 +3,7 @@
  * See the LICENSE file in the repository root folder for details.
  */
 
-<<<<<<< HEAD
 import { AuthenticatedUser, LinkCreateArgs } from 'shared';
-import { SvgIcon } from '@mui/material';
-=======
-import { AuthenticatedUser } from 'shared';
->>>>>>> 5c5fa677
 
 export interface Auth {
   user: AuthenticatedUser | undefined;
