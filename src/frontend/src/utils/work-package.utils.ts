--- conflicted
+++ resolved
@@ -1,8 +1,5 @@
-<<<<<<< HEAD
 import { WbsElement, wbsPipe, WorkPackage } from 'shared';
-=======
 import { WbsElement, WbsElementStatus, wbsPipe, WorkPackage } from 'shared';
->>>>>>> d4dc72ac
 import { WPFormType } from './form';
 
 export const getTitleFromFormType = (formType: WPFormType, wbsElement: WbsElement): string => {
@@ -16,13 +13,12 @@
   }
 };
 
-<<<<<<< HEAD
 export const getUpcomingWorkPackages = (workPackages: WorkPackage[]): WorkPackage[] => {
   const currentTime = new Date();
   const twoWeeks = new Date();
   twoWeeks.setDate(currentTime.getDate() + 14);
   return workPackages.filter(({ startDate }) => currentTime < startDate && startDate <= twoWeeks);
-=======
+  
 /**
  * Given a list of work packages, return the work packages that are overdue.
  * @param wpList a list of work packages.
@@ -30,5 +26,4 @@
  */
 export const getOverdueWorkPackages = (wpList: WorkPackage[]): WorkPackage[] => {
   return wpList.filter((wp) => wp.status !== WbsElementStatus.Complete && wp.endDate < new Date());
->>>>>>> d4dc72ac
 };