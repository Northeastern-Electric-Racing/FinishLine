import {
  batman,
  superman,
  theVisitor,
  greenlantern,
  wonderwoman,
  flash,
  aquaman,
  alfred
} from '../../../backend/tests/test-data/users.test-data';
import { DesignReview, DesignReviewStatus } from 'shared';

export const EnumToArray = (en: { [key: number]: string | number }) => {
  return Object.keys(en).filter((value: string) => isNaN(Number(value)) === true);
};

export const NOON_IN_MINUTES = 720;

export enum DAY_NAMES {
  Monday,
  Tuesday,
  Wednesday,
  Thursday,
  Friday,
  Saturday,
  Sunday
}

export enum MONTH_NAMES {
  January,
  February,
  March,
  April,
  May,
  June,
  July,
  August,
  September,
  October,
  November,
  December
}

export enum REVIEW_TIMES {
  '10-11 AM',
  '11-12 AM',
  '12-1 PM',
  '1-2 PM',
  '2-3 PM',
  '3-4 PM',
  '4-5 PM',
  '5-6 PM',
  '6-7 PM',
  '7-8 PM',
  '8-9 PM',
  '9-10 PM'
}

export const HeatmapColors = ['#D9D9D9', '#E0C0C1', '#E89A9B', '#E4797A', '#EF4345', '#D70C0F'];

export const NUMBER_OF_TIME_SLOTS = EnumToArray(REVIEW_TIMES).length * EnumToArray(DAY_NAMES).length;

export const getBackgroundColor = (frequency: number = 0, totalUsers: number): string => {
  if (frequency === 0) return HeatmapColors[0];
  if (frequency >= totalUsers) return HeatmapColors[5];

  const colors = [HeatmapColors[1], HeatmapColors[2], HeatmapColors[3], HeatmapColors[4]];

  const ratio = ((frequency - 1) / (totalUsers - 1)) * (colors.length - 1);
  const colorIndex = Math.floor(ratio);

  return colors[colorIndex];
};

export const daysInMonth = (month: Date): number => {
  return new Date(month.getFullYear(), month.getMonth() + 1, 0).getDate();
};

export const calendarPaddingDays = (month: Date): number => {
  return new Date(month.getFullYear(), month.getMonth(), 0).getDay();
};

<<<<<<< HEAD
// TODO remove during wire up ticket
export const testDesignReview1: DesignReview = {
  designReviewId: 'Meeting',
  dateScheduled: new Date(),
  meetingTimes: [16],
  dateCreated: new Date(),
  userCreated: batman,
  status: DesignReviewStatus.UNCONFIRMED,
  teamType: { teamTypeId: 'Mechanical', name: 'Mechanical', iconName: '' },
  requiredMembers: [],
  optionalMembers: [],
  confirmedMembers: [],
  deniedMembers: [],
  isOnline: false,
  isInPerson: false,
  attendees: [],
  wbsName: 'bruh',
  wbsNum: { carNumber: 1, workPackageNumber: 1, projectNumber: 1 }
};

// TODO remove during wire up ticket
export const exampleDesignReview1: DesignReview = {
  designReviewId: 'Wiring',
  dateScheduled: new Date(),
  meetingTimes: [1, 2, 3, 4, 5],
  dateCreated: new Date(),
  userCreated: superman,
  status: DesignReviewStatus.DONE,
  teamType: {
    teamTypeId: 'Electrical',
    name: 'thisteam',
    iconName: ''
  },
  requiredMembers: [batman, superman, greenlantern, flash, aquaman],
  optionalMembers: [wonderwoman, alfred],
  confirmedMembers: [],
  deniedMembers: [],
  location: 'Room 101',
  isOnline: true,
  isInPerson: false,
  zoomLink: 'https://www.youtube.com/watch?v=dQw4w9WgXcQ',
  attendees: [],
  wbsName: 'Battery',
  wbsNum: { carNumber: 1, projectNumber: 1, workPackageNumber: 1 },
  docTemplateLink: 'https://www.youtube.com/watch?v=dQw4w9WgXcQ'
};

=======
>>>>>>> d8e8236b
// TODO: We will have to make a call to the backend to get this data
export const usersToAvailabilities = new Map([
  [superman, [1, 2, 3, 4, 5, 6, 7]],
  [batman, [2, 3, 4, 5, 6, 7]],
  [theVisitor, [3, 4, 5, 6, 7]],
  [greenlantern, [4, 5, 6, 7]],
  [wonderwoman, [5, 6, 7]],
  [flash, [6, 7]],
  [aquaman, [7]],
  [alfred, [7]]
]);

// TODO: We will have to maker a call to the backend to get this data
export const existingMeetingData = new Map<number, string>();
existingMeetingData.set(5, 'warning');
existingMeetingData.set(10, 'build');
existingMeetingData.set(20, 'computer');
existingMeetingData.set(50, 'electrical');

export const isConfirmed = (designReview: DesignReview): boolean => {
  return (
    designReview.status === DesignReviewStatus.CONFIRMED ||
    designReview.status === DesignReviewStatus.SCHEDULED ||
    designReview.status === DesignReviewStatus.DONE
  );
};<|MERGE_RESOLUTION|>--- conflicted
+++ resolved
@@ -80,56 +80,6 @@
   return new Date(month.getFullYear(), month.getMonth(), 0).getDay();
 };
 
-<<<<<<< HEAD
-// TODO remove during wire up ticket
-export const testDesignReview1: DesignReview = {
-  designReviewId: 'Meeting',
-  dateScheduled: new Date(),
-  meetingTimes: [16],
-  dateCreated: new Date(),
-  userCreated: batman,
-  status: DesignReviewStatus.UNCONFIRMED,
-  teamType: { teamTypeId: 'Mechanical', name: 'Mechanical', iconName: '' },
-  requiredMembers: [],
-  optionalMembers: [],
-  confirmedMembers: [],
-  deniedMembers: [],
-  isOnline: false,
-  isInPerson: false,
-  attendees: [],
-  wbsName: 'bruh',
-  wbsNum: { carNumber: 1, workPackageNumber: 1, projectNumber: 1 }
-};
-
-// TODO remove during wire up ticket
-export const exampleDesignReview1: DesignReview = {
-  designReviewId: 'Wiring',
-  dateScheduled: new Date(),
-  meetingTimes: [1, 2, 3, 4, 5],
-  dateCreated: new Date(),
-  userCreated: superman,
-  status: DesignReviewStatus.DONE,
-  teamType: {
-    teamTypeId: 'Electrical',
-    name: 'thisteam',
-    iconName: ''
-  },
-  requiredMembers: [batman, superman, greenlantern, flash, aquaman],
-  optionalMembers: [wonderwoman, alfred],
-  confirmedMembers: [],
-  deniedMembers: [],
-  location: 'Room 101',
-  isOnline: true,
-  isInPerson: false,
-  zoomLink: 'https://www.youtube.com/watch?v=dQw4w9WgXcQ',
-  attendees: [],
-  wbsName: 'Battery',
-  wbsNum: { carNumber: 1, projectNumber: 1, workPackageNumber: 1 },
-  docTemplateLink: 'https://www.youtube.com/watch?v=dQw4w9WgXcQ'
-};
-
-=======
->>>>>>> d8e8236b
 // TODO: We will have to make a call to the backend to get this data
 export const usersToAvailabilities = new Map([
   [superman, [1, 2, 3, 4, 5, 6, 7]],
