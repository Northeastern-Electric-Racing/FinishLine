--- conflicted
+++ resolved
@@ -82,16 +82,12 @@
   REIMBURSEMENT_REQUEST_BY_ID,
   REIMBURSEMENT_REQUEST_EDIT,
 
-<<<<<<< HEAD
   SETTINGS,
   SETTINGS_DETAILS,
   SETTINGS_PREFERENCES,
 
-  ADMIN_TOOLS
-=======
   ADMIN_TOOLS,
 
   CALENDAR,
   DESIGN_REVIEW_BY_ID
->>>>>>> 8e5b0a3a
 };