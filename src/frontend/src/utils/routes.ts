/*
 * This file is part of NER's FinishLine and licensed under GNU AGPLv3.
 * See the LICENSE file in the repository root folder for details.
 */

/**************** General Section ****************/
const HOME = `/`;
const LOGIN = `/login`;
const SETTINGS = `/settings`;
const INFO = `/info`;
const GANTT = `/gantt`;
const CREDITS = `/credits`;

/**************** Finance Section ****************/
const FINANCE = `/finance`;
<<<<<<< HEAD
const NEW_REIMBURSEMENT_REQUEST = FINANCE + `/new-reimbursement-request`;
=======
const REIMBURSEMENT_REQUESTS = '/reimbursement-requests';
const REIMBURSEMENT_REQUEST_BY_ID = FINANCE + `/:id`;
>>>>>>> 663287c7

/**************** Projects Section ****************/
const PROJECTS = `/projects`;
const PROJECTS_OVERVIEW = PROJECTS + '/overview';
const PROJECTS_ALL = PROJECTS + '/all';
const PROJECTS_BY_WBS = PROJECTS + `/:wbsNum`;
const PROJECTS_NEW = PROJECTS + `/new`;
const WORK_PACKAGE_NEW = PROJECTS + `/work-package/new`;

/**************** Teams Section ****************/
const TEAMS = `/teams`;
const TEAMS_BY_ID = TEAMS + `/:teamId`;

/**************** Change Requests Section ****************/
const CHANGE_REQUESTS = `/change-requests`;
const ALL_CHANGE_REQUESTS = CHANGE_REQUESTS + `/all`;
const CHANGE_REQUESTS_BY_ID = CHANGE_REQUESTS + `/:id`;
const CR_BY_ID = `/cr/:id`; // short version of CHANGE_REQUESTS_BY_ID
const CHANGE_REQUESTS_NEW = CHANGE_REQUESTS + `/new`;
const CHANGE_REQUESTS_NEW_WITH_WBS = CHANGE_REQUESTS_NEW + `?wbsNum=`;
const CHANGE_REQUESTS_OVERVIEW = CHANGE_REQUESTS + `/overview`;

/**************** Admin Tools Setion ****************/
const ADMIN_TOOLS = `/admin-tools`;

export const routes = {
  HOME,
  LOGIN,
  SETTINGS,
  INFO,
  CREDITS,

  TEAMS,
  TEAMS_BY_ID,

  GANTT,

  PROJECTS,
  PROJECTS_OVERVIEW,
  PROJECTS_ALL,
  PROJECTS_BY_WBS,
  PROJECTS_NEW,
  WORK_PACKAGE_NEW,

  CHANGE_REQUESTS,
  ALL_CHANGE_REQUESTS,
  CHANGE_REQUESTS_BY_ID,
  CR_BY_ID,
  CHANGE_REQUESTS_NEW,
  CHANGE_REQUESTS_NEW_WITH_WBS,
  CHANGE_REQUESTS_OVERVIEW,

  FINANCE,
<<<<<<< HEAD
  NEW_REIMBURSEMENT_REQUEST,
=======
  REIMBURSEMENT_REQUESTS,
  REIMBURSEMENT_REQUEST_BY_ID,
>>>>>>> 663287c7

  ADMIN_TOOLS
};<|MERGE_RESOLUTION|>--- conflicted
+++ resolved
@@ -13,12 +13,9 @@
 
 /**************** Finance Section ****************/
 const FINANCE = `/finance`;
-<<<<<<< HEAD
 const NEW_REIMBURSEMENT_REQUEST = FINANCE + `/new-reimbursement-request`;
-=======
 const REIMBURSEMENT_REQUESTS = '/reimbursement-requests';
 const REIMBURSEMENT_REQUEST_BY_ID = FINANCE + `/:id`;
->>>>>>> 663287c7
 
 /**************** Projects Section ****************/
 const PROJECTS = `/projects`;
@@ -72,12 +69,9 @@
   CHANGE_REQUESTS_OVERVIEW,
 
   FINANCE,
-<<<<<<< HEAD
   NEW_REIMBURSEMENT_REQUEST,
-=======
   REIMBURSEMENT_REQUESTS,
   REIMBURSEMENT_REQUEST_BY_ID,
->>>>>>> 663287c7
 
   ADMIN_TOOLS
 };