/*
 * This file is part of NER's PM Dashboard and licensed under GNU AGPLv3.
 * See the LICENSE file in the repository root folder for details.
 */

/**
 * This file centralizes URLs used to query the API.
 */

const API_URL: string = process.env.REACT_APP_BACKEND_URL || 'http://localhost:3001';

/**************** Users Endpoints ****************/
const users = () => `${API_URL}/users`;
const usersById = (id: string) => `${users()}/${id}`;
const usersLogin = () => `${users()}/auth/:login`;
const userSettingsByUserId = (id: string) => `${usersById(id)}/settings`;

/**************** Projects Endpoints ****************/
const projects = () => `${API_URL}/projects`;
const projectsByWbsNum = (wbsNum: string) => `${projects()}/${wbsNum}`;
const projectsCreate = () => `${projects()}/new`;
const projectsEdit = () => `${projects()}/edit`;

<<<<<<< HEAD
=======
/**************** Risks Endpoints ********************/
const risks = () => `${API_URL}/risks`;
const risksByProjectId = (projectId: number) => `${risks()}/${projectId}`;
const risksCreate = () => `${risks()}/create`;
const risksEdit = () => `${risks()}/edit`;
const risksDelete = () => `${risks()}/delete`;

>>>>>>> cfa164fc
/**************** Work Packages Endpoints ****************/
const workPackages = (queryParams?: { [field: string]: string }) => {
  const url = `${API_URL}/work-packages`;
  if (!queryParams) return url;
  return `${url}?${Object.keys(queryParams)
    .map((param) => `${param}=${queryParams[param]}`)
    .join('&')}`;
};
const workPackagesByWbsNum = (wbsNum: string) => `${workPackages()}/${wbsNum}`;
const workPackagesCreate = () => `${workPackages()}/create`;
const workPackagesEdit = () => `${workPackages()}/edit`;

/**************** Change Requests Endpoints ****************/
const changeRequests = () => `${API_URL}/change-requests`;
const changeRequestsById = (id: string) => `${changeRequests()}/${id}`;
const changeRequestsReview = () => `${changeRequests()}/review`;
const changeRequestsCreate = () => `${changeRequests()}/new`;
const changeRequestsCreateActivation = () => `${changeRequestsCreate()}/activation`;
const changeRequestsCreateStageGate = () => `${changeRequestsCreate()}/stage-gate`;
const changeRequestsCreateStandard = () => `${changeRequestsCreate()}/standard`;

/**************** Other Endpoints ****************/
const version = () =>
  `https://api.github.com/repos/Northeastern-Electric-Racing/FinishLine/releases/latest`;

export const apiUrls = {
  users,
  usersById,
  usersLogin,
  userSettingsByUserId,

  projects,
  projectsByWbsNum,
  projectsCreate,
  projectsEdit,

  risks,
  risksByProjectId,
  risksCreate,
  risksEdit,
  risksDelete,

  workPackages,
  workPackagesByWbsNum,
  workPackagesCreate,
  workPackagesEdit,

  changeRequests,
  changeRequestsById,
  changeRequestsReview,
  changeRequestsCreate,
  changeRequestsCreateActivation,
  changeRequestsCreateStageGate,
  changeRequestsCreateStandard,

  version
};<|MERGE_RESOLUTION|>--- conflicted
+++ resolved
@@ -21,8 +21,6 @@
 const projectsCreate = () => `${projects()}/new`;
 const projectsEdit = () => `${projects()}/edit`;
 
-<<<<<<< HEAD
-=======
 /**************** Risks Endpoints ********************/
 const risks = () => `${API_URL}/risks`;
 const risksByProjectId = (projectId: number) => `${risks()}/${projectId}`;
@@ -30,7 +28,6 @@
 const risksEdit = () => `${risks()}/edit`;
 const risksDelete = () => `${risks()}/delete`;
 
->>>>>>> cfa164fc
 /**************** Work Packages Endpoints ****************/
 const workPackages = (queryParams?: { [field: string]: string }) => {
   const url = `${API_URL}/work-packages`;
