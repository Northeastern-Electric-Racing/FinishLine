--- conflicted
+++ resolved
@@ -3,11 +3,7 @@
  * See the LICENSE file in the repository root folder for details.
  */
 
-<<<<<<< HEAD
-import { AuthenticatedUser, User } from 'shared';
-=======
-import { AuthenticatedUser, ThemeName } from 'shared';
->>>>>>> c53dae7f
+import { AuthenticatedUser } from 'shared';
 import { IconProp } from '@fortawesome/fontawesome-svg-core';
 
 export interface Auth {
