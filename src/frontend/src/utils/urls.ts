/*
 * This file is part of NER's FinishLine and licensed under GNU AGPLv3.
 * See the LICENSE file in the repository root folder for details.
 */

import { WbsNumber, wbsPipe } from 'shared';

/**
 * This file centralizes URLs used to query the API.
 */

const API_URL: string = import.meta.env.VITE_REACT_APP_BACKEND_URL || 'http://localhost:3001';

/**************** Users Endpoints ****************/
const users = () => `${API_URL}/users`;
const usersById = (id: string) => `${users()}/${id}`;
const usersLogin = () => `${users()}/auth/login`;
const usersLoginDev = () => `${users()}/auth/login/dev`;
const userSettingsByUserId = (id: string) => `${usersById(id)}/settings`;
const currentUserSecureSettings = () => `${users()}/secure-settings/current-user`;
const userSecureSettingsSet = () => `${users()}/secure-settings/set`;
const userRoleByUserId = (id: string) => `${usersById(id)}/change-role`;
const userFavoriteProjects = (id: string) => `${usersById(id)}/favorite-projects`;
const userSecureSettings = (id: string) => `${usersById(id)}/secure-settings`;
const userScheduleSettings = (id: string) => `${usersById(id)}/schedule-settings`;
const userScheduleSettingsSet = () => `${users()}/schedule-settings/set`;

/**************** Projects Endpoints ****************/
const projects = () => `${API_URL}/projects`;
const projectsByWbsNum = (wbsNum: string) => `${projects()}/${wbsNum}`;
const projectsCreate = () => `${projects()}/create`;
const projectsEdit = () => `${projects()}/edit`;
const projectsSetTeam = (wbsNum: string) => `${projects()}/${wbsNum}/set-team`;
const projectsDelete = (wbsNum: string) => projectsByWbsNum(wbsNum) + '/delete';
const projectsToggleFavorite = (wbsNum: string) => projectsByWbsNum(wbsNum) + '/favorite';
const projectsLinkTypes = () => `${projects()}/link-types`;
const projectsCreateLinkTypes = () => `${projects()}/link-types/create`;
const projectsEditLinkTypes = (linkTypeName: string) => `${projects()}/link-types/${linkTypeName}/edit`;

/**************** Tasks Endpoints ********************/
const tasks = () => `${API_URL}/tasks`;
const tasksCreate = (wbsNum: string) => `${tasks()}/${wbsNum}`;
const taskEditStatus = (taskId: string) => `${tasks()}/${taskId}/edit-status`;
const editTaskById = (taskId: string) => `${tasks()}/${taskId}/edit`;
const editTaskAssignees = (taskId: string) => `${tasks()}/${taskId}/edit-assignees`;
const deleteTask = (taskId: string) => `${tasks()}/${taskId}/delete`;

/**************** Work Packages Endpoints ****************/
const workPackages = (queryParams?: { [field: string]: string }) => {
  const url = `${API_URL}/work-packages`;
  if (!queryParams) return url;
  return `${url}?${Object.keys(queryParams)
    .map((param) => `${param}=${queryParams[param]}`)
    .join('&')}`;
};

const workPackagesByWbsNum = (wbsNum: string) => `${workPackages()}/${wbsNum}`;
const workPackagesCreate = () => `${workPackages()}/create`;
const workPackagesEdit = () => `${workPackages()}/edit`;
const workPackagesDelete = (wbsNum: string) => `${workPackagesByWbsNum(wbsNum)}/delete`;
const workPackagesBlocking = (wbsNum: string) => `${workPackagesByWbsNum(wbsNum)}/blocking`;
const workPackagesSlackUpcomingDeadlines = () => `${workPackages()}/slack-upcoming-deadlines`;
const workPackagesMany = () => `${workPackages()}/get-many`;

/**************** Change Requests Endpoints ****************/
const changeRequests = () => `${API_URL}/change-requests`;
const changeRequestsById = (id: string) => `${changeRequests()}/${id}`;
const changeRequestsReview = () => `${changeRequests()}/review`;
const changeRequestDelete = (id: string) => changeRequestsById(id) + '/delete';
const changeRequestsCreate = () => `${changeRequests()}/new`;
const changeRequestsCreateActivation = () => `${changeRequestsCreate()}/activation`;
const changeRequestsCreateStageGate = () => `${changeRequestsCreate()}/stage-gate`;
const changeRequestsCreateStandard = () => `${changeRequestsCreate()}/standard`;
const changeRequestCreateProposeSolution = () => `${changeRequestsCreate()}/proposed-solution`;
const changeRequestRequestReviewer = (id: string) => changeRequestsById(id) + '/request-review';

/**************** Teams Endpoints ****************/
const teams = () => `${API_URL}/teams`;
const teamsById = (id: string) => `${teams()}/${id}`;
const teamsDelete = (id: string) => `${teamsById(id)}/delete`;
const teamsSetMembers = (id: string) => `${teamsById(id)}/set-members`;
const teamsSetTeamType = (id: string) => `${teamsById(id)}/set-team-type`;
const teamsSetHead = (id: string) => `${teamsById(id)}/set-head`;
const teamsSetDescription = (id: string) => `${teamsById(id)}/edit-description`;
const teamsCreate = () => `${teams()}/create`;
const teamsSetLeads = (id: string) => `${teamsById(id)}/set-leads`;
const teamTypes = () => `${teams()}/teamType`;
const allTeamTypes = () => `${teamTypes()}/all`;
const teamTypesCreate = () => `${teamTypes()}/create`;

/**************** Description Bullet Endpoints ****************/
const descriptionBullets = () => `${API_URL}/description-bullets`;
const descriptionBulletsCheck = () => `${descriptionBullets()}/check`;
const descriptionBulletTypes = () => `${descriptionBullets()}/types`;
const editDescriptionBulletType = () => `${descriptionBullets()}/types/edit`;
const createDescriptionBulletType = () => `${descriptionBullets()}/types/create`;

/**************** Finance Endpoints **************************/
const financeEndpoints = () => `${API_URL}/reimbursement-requests`;
const financeUploadRceipt = (id: string) => `${financeEndpoints()}/${id}/upload-receipt`;
const financeCreateReimbursementRequest = () => `${financeEndpoints()}/create`;
const financeReimbursementRequestById = (id: string) => `${financeEndpoints()}/${id}`;
const financeImageById = (fileId: string) => `${financeEndpoints()}/receipt-image/${fileId}`;
const financeEditReimbursementRequest = (id: string) => `${financeEndpoints()}/${id}/edit`;
const getAllAccountCodes = () => `${financeEndpoints()}/account-codes`;
const getAllVendors = () => `${financeEndpoints()}/vendors`;
const financeUploadReceipt = (id: string) => `${financeEndpoints()}/${id}/upload-receipt`;
const financeGetUserReimbursementRequest = () => `${financeEndpoints()}/current-user`;
const financeGetUserReimbursements = () => `${financeEndpoints()}/reimbursements/current-user`;
const financeGetAllReimbursements = () => `${financeEndpoints()}/reimbursements`;
const financeReportRefund = () => `${financeEndpoints()}/reimburse`;
const financeSetSaboNumber = (id: string) => `${financeEndpoints()}/${id}/set-sabo-number`;
const financeDeleteReimbursement = (id: string) => `${financeEndpoints()}/${id}/delete`;
const financeMarkAsDelivered = (id: string) => `${financeEndpoints()}/${id}/delivered`;
const financeMarkAsReimbursed = (id: string) => `${financeEndpoints()}/${id}/reimbursed`;
const financeApproveReimbursementRequest = (id: string) => `${financeEndpoints()}/${id}/approve`;
const financeDenyReimbursementRequest = (id: string) => `${financeEndpoints()}/${id}/deny`;
const financeGetPendingAdvisorList = () => `${financeEndpoints()}/pending-advisor/list`;
const financeSendPendingAdvisorList = () => `${financeEndpoints()}/pending-advisor/send`;
const financeEditAccountCode = (accountCodeId: string) => `${getAllAccountCodes()}/${accountCodeId}/edit`;
const financeCreateAccountCode = () => `${getAllAccountCodes()}/create`;
const financeCreateVendor = () => `${financeEndpoints()}/vendors/create`;
const financeEditVendor = (vendorId: string) => `${financeEndpoints()}/${vendorId}/vendors/edit`;

/**************** Bill of Material Endpoints **************************/
const bomEndpoints = () => `${API_URL}/projects/bom`;
const materialEndpoints = () => `${bomEndpoints()}/material`;
const assemblyEndpoints = () => `${bomEndpoints()}/assembly`;
const bomGetMaterialsByWbsNum = (wbsNum: WbsNumber) => `${materialEndpoints}/${wbsPipe(wbsNum)}`;
const bomGetAllUnits = () => `${bomEndpoints()}/units`;
const bomGetAllMaterialTypes = () => `${bomEndpoints()}/material-type`;
const bomGetAllManufacturers = () => `${bomEndpoints()}/manufacturer`;
const bomGetAssembliesByWbsNum = (wbsNum: WbsNumber) => `${bomEndpoints()}/${wbsPipe(wbsNum)}/assemblies`;
const bomCreateMaterial = (wbsNum: WbsNumber) => `${materialEndpoints()}/${wbsPipe(wbsNum)}/create`;
const bomEditMaterial = (materialId: string) => `${materialEndpoints()}/${materialId}/edit`;
const bomDeleteMaterial = (materialId: string) => `${materialEndpoints()}/${materialId}/delete`;
const bomCreateAssembly = (wbsNum: WbsNumber) => `${assemblyEndpoints()}/${wbsPipe(wbsNum)}/create`;
const bomDeleteAssembly = (assemblyId: string) => `${assemblyEndpoints()}/${assemblyId}/delete`;
const bomAssignAssembly = (materialId: string) => `${materialEndpoints()}/${materialId}/assign-assembly`;
const bomCreateManufacturer = () => `${bomEndpoints()}/manufacturer/create`;
const bomDeleteManufacturer = (manufacturerName: string) => `${bomEndpoints()}/manufacturer/${manufacturerName}/delete`;
const bomCreateMaterialType = () => `${bomEndpoints()}/material-type/create`;
const bomCreateUnit = () => `${bomGetAllUnits()}/create`;
const bomUnitById = (id: string) => `${bomGetAllUnits()}/${id}`;
const bomDeleteUnit = (id: string) => `${bomUnitById(id)}/delete`;

/************** Design Review Endpoints *******************************/
const designReviews = () => `${API_URL}/design-reviews`;
const designReviewsCreate = () => `${designReviews()}/create`;
const designReviewsEdit = (designReviewId: string) => `${designReviews()}/${designReviewId}/edit`;
const designReviewById = (id: string) => `${designReviews()}/${id}`;
const designReviewDelete = (id: string) => `${designReviewById(id)}/delete`;
const designReviewMarkUserConfirmed = (id: string) => `${designReviewById(id)}/confirm-schedule`;

/******************* Work Package Template Endpoints ********************/

const workPackageTemplates = () => `${API_URL}/templates`;
const workPackageTemplatesById = (workPackageTemplateId: string) => `${workPackageTemplates()}/${workPackageTemplateId}`;
const workPackageTemplatesEdit = (workPackageTemplateId: string) =>
  `${workPackageTemplatesById(workPackageTemplateId)}/edit`;
const workPackageTemplatesCreate = () => `${workPackageTemplates()}/create`;
const workPackageTemplateDelete = (workPackageTemplateId: string) =>
  `${workPackageTemplatesById(workPackageTemplateId)}/delete`;

/******************* Car Endpoints ********************/
const cars = () => `${API_URL}/cars`;
const carsCreate = () => `${cars()}/create`;

/**************** Other Endpoints ****************/
const version = () => `https://api.github.com/repos/Northeastern-Electric-Racing/FinishLine/releases/latest`;

export const apiUrls = {
  users,
  usersById,
  usersLogin,
  usersLoginDev,
  userSettingsByUserId,
  userSecureSettingsSet,
  currentUserSecureSettings,
  userRoleByUserId,
  userFavoriteProjects,
  userSecureSettings,
  userScheduleSettings,
  userScheduleSettingsSet,

  projects,
  projectsByWbsNum,
  projectsCreate,
  projectsEdit,
  projectsSetTeam,
  projectsDelete,
  projectsToggleFavorite,
  projectsLinkTypes,
  projectsCreateLinkTypes,
  projectsEditLinkTypes,

  tasksCreate,
  tasks,
  editTaskById,
  taskEditStatus,
  editTaskAssignees,
  deleteTask,

  workPackages,
  workPackagesByWbsNum,
  workPackagesCreate,
  workPackagesEdit,
  workPackagesDelete,
  workPackagesBlocking,
  workPackagesSlackUpcomingDeadlines,
  workPackagesMany,

  changeRequests,
  changeRequestsById,
  changeRequestsReview,
  changeRequestDelete,
  changeRequestsCreate,
  changeRequestsCreateActivation,
  changeRequestsCreateStageGate,
  changeRequestsCreateStandard,
  changeRequestCreateProposeSolution,
  changeRequestRequestReviewer,

  teams,
  teamsById,
  teamsDelete,
  teamsSetMembers,
  teamsSetHead,
  teamsSetDescription,
  teamsCreate,
  teamsSetLeads,
  allTeamTypes,
  teamsSetTeamType,
  teamTypesCreate,

  descriptionBulletsCheck,
  descriptionBulletTypes,
  editDescriptionBulletType,
  createDescriptionBulletType,

  financeUploadRceipt,
  financeCreateReimbursementRequest,
  financeEditReimbursementRequest,
  financeReimbursementRequestById,
  getAllAccountCodes,
  getAllVendors,
  financeEndpoints,
  financeUploadReceipt,
  financeGetUserReimbursementRequest,
  financeGetUserReimbursements,
  financeGetAllReimbursements,
  financeReportRefund,
  financeSetSaboNumber,
  financeImageById,
  financeDeleteReimbursement,
  financeMarkAsDelivered,
  financeMarkAsReimbursed,
  financeApproveReimbursementRequest,
  financeDenyReimbursementRequest,
  financeGetPendingAdvisorList,
  financeSendPendingAdvisorList,
  financeEditAccountCode,
  financeCreateAccountCode,
  financeCreateVendor,
  financeEditVendor,

  bomEndpoints,
  bomGetMaterialsByWbsNum,
  bomGetAllUnits,
  bomGetAllMaterialTypes,
  bomGetAllManufacturers,
  bomGetAssembliesByWbsNum,
  bomCreateMaterial,
  bomEditMaterial,
  bomDeleteMaterial,
  bomCreateAssembly,
  bomDeleteAssembly,
  bomAssignAssembly,
  bomCreateManufacturer,
  bomDeleteManufacturer,
  bomCreateMaterialType,
  bomCreateUnit,
  bomUnitById,
  bomDeleteUnit,

  designReviews,
  designReviewsCreate,
  designReviewById,
  designReviewsEdit,
  designReviewMarkUserConfirmed,
  designReviewDelete,

  workPackageTemplates,
  workPackageTemplatesById,
  workPackageTemplatesEdit,
  workPackageTemplatesCreate,
<<<<<<< HEAD
  workPackageTemplateDelete,
=======

  cars,
  carsCreate,

>>>>>>> 7a9c1ad2
  version
};<|MERGE_RESOLUTION|>--- conflicted
+++ resolved
@@ -294,13 +294,9 @@
   workPackageTemplatesById,
   workPackageTemplatesEdit,
   workPackageTemplatesCreate,
-<<<<<<< HEAD
   workPackageTemplateDelete,
-=======
 
   cars,
   carsCreate,
-
->>>>>>> 7a9c1ad2
   version
 };