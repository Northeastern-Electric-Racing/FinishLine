/*
 * This file is part of NER's FinishLine and licensed under GNU AGPLv3.
 * See the LICENSE file in the repository root folder for details.
 */

/**
 * This file centralizes URLs used to query the API.
 */

const API_URL: string = import.meta.env.VITE_REACT_APP_BACKEND_URL || 'http://localhost:3001';

/**************** Users Endpoints ****************/
const users = () => `${API_URL}/users`;
const usersById = (id: string) => `${users()}/${id}`;
const usersLogin = () => `${users()}/auth/login`;
const usersLoginDev = () => `${users()}/auth/login/dev`;
const userSettingsByUserId = (id: string) => `${usersById(id)}/settings`;
const userRoleByUserId = (id: string) => `${usersById(id)}/change-role`;
const userFavoriteProjects = (id: string) => `${usersById(id)}/favorite-projects`;

/**************** Projects Endpoints ****************/
const projects = () => `${API_URL}/projects`;
const projectsByWbsNum = (wbsNum: string) => `${projects()}/${wbsNum}`;
const projectsCreate = () => `${projects()}/create`;
const projectsEdit = () => `${projects()}/edit`;
const projectsSetTeam = (wbsNum: string) => `${projects()}/${wbsNum}/set-team`;
const projectsDelete = (wbsNum: string) => projectsByWbsNum(wbsNum) + '/delete';
const projectsToggleFavorite = (wbsNum: string) => projectsByWbsNum(wbsNum) + '/favorite';

/**************** Tasks Endpoints ********************/
const tasks = () => `${API_URL}/tasks`;
const tasksCreate = (wbsNum: string) => `${tasks()}/${wbsNum}`;
const taskEditStatus = (taskId: string) => `${tasks()}/${taskId}/edit-status`;
const editTaskById = (taskId: string) => `${tasks()}/${taskId}/edit`;
const editTaskAssignees = (taskId: string) => `${tasks()}/${taskId}/edit-assignees`;
const deleteTask = (taskId: string) => `${tasks()}/${taskId}/delete`;

/**************** Work Packages Endpoints ****************/
const workPackages = (queryParams?: { [field: string]: string }) => {
  const url = `${API_URL}/work-packages`;
  if (!queryParams) return url;
  return `${url}?${Object.keys(queryParams)
    .map((param) => `${param}=${queryParams[param]}`)
    .join('&')}`;
};
const workPackagesByWbsNum = (wbsNum: string) => `${workPackages()}/${wbsNum}`;
const workPackagesCreate = () => `${workPackages()}/create`;
const workPackagesEdit = () => `${workPackages()}/edit`;
const workPackagesDelete = (wbsNum: string) => `${workPackagesByWbsNum(wbsNum)}/delete`;
const workPackagesBlocking = (wbsNum: string) => `${workPackagesByWbsNum(wbsNum)}/blocking`;
const workPackagesSlackUpcomingDeadlines = () => `${workPackages()}/slack-upcoming-deadlines`;

/**************** Change Requests Endpoints ****************/
const changeRequests = () => `${API_URL}/change-requests`;
const changeRequestsById = (id: string) => `${changeRequests()}/${id}`;
const changeRequestsReview = () => `${changeRequests()}/review`;
const changeRequestDelete = (id: string) => changeRequestsById(id) + '/delete';
const changeRequestsCreate = () => `${changeRequests()}/new`;
const changeRequestsCreateActivation = () => `${changeRequestsCreate()}/activation`;
const changeRequestsCreateStageGate = () => `${changeRequestsCreate()}/stage-gate`;
const changeRequestsCreateStandard = () => `${changeRequestsCreate()}/standard`;
const changeRequestCreateProposeSolution = () => `${changeRequestsCreate()}/proposed-solution`;

/**************** Teams Endpoints ****************/
const teams = () => `${API_URL}/teams`;
const teamsById = (id: string) => `${teams()}/${id}`;
const teamsSetMembers = (id: string) => `${teamsById(id)}/set-members`;
const teamsSetDescription = (id: string) => `${teamsById(id)}/edit-description`;

/**************** Description Bullet Endpoints ****************/
const descriptionBullets = () => `${API_URL}/description-bullets`;
const descriptionBulletsCheck = () => `${descriptionBullets()}/check`;

/**************** Finance Endpoints **************************/
const financeEndpoints = () => `${API_URL}/reimbursement-requests`;
const financeUploadRceipt = (id: string) => `${financeEndpoints()}/${id}/upload-receipt`;
const financeCreateReimbursementRequest = () => `${financeEndpoints()}/create`;
const financeReimbursementRequestById = (id: string) => `${financeEndpoints()}/${id}`;
const financeImageById = (fileId: string) => `${financeEndpoints()}/receipt-image/${fileId}`;
const financeEditReimbursementRequest = (id: string) => `${financeEndpoints()}/${id}/edit`;
const getAllExpenseTypes = () => `${financeEndpoints()}/expense-types`;
const getAllVendors = () => `${financeEndpoints()}/vendors`;
const financeUploadReceipt = (id: string) => `${financeEndpoints()}/${id}/upload-receipt`;
const financeGetUserReimbursementRequest = () => `${financeEndpoints()}/current-user`;
const financeGetUserReimbursements = () => `${financeEndpoints()}/reimbursements/current-user`;
const financeGetAllReimbursements = () => `${financeEndpoints()}/reimbursements`;
const financeDeleteReimbursement = (id: string) => `${financeEndpoints()}/${id}/delete`;
const financeMarkAsDelivered = (id: string) => `${financeEndpoints()}/${id}/delivered`;

/**************** Other Endpoints ****************/
const version = () => `https://api.github.com/repos/Northeastern-Electric-Racing/FinishLine/releases/latest`;

export const apiUrls = {
  users,
  usersById,
  usersLogin,
  usersLoginDev,
  userSettingsByUserId,
  userRoleByUserId,
  userFavoriteProjects,

  projects,
  projectsByWbsNum,
  projectsCreate,
  projectsEdit,
  projectsSetTeam,
  projectsDelete,
  projectsToggleFavorite,

  tasksCreate,
  tasks,
  editTaskById,
  taskEditStatus,
  editTaskAssignees,
  deleteTask,

  workPackages,
  workPackagesByWbsNum,
  workPackagesCreate,
  workPackagesEdit,
  workPackagesDelete,
  workPackagesBlocking,
  workPackagesSlackUpcomingDeadlines,

  changeRequests,
  changeRequestsById,
  changeRequestsReview,
  changeRequestDelete,
  changeRequestsCreate,
  changeRequestsCreateActivation,
  changeRequestsCreateStageGate,
  changeRequestsCreateStandard,
  changeRequestCreateProposeSolution,

  teams,
  teamsById,
  teamsSetMembers,
  teamsSetDescription,

  descriptionBulletsCheck,

  financeUploadRceipt,
  financeCreateReimbursementRequest,
  financeEditReimbursementRequest,
  financeReimbursementRequestById,
  getAllExpenseTypes,
  getAllVendors,
  financeEndpoints,
  financeUploadReceipt,
  financeGetUserReimbursementRequest,
  financeGetUserReimbursements,
  financeGetAllReimbursements,
<<<<<<< HEAD
  financeImageById,
=======
  financeDeleteReimbursement,
  financeMarkAsDelivered,
>>>>>>> fc42fd2b

  version
};<|MERGE_RESOLUTION|>--- conflicted
+++ resolved
@@ -150,12 +150,9 @@
   financeGetUserReimbursementRequest,
   financeGetUserReimbursements,
   financeGetAllReimbursements,
-<<<<<<< HEAD
   financeImageById,
-=======
   financeDeleteReimbursement,
   financeMarkAsDelivered,
->>>>>>> fc42fd2b
 
   version
 };