/*
 * This file is part of NER's FinishLine and licensed under GNU AGPLv3.
 * See the LICENSE file in the repository root folder for details.
 */

import { Redirect, Route, Switch } from 'react-router-dom';
import { routes } from '../utils/routes';
import ChangeRequests from '../pages/ChangeRequestsPage/ChangeRequests';
import Projects from '../pages/ProjectsPage/Projects';
import { PageNotFound } from '../pages/PageNotFound';
import Home from '../pages/HomePage/Home';
import Settings from '../pages/SettingsPage/Settings';
import InfoPage from '../pages/InfoPage';
import GanttPageWrapper from '../pages/GanttPage/GanttPageWrapper';
import Teams from '../pages/TeamsPage/Teams';
import AdminTools from '../pages/AdminToolsPage/AdminTools';
import Credits from '../pages/CreditsPage/Credits';
import AppContextUser from './AppContextUser';
import { useSingleUserSettings } from '../hooks/users.hooks';
import LoadingIndicator from '../components/LoadingIndicator';
import ErrorPage from '../pages/ErrorPage';
import SetUserPreferences from '../pages/HomePage/SetUserPreferences';
import Finance from '../pages/FinancePage/Finance';

interface AppAuthenticatedProps {
  userId: number;
}

const AppAuthenticated: React.FC<AppAuthenticatedProps> = ({ userId }) => {
  const { isLoading, isError, error, data: userSettingsData } = useSingleUserSettings(userId);

  if (isLoading || !userSettingsData) return <LoadingIndicator />;
  if (isError) return <ErrorPage error={error} message={error.message} />;

  return userSettingsData.slackId ? (
    <AppContextUser>
<<<<<<< HEAD
      <Switch>
        <Route path={routes.PROJECTS} component={Projects} />
        <Redirect from={routes.CR_BY_ID} to={routes.CHANGE_REQUESTS_BY_ID} />
        <Route path={routes.CHANGE_REQUESTS} component={ChangeRequests} />
        <Route path={routes.GANTT} component={GanttPageWrapper} />
        <Route path={routes.TEAMS} component={Teams} />
        <Route path={routes.SETTINGS} component={Settings} />
        <Route path={routes.ADMIN_TOOLS} component={AdminTools} />
        <Route path={routes.INFO} component={InfoPage} />
        <Route path={routes.CREDITS} component={Credits} />
        <Route exact path={routes.HOME} component={Home} />
        <Route path="*" component={PageNotFound} />
      </Switch>
=======
      <NavTopBar />
      <div>
        <Sidebar />
        <div style={styles.content}>
          <Container maxWidth={false} sx={{ p: 1 }}>
            <Switch>
              <Route path={routes.PROJECTS} component={Projects} />
              <Redirect from={routes.CR_BY_ID} to={routes.CHANGE_REQUESTS_BY_ID} />
              <Route path={routes.CHANGE_REQUESTS} component={ChangeRequests} />
              <Route path={routes.GANTT} component={GanttPageWrapper} />
              <Route path={routes.TEAMS} component={Teams} />
              <Route path={routes.SETTINGS} component={Settings} />
              <Route path={routes.ADMIN_TOOLS} component={AdminTools} />
              <Route path={routes.INFO} component={InfoPage} />
              <Route path={routes.CREDITS} component={Credits} />
              <Route path={routes.FINANCE} component={Finance} />
              <Route exact path={routes.HOME} component={Home} />
              <Route path="*" component={PageNotFound} />
            </Switch>
          </Container>
        </div>
      </div>
>>>>>>> 56b8c67d
    </AppContextUser>
  ) : (
    <SetUserPreferences userSettings={userSettingsData} />
  );
};

export default AppAuthenticated;<|MERGE_RESOLUTION|>--- conflicted
+++ resolved
@@ -22,6 +22,7 @@
 import SetUserPreferences from '../pages/HomePage/SetUserPreferences';
 import Finance from '../pages/FinancePage/Finance';
 
+
 interface AppAuthenticatedProps {
   userId: number;
 }
@@ -34,7 +35,6 @@
 
   return userSettingsData.slackId ? (
     <AppContextUser>
-<<<<<<< HEAD
       <Switch>
         <Route path={routes.PROJECTS} component={Projects} />
         <Redirect from={routes.CR_BY_ID} to={routes.CHANGE_REQUESTS_BY_ID} />
@@ -45,33 +45,10 @@
         <Route path={routes.ADMIN_TOOLS} component={AdminTools} />
         <Route path={routes.INFO} component={InfoPage} />
         <Route path={routes.CREDITS} component={Credits} />
+        <Route path={routes.FINANCE} component={Finance} />
         <Route exact path={routes.HOME} component={Home} />
         <Route path="*" component={PageNotFound} />
       </Switch>
-=======
-      <NavTopBar />
-      <div>
-        <Sidebar />
-        <div style={styles.content}>
-          <Container maxWidth={false} sx={{ p: 1 }}>
-            <Switch>
-              <Route path={routes.PROJECTS} component={Projects} />
-              <Redirect from={routes.CR_BY_ID} to={routes.CHANGE_REQUESTS_BY_ID} />
-              <Route path={routes.CHANGE_REQUESTS} component={ChangeRequests} />
-              <Route path={routes.GANTT} component={GanttPageWrapper} />
-              <Route path={routes.TEAMS} component={Teams} />
-              <Route path={routes.SETTINGS} component={Settings} />
-              <Route path={routes.ADMIN_TOOLS} component={AdminTools} />
-              <Route path={routes.INFO} component={InfoPage} />
-              <Route path={routes.CREDITS} component={Credits} />
-              <Route path={routes.FINANCE} component={Finance} />
-              <Route exact path={routes.HOME} component={Home} />
-              <Route path="*" component={PageNotFound} />
-            </Switch>
-          </Container>
-        </div>
-      </div>
->>>>>>> 56b8c67d
     </AppContextUser>
   ) : (
     <SetUserPreferences userSettings={userSettingsData} />
