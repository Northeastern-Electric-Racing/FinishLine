/*
 * This file is part of NER's FinishLine and licensed under GNU AGPLv3.
 * See the LICENSE file in the repository root folder for details.
 */

import { Redirect, Route, Switch } from 'react-router-dom';
import { routes } from '../utils/routes';
import ChangeRequests from '../pages/ChangeRequestsPage/ChangeRequests';
import Projects from '../pages/ProjectsPage/Projects';
import { PageNotFound } from '../pages/PageNotFound';
import Home from '../pages/HomePage/Home';
import NavTopBar from '../layouts/NavTopBar/NavTopBar';
import Settings from '../pages/SettingsPage/Settings';
import InfoPage from '../pages/InfoPage';
import Sidebar from '../layouts/Sidebar/Sidebar';
import { Container } from '@mui/material';
import Teams from '../pages/TeamsPage/Teams';
<<<<<<< HEAD
=======
import AdminTools from '../pages/AdminToolsPage/AdminTools';
import Credits from '../pages/CreditsPage/Credits';
>>>>>>> 97027402

const styles = {
  content: {
    marginTop: '4rem',
    marginLeft: '85px'
  }
};

const AppAuthenticated: React.FC = () => {
  return (
    <>
      <NavTopBar />
      <div>
        <Sidebar />
        <div style={styles.content}>
          <Container maxWidth={false} sx={{ p: 1 }}>
            <Switch>
              <Route path={routes.PROJECTS} component={Projects} />
              <Redirect from={routes.CR_BY_ID} to={routes.CHANGE_REQUESTS_BY_ID} />
              <Route path={routes.CHANGE_REQUESTS} component={ChangeRequests} />
              <Route path={routes.TEAMS} component={Teams} />
              <Route path={routes.SETTINGS} component={Settings} />
<<<<<<< HEAD
              <Route path={routes.INFO} component={InfoPage} />
=======
              <Route path={routes.ADMIN_TOOLS} component={AdminTools} />
              <Route path={routes.INFO} component={InfoPage} />
              <Route path={routes.CREDITS} component={Credits} />
>>>>>>> 97027402
              <Route exact path={routes.HOME} component={Home} />
              <Route path="*" component={PageNotFound} />
            </Switch>
          </Container>
        </div>
      </div>
    </>
  );
};

export default AppAuthenticated;<|MERGE_RESOLUTION|>--- conflicted
+++ resolved
@@ -15,11 +15,8 @@
 import Sidebar from '../layouts/Sidebar/Sidebar';
 import { Container } from '@mui/material';
 import Teams from '../pages/TeamsPage/Teams';
-<<<<<<< HEAD
-=======
 import AdminTools from '../pages/AdminToolsPage/AdminTools';
 import Credits from '../pages/CreditsPage/Credits';
->>>>>>> 97027402
 
 const styles = {
   content: {
@@ -42,13 +39,9 @@
               <Route path={routes.CHANGE_REQUESTS} component={ChangeRequests} />
               <Route path={routes.TEAMS} component={Teams} />
               <Route path={routes.SETTINGS} component={Settings} />
-<<<<<<< HEAD
-              <Route path={routes.INFO} component={InfoPage} />
-=======
               <Route path={routes.ADMIN_TOOLS} component={AdminTools} />
               <Route path={routes.INFO} component={InfoPage} />
               <Route path={routes.CREDITS} component={Credits} />
->>>>>>> 97027402
               <Route exact path={routes.HOME} component={Home} />
               <Route path="*" component={PageNotFound} />
             </Switch>
