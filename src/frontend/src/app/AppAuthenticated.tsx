/*
 * This file is part of NER's FinishLine and licensed under GNU AGPLv3.
 * See the LICENSE file in the repository root folder for details.
 */

import { Redirect, Route, Switch } from 'react-router-dom';
import { routes } from '../utils/routes';
import ChangeRequests from '../pages/ChangeRequestsPage/ChangeRequests';
import Projects from '../pages/ProjectsPage/Projects';
import { PageNotFound } from '../pages/PageNotFound';
import Home from '../pages/HomePage/Home';
import Settings from '../pages/SettingsPage/SettingsPage';
import InfoPage from '../pages/InfoPage';
import GanttChartPage from '../pages/GanttPage/GanttChartPage';
import Teams from '../pages/TeamsPage/Teams';
import AdminTools from '../pages/AdminToolsPage/AdminTools';
import Credits from '../pages/CreditsPage/Credits';
import AppContextUser from './AppContextUser';
import { useSingleUserSettings } from '../hooks/users.hooks';
import LoadingIndicator from '../components/LoadingIndicator';
import SessionTimeoutAlert from './SessionTimeoutAlert';
import SetUserPreferences from '../pages/HomePage/SetUserPreferences';
import Finance from '../pages/FinancePage/Finance';
import Sidebar from '../layouts/Sidebar/Sidebar';
import { Box } from '@mui/system';
import { Container, IconButton } from '@mui/material';
import ErrorPage from '../pages/ErrorPage';
import { Role, isGuest } from 'shared';
import Calendar from '../pages/CalendarPage/Calendar';
import { useState } from 'react';
import { GridMenuIcon } from '@mui/x-data-grid';

interface AppAuthenticatedProps {
  userId: string;
  userRole: Role;
}

const AppAuthenticated: React.FC<AppAuthenticatedProps> = ({ userId, userRole }) => {
  const { isLoading, isError, error, data: userSettingsData } = useSingleUserSettings(userId);

  const [drawerOpen, setDrawerOpen] = useState(true);

  if (isLoading || !userSettingsData) return <LoadingIndicator />;

  if (isError) {
    if ((error as Error).message === 'Authentication Failed: Invalid JWT!') {
      return <SessionTimeoutAlert />;
    }
    return <ErrorPage error={error as Error} message={(error as Error).message} />;
  }

  return userSettingsData.slackId || isGuest(userRole) ? (
    <AppContextUser>
      <IconButton
        color="inherit"
        aria-label="open drawer"
        onClick={() => setDrawerOpen(true)}
        sx={{
          position: 'fixed',
<<<<<<< HEAD
          margin: 1.5
=======
          margin: 0.5
>>>>>>> 8e6a9d78
        }}
      >
        <GridMenuIcon />
      </IconButton>
      <Box display={'flex'}>
        <Sidebar drawerOpen={drawerOpen} setDrawerOpen={setDrawerOpen} />
<<<<<<< HEAD
        <Container>
=======
        <Container maxWidth={false} sx={{ width: drawerOpen ? 'calc(100vw - 220px)' : 'calc(100vw - 30px)' }}>
>>>>>>> 8e6a9d78
          <Switch>
            <Route path={routes.PROJECTS} component={Projects} />
            <Redirect from={routes.CR_BY_ID} to={routes.CHANGE_REQUESTS_BY_ID} />
            <Route path={routes.CHANGE_REQUESTS} component={ChangeRequests} />
            <Route path={routes.GANTT} component={GanttChartPage} />
            <Route path={routes.TEAMS} component={Teams} />
            <Route path={routes.SETTINGS} component={Settings} />
            <Route path={routes.ADMIN_TOOLS} component={AdminTools} />
            <Route path={routes.INFO} component={InfoPage} />
            <Route path={routes.CREDITS} component={Credits} />
            <Route path={routes.FINANCE} component={Finance} />
            <Route path={routes.CALENDAR} component={Calendar} />
            <Route exact path={routes.HOME} component={Home} />
            <Route path="*" component={PageNotFound} />
          </Switch>
        </Container>
      </Box>
    </AppContextUser>
  ) : (
    <SetUserPreferences userSettings={userSettingsData} />
  );
};

export default AppAuthenticated;<|MERGE_RESOLUTION|>--- conflicted
+++ resolved
@@ -57,22 +57,14 @@
         onClick={() => setDrawerOpen(true)}
         sx={{
           position: 'fixed',
-<<<<<<< HEAD
-          margin: 1.5
-=======
           margin: 0.5
->>>>>>> 8e6a9d78
         }}
       >
         <GridMenuIcon />
       </IconButton>
       <Box display={'flex'}>
         <Sidebar drawerOpen={drawerOpen} setDrawerOpen={setDrawerOpen} />
-<<<<<<< HEAD
-        <Container>
-=======
         <Container maxWidth={false} sx={{ width: drawerOpen ? 'calc(100vw - 220px)' : 'calc(100vw - 30px)' }}>
->>>>>>> 8e6a9d78
           <Switch>
             <Route path={routes.PROJECTS} component={Projects} />
             <Redirect from={routes.CR_BY_ID} to={routes.CHANGE_REQUESTS_BY_ID} />
