/*
 * This file is part of NER's FinishLine and licensed under GNU AGPLv3.
 * See the LICENSE file in the repository root folder for details.
 */

import { Redirect, Route, Switch } from 'react-router-dom';
import { routes } from '../utils/routes';
import ChangeRequests from '../pages/ChangeRequestsPage/ChangeRequests';
import Projects from '../pages/ProjectsPage/Projects';
import { PageNotFound } from '../pages/PageNotFound';
import Home from '../pages/HomePage/Home';
import Settings from '../pages/SettingsPage/SettingsPage';
import InfoPage from '../pages/InfoPage';
import GanttChartPage from '../pages/GanttPage/GanttChartPage';
import Teams from '../pages/TeamsPage/Teams';
import AdminTools from '../pages/AdminToolsPage/AdminTools';
import Credits from '../pages/CreditsPage/Credits';
import AppContextUser from './AppContextUser';
import { useSingleUserSettings } from '../hooks/users.hooks';
import LoadingIndicator from '../components/LoadingIndicator';
import SessionTimeoutAlert from './SessionTimeoutAlert';
import SetUserPreferences from '../pages/HomePage/components/SetUserPreferences';
import Finance from '../pages/FinancePage/Finance';
import Sidebar from '../layouts/Sidebar/Sidebar';
import { Box } from '@mui/system';
import { Container, IconButton, useTheme } from '@mui/material';
import ErrorPage from '../pages/ErrorPage';
import { Role, isGuest } from 'shared';
import Calendar from '../pages/CalendarPage/Calendar';
import { useState } from 'react';
import ArrowCircleRightTwoToneIcon from '@mui/icons-material/ArrowCircleRightTwoTone';
import HiddenContentMargin from '../components/HiddenContentMargin';
import { useHomePageContext } from './HomePageContext';

interface AppAuthenticatedProps {
  userId: string;
  userRole: Role;
}

const AppAuthenticated: React.FC<AppAuthenticatedProps> = ({ userId, userRole }) => {
  const { isLoading, isError, error, data: userSettingsData } = useSingleUserSettings(userId);

  const theme = useTheme();
  const [drawerOpen, setDrawerOpen] = useState(false);
  const [moveContent, setMoveContent] = useState(false);
  const { onGuestHomePage } = useHomePageContext();

  if (isLoading || !userSettingsData) return <LoadingIndicator />;

  if (isError) {
    if ((error as Error).message === 'Authentication Failed: Invalid JWT!') {
      return <SessionTimeoutAlert />;
    }
    return <ErrorPage error={error as Error} message={(error as Error).message} />;
  }

  return userSettingsData.slackId || isGuest(userRole) ? (
    <AppContextUser>
      <Box
        onMouseEnter={() => {
          setDrawerOpen(true);
        }}
        sx={{
          height: '100vh',
          position: 'fixed',
          width: 15,
          borderRight: !onGuestHomePage ? 2 : 0,
          borderRightColor: theme.palette.background.paper
        }}
      />
      {!onGuestHomePage && (
        <>
          <IconButton
            onClick={() => {
              setDrawerOpen(true);
              setMoveContent(true);
            }}
            sx={{ position: 'fixed', left: -8, top: '3%' }}
            id="sidebar-button"
          >
            <ArrowCircleRightTwoToneIcon
              sx={{
                fontSize: '30px',
                zIndex: 1,
                '& path:first-of-type': { color: '#000000' },
                '& path:last-of-type': { color: '#ef4345' }
              }}
            />
          </IconButton>
          <Sidebar
            drawerOpen={drawerOpen}
            setDrawerOpen={setDrawerOpen}
            moveContent={moveContent}
            setMoveContent={setMoveContent}
          />
        </>
      )}
      <Box display={'flex'}>
        <HiddenContentMargin open={moveContent} variant="permanent" />
        <Container maxWidth={false} sx={{ width: moveContent ? 'calc(100vw - 220px)' : `calc(100vw - 30px)` }}>
          <Switch>
            {isGuest(userRole) && <Redirect exact path={routes.HOME} to={routes.HOME_GUEST} />}
            {!isGuest(userRole) && <Redirect exact path={routes.HOME_GUEST} to={routes.HOME} />}
            {!isGuest(userRole) && <Redirect exact path={routes.HOME_PNM} to={routes.HOME} />}
            <Redirect exact path={'/'} to={routes.HOME} />
            <Route path={routes.PROJECTS} component={Projects} />
            <Redirect from={routes.CR_BY_ID} to={routes.CHANGE_REQUESTS_BY_ID} />
            <Route path={routes.CHANGE_REQUESTS} component={ChangeRequests} />
            <Route path={routes.GANTT} component={GanttChartPage} />
            <Route path={routes.TEAMS} component={Teams} />
            <Route path={routes.SETTINGS} component={Settings} />
            <Route path={routes.ADMIN_TOOLS} component={AdminTools} />
            <Route path={routes.INFO} component={InfoPage} />
            <Route path={routes.CREDITS} component={Credits} />
            <Route path={routes.FINANCE} component={Finance} />
            <Route path={routes.CALENDAR} component={Calendar} />
<<<<<<< HEAD
            <Route path={routes.HOME} component={Home} />
=======
            <Route exact path={routes.HOME} component={Home} />
            <Redirect from={routes.BASE} to={routes.HOME} />
>>>>>>> 285c6262
            <Route path="*" component={PageNotFound} />
          </Switch>
        </Container>
      </Box>
    </AppContextUser>
  ) : (
    <SetUserPreferences userSettings={userSettingsData} />
  );
};

export default AppAuthenticated;<|MERGE_RESOLUTION|>--- conflicted
+++ resolved
@@ -102,7 +102,6 @@
             {isGuest(userRole) && <Redirect exact path={routes.HOME} to={routes.HOME_GUEST} />}
             {!isGuest(userRole) && <Redirect exact path={routes.HOME_GUEST} to={routes.HOME} />}
             {!isGuest(userRole) && <Redirect exact path={routes.HOME_PNM} to={routes.HOME} />}
-            <Redirect exact path={'/'} to={routes.HOME} />
             <Route path={routes.PROJECTS} component={Projects} />
             <Redirect from={routes.CR_BY_ID} to={routes.CHANGE_REQUESTS_BY_ID} />
             <Route path={routes.CHANGE_REQUESTS} component={ChangeRequests} />
@@ -114,12 +113,8 @@
             <Route path={routes.CREDITS} component={Credits} />
             <Route path={routes.FINANCE} component={Finance} />
             <Route path={routes.CALENDAR} component={Calendar} />
-<<<<<<< HEAD
             <Route path={routes.HOME} component={Home} />
-=======
-            <Route exact path={routes.HOME} component={Home} />
             <Redirect from={routes.BASE} to={routes.HOME} />
->>>>>>> 285c6262
             <Route path="*" component={PageNotFound} />
           </Switch>
         </Container>
