--- conflicted
+++ resolved
@@ -24,11 +24,8 @@
 import Sidebar from '../layouts/Sidebar/Sidebar';
 import { Box } from '@mui/system';
 import { Container } from '@mui/material';
-<<<<<<< HEAD
+import ErrorPage from '../pages/ErrorPage';
 import { Role, isGuest } from 'shared';
-=======
-import ErrorPage from '../pages/ErrorPage';
->>>>>>> 7f55af35
 
 interface AppAuthenticatedProps {
   userId: number;
