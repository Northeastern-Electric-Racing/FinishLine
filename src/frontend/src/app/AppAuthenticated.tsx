--- conflicted
+++ resolved
@@ -13,12 +13,8 @@
 import Settings from '../pages/SettingsPage/Settings';
 import InfoPage from '../pages/InfoPage';
 import Sidebar from '../layouts/Sidebar/Sidebar';
-<<<<<<< HEAD
-import TeamsPage from '../pages/TeamsPage';
 import { Container } from '@mui/material';
-=======
 import TeamsPage from '../pages/TeamsPage/TeamsPage';
->>>>>>> 421c578c
 
 const styles = {
   content: {
@@ -34,7 +30,6 @@
       <div>
         <Sidebar />
         <div style={styles.content}>
-<<<<<<< HEAD
           <Container maxWidth={false} sx={{ p: 1 }}>
             <Switch>
               <Route path={routes.PROJECTS} component={Projects} />
@@ -42,23 +37,11 @@
               <Route path={routes.CHANGE_REQUESTS} component={ChangeRequests} />
               <Route path={routes.TEAMS} component={TeamsPage} />
               <Route path={routes.SETTINGS} component={Settings} />
-              <Route path={routes.HELP} component={HelpPage} />
+              <Route path={routes.INFO} component={InfoPage} />
               <Route exact path={routes.HOME} component={Home} />
               <Route path="*" component={PageNotFound} />
             </Switch>
           </Container>
-=======
-          <Switch>
-            <Route path={routes.PROJECTS} component={Projects} />
-            <Redirect from={routes.CR_BY_ID} to={routes.CHANGE_REQUESTS_BY_ID} />
-            <Route path={routes.CHANGE_REQUESTS} component={ChangeRequests} />
-            <Route path={routes.TEAMS} component={TeamsPage} />
-            <Route path={routes.SETTINGS} component={Settings} />
-            <Route path={routes.INFO} component={InfoPage} />
-            <Route exact path={routes.HOME} component={Home} />
-            <Route path="*" component={PageNotFound} />
-          </Switch>
->>>>>>> 421c578c
         </div>
       </div>
     </>
