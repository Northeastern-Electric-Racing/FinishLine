--- conflicted
+++ resolved
@@ -14,12 +14,8 @@
 import InfoPage from '../pages/InfoPage';
 import Sidebar from '../layouts/Sidebar/Sidebar';
 import { Container } from '@mui/material';
-<<<<<<< HEAD
-import TeamsPage from '../pages/TeamsPage/TeamsPage';
 import GanttPageWrapper from '../pages/GanttPage/GanttPageWrapper';
-=======
 import Teams from '../pages/TeamsPage/Teams';
->>>>>>> 5941ef9a
 
 const styles = {
   content: {
@@ -40,12 +36,8 @@
               <Route path={routes.PROJECTS} component={Projects} />
               <Redirect from={routes.CR_BY_ID} to={routes.CHANGE_REQUESTS_BY_ID} />
               <Route path={routes.CHANGE_REQUESTS} component={ChangeRequests} />
-<<<<<<< HEAD
-              <Route path={routes.TEAMS} component={TeamsPage} />
               <Route path={routes.GANTT} component={GanttPageWrapper} />
-=======
               <Route path={routes.TEAMS} component={Teams} />
->>>>>>> 5941ef9a
               <Route path={routes.SETTINGS} component={Settings} />
               <Route path={routes.INFO} component={InfoPage} />
               <Route exact path={routes.HOME} component={Home} />
