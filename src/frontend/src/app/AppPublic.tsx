/*
 * This file is part of NER's PM Dashboard and licensed under GNU AGPLv3.
 * See the LICENSE file in the repository root folder for details.
 */

import { Switch, Route, Redirect, useHistory } from 'react-router-dom';
<<<<<<< HEAD
import { useAuth } from '../hooks/Auth.hooks';
=======
import { useAuth } from '../hooks/auth.hooks';
import { useTheme } from '../hooks/theme.hooks';
>>>>>>> 421c578c
import { routes } from '../utils/Routes';
import Login from '../pages/LoginPage/Login';
import AppAuthenticated from './AppAuthenticated';

const AppPublic: React.FC = () => {
  const auth = useAuth();
  const history = useHistory();

  return (
    <Switch>
      <Route path={routes.LOGIN}>
        <Login
          postLoginRedirect={{ url: history.location.pathname, search: history.location.search }}
        />
      </Route>
      <Route
        path="*"
        render={({ location }) =>
          auth.user === undefined ? (
            <Redirect
              to={{
                pathname: routes.LOGIN,
                state: { from: location }
              }}
            />
          ) : (
            <AppAuthenticated />
          )
        }
      />
    </Switch>
  );
};

export default AppPublic;<|MERGE_RESOLUTION|>--- conflicted
+++ resolved
@@ -4,12 +4,7 @@
  */
 
 import { Switch, Route, Redirect, useHistory } from 'react-router-dom';
-<<<<<<< HEAD
-import { useAuth } from '../hooks/Auth.hooks';
-=======
 import { useAuth } from '../hooks/auth.hooks';
-import { useTheme } from '../hooks/theme.hooks';
->>>>>>> 421c578c
 import { routes } from '../utils/Routes';
 import Login from '../pages/LoginPage/Login';
 import AppAuthenticated from './AppAuthenticated';
@@ -21,9 +16,7 @@
   return (
     <Switch>
       <Route path={routes.LOGIN}>
-        <Login
-          postLoginRedirect={{ url: history.location.pathname, search: history.location.search }}
-        />
+        <Login postLoginRedirect={{ url: history.location.pathname, search: history.location.search }} />
       </Route>
       <Route
         path="*"
