/*
 * This file is part of NER's FinishLine and licensed under GNU AGPLv3.
 * See the LICENSE file in the repository root folder for details.
 */

import Link from '@mui/material/Link';
import Typography from '@mui/material/Typography';
import { LinkItem } from '../../utils/types';
import { routes } from '../../utils/routes';
import { Breadcrumbs } from '@mui/material';
<<<<<<< HEAD
=======
import { Link as RouterLink } from 'react-router-dom';
>>>>>>> 97027402

interface PageTitleProps {
  currentPageTitle: string;
  previousPages: LinkItem[];
}

// Common component for adding breadcrumbs to a page
const PageBreadcrumbs: React.FC<PageTitleProps> = ({ currentPageTitle, previousPages }) => {
  return (
    <Breadcrumbs sx={{ my: 1 }}>
<<<<<<< HEAD
      <Link href={routes.HOME}>Home</Link>
      {previousPages.map((page, i) => (
        <Link key={i} href={page.route}>
=======
      <Link component={RouterLink} to={routes.HOME}>
        Home
      </Link>
      {previousPages.map((page, i) => (
        <Link component={RouterLink} key={i} to={page.route}>
>>>>>>> 97027402
          {page.name}
        </Link>
      ))}
      <Typography>{currentPageTitle}</Typography>
    </Breadcrumbs>
  );
};

export default PageBreadcrumbs;<|MERGE_RESOLUTION|>--- conflicted
+++ resolved
@@ -8,10 +8,7 @@
 import { LinkItem } from '../../utils/types';
 import { routes } from '../../utils/routes';
 import { Breadcrumbs } from '@mui/material';
-<<<<<<< HEAD
-=======
 import { Link as RouterLink } from 'react-router-dom';
->>>>>>> 97027402
 
 interface PageTitleProps {
   currentPageTitle: string;
@@ -22,17 +19,11 @@
 const PageBreadcrumbs: React.FC<PageTitleProps> = ({ currentPageTitle, previousPages }) => {
   return (
     <Breadcrumbs sx={{ my: 1 }}>
-<<<<<<< HEAD
-      <Link href={routes.HOME}>Home</Link>
-      {previousPages.map((page, i) => (
-        <Link key={i} href={page.route}>
-=======
       <Link component={RouterLink} to={routes.HOME}>
         Home
       </Link>
       {previousPages.map((page, i) => (
         <Link component={RouterLink} key={i} to={page.route}>
->>>>>>> 97027402
           {page.name}
         </Link>
       ))}
