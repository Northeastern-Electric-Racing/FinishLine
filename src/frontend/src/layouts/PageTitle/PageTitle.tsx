/*
 * This file is part of NER's FinishLine and licensed under GNU AGPLv3.
 * See the LICENSE file in the repository root folder for details.
 */

import { Typography, Box, Grid } from '@mui/material';
import { ReactElement, ReactNode } from 'react';

interface PageTitleProps {
  title: string;
  chips?: ReactNode;
  headerRight?: ReactNode;
  tabs?: ReactElement;
  sticky?: boolean;
}

/**
 * Build the page title section for a page.
 * @param title The title of the page
 * @param headerRight The button to display on the right side of the page title
 * @param tabs The tabs on the page to display.
 * @param sticky whether or not the header should be sticky
 * @param chips Oval next to the title
 **/
const PageTitle: React.FC<PageTitleProps> = ({ title, headerRight, tabs, sticky, chips }) => {
  return (
    <>
      <Box
        mb={2}
        position={sticky ? 'sticky' : 'initial'}
        top={sticky ? 0 : 65}
        pt={sticky ? 1 : 0}
        pb={sticky ? 1 : 0}
        zIndex={1}
        marginTop={2}
      >
        <Grid container>
<<<<<<< HEAD
          <Grid container item md={12} display="flex">
=======
          <Grid container item md={12} display="flex" alignItems={'center'}>
>>>>>>> 8e6a9d78
            <Grid md={3} xs={12} display="flex">
              <Typography flexGrow={1} variant="h4" fontSize={30} textAlign={'center'}>
                {title}
              </Typography>
            </Grid>
            <Box sx={{ display: 'flex', alignItems: 'center' }} flexGrow={4}>
              {chips}
            </Box>
            <Grid item md={5} xs={12}>
              <Box textAlign={['left', 'right']}>{headerRight}</Box>
            </Grid>
          </Grid>
          {tabs}
        </Grid>
      </Box>
    </>
  );
};

export default PageTitle;<|MERGE_RESOLUTION|>--- conflicted
+++ resolved
@@ -35,11 +35,7 @@
         marginTop={2}
       >
         <Grid container>
-<<<<<<< HEAD
-          <Grid container item md={12} display="flex">
-=======
           <Grid container item md={12} display="flex" alignItems={'center'}>
->>>>>>> 8e6a9d78
             <Grid md={3} xs={12} display="flex">
               <Typography flexGrow={1} variant="h4" fontSize={30} textAlign={'center'}>
                 {title}
