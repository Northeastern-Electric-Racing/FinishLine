/*
 * This file is part of NER's FinishLine and licensed under GNU AGPLv3.
 * See the LICENSE file in the repository root folder for details.
 */

import Typography from '@mui/material/Typography';
import Box from '@mui/material/Box';
import Card from '@mui/material/Card';
import CardContent from '@mui/material/CardContent';
import Collapse from '@mui/material/Collapse';
import ExpandLessIcon from '@mui/icons-material/ExpandLess';
import ExpandMoreIcon from '@mui/icons-material/ExpandMore';
import { ReactNode, useState } from 'react';
import { SxProps, Theme, useTheme } from '@mui/material';

interface PageBlockProps {
  title?: string;
  headerRight?: ReactNode;
  style?: SxProps<Theme>;
  defaultClosed?: boolean;
}

/**
 * Custom component for a consistent page-building block.
 * @param title The title of the block on the page
 * @param headerRight The optional stuff to display on the right side of the header
 * @param children The children of the pageblock
 * @param style Optional styling for the pageblock
 * @param defaultClosed Sets the pageblock to be closed (collapsed) by default.
 */
const PageBlock: React.FC<PageBlockProps> = ({ title, headerRight, children, style, defaultClosed }) => {
  const theme = useTheme();
  const [collapsed, setCollapsed] = useState(defaultClosed);

  return (
    <Card sx={{ my: 2, background: theme.palette.background.paper, ...style }} variant="outlined">
<<<<<<< HEAD
      <CardContent>
=======
      <CardContent
        sx={
          collapsed
            ? {
                '&:last-child': {
                  paddingBottom: '8px'
                }
              }
            : {}
        }
      >
>>>>>>> 97027402
        {title && (
          <Box sx={{ display: 'flex', flexDirection: 'row', mb: 1 }}>
            <Typography variant="h5" sx={{ flexGrow: 1 }}>
              {title}
            </Typography>
            {headerRight}
            {collapsed ? (
              <ExpandMoreIcon sx={{ ml: 2 }} onClick={() => setCollapsed(false)} />
            ) : (
              <ExpandLessIcon sx={{ ml: 2 }} onClick={() => setCollapsed(true)} />
            )}
          </Box>
        )}
        <Collapse in={!collapsed}>{children}</Collapse>
      </CardContent>
    </Card>
  );
};

export default PageBlock;<|MERGE_RESOLUTION|>--- conflicted
+++ resolved
@@ -34,9 +34,6 @@
 
   return (
     <Card sx={{ my: 2, background: theme.palette.background.paper, ...style }} variant="outlined">
-<<<<<<< HEAD
-      <CardContent>
-=======
       <CardContent
         sx={
           collapsed
@@ -48,7 +45,6 @@
             : {}
         }
       >
->>>>>>> 97027402
         {title && (
           <Box sx={{ display: 'flex', flexDirection: 'row', mb: 1 }}>
             <Typography variant="h5" sx={{ flexGrow: 1 }}>
