--- conflicted
+++ resolved
@@ -8,12 +8,6 @@
 import Card from '@mui/material/Card';
 import CardContent from '@mui/material/CardContent';
 import { ReactNode } from 'react';
-<<<<<<< HEAD
-import { readBuilderProgram } from 'typescript';
-=======
-import { Card } from 'react-bootstrap';
-import { useTheme } from '../hooks/theme.hooks';
->>>>>>> 421c578c
 
 interface PageBlockProps {
   title: string;
@@ -28,7 +22,6 @@
  * @param headerRight The optional stuff to display on the right side of the header
  * @param cardContainerStyle Can be used to override the default card container style
  */
-<<<<<<< HEAD
 const PageBlock: React.FC<PageBlockProps> = ({ title, headerRight, children }) => {
   return (
     <Card sx={{ my: 2, backgroundColor: '#f0f1f8' }} variant="outlined">
@@ -39,24 +32,6 @@
           </Typography>
           {headerRight}
         </Box>
-=======
-const PageBlock: React.FC<PageBlockProps> = ({
-  title,
-  headerRight,
-  children,
-  cardContainerStyle = 'mb-3',
-  cardBodyStyle = ''
-}) => {
-  const theme = useTheme();
-
-  return (
-    <Card className={cardContainerStyle} border={theme.cardBorder} bg={theme.cardBg}>
-      <Card.Body className={cardBodyStyle}>
-        <Card.Title style={styles.header}>
-          <h5 className={'float-left mb-0'}>{title}</h5>
-          <div className={'float-right'}>{headerRight}</div>
-        </Card.Title>
->>>>>>> 421c578c
         {children}
       </CardContent>
     </Card>
