--- conflicted
+++ resolved
@@ -22,11 +22,7 @@
  */
 const PageBlock: React.FC<PageBlockProps> = ({ title, headerRight, children }) => {
   return (
-<<<<<<< HEAD
-    <Card sx={{ margin: 2, backgroundColor: '#f0f1f8' }}>
-=======
-    <Card sx={{ my: 2 }} variant="outlined">
->>>>>>> f1f35482
+    <Card sx={{ my: 2, backgroundColor: '#f0f1f8' }} variant="outlined">
       <CardContent>
         <Box sx={{ display: 'flex', flexDirection: 'row' }}>
           <Typography variant="h5" sx={{ flexGrow: 1 }}>
