--- conflicted
+++ resolved
@@ -3,19 +3,12 @@
  * See the LICENSE file in the repository root folder for details.
  */
 
-<<<<<<< HEAD
-=======
-import { faExchangeAlt, faFolder, faHome, faQuestionCircle, faUsers, faChartGantt } from '@fortawesome/free-solid-svg-icons';
->>>>>>> 1cc634f7
 import { routes } from '../../utils/routes';
 import { LinkItem } from '../../utils/types';
 import NavPageLinks from './NavPageLinks';
 import styles from '../../stylesheets/layouts/sidebar/sidebar.module.css';
-<<<<<<< HEAD
 import { useAuth } from '../../hooks/auth.hooks';
 import { Home, Description, Folder, SwapHoriz, Group, Timeline } from '@mui/icons-material';
-=======
->>>>>>> 1cc634f7
 import { Typography } from '@mui/material';
 
 const Sidebar: React.FC = () => {
@@ -47,7 +40,7 @@
     }
   ];
 
-<<<<<<< HEAD
+
   if (auth.user?.role === 'ADMIN' || auth.user?.role === 'APP_ADMIN') {
     linkItems.push({
       name: 'Admin Tools',
@@ -55,9 +48,7 @@
       route: routes.ADMIN_TOOLS
     });
   }
-
-=======
->>>>>>> 1cc634f7
+  
   linkItems.push({
     name: 'Info',
     icon: <Description />,
