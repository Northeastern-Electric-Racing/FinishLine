/*
 * This file is part of NER's FinishLine and licensed under GNU AGPLv3.
 * See the LICENSE file in the repository root folder for details.
 */

import { Nav } from 'react-bootstrap';
<<<<<<< HEAD
import { faExchangeAlt, faFolder, faHome, faQuestionCircle, faUsers, faChess } from '@fortawesome/free-solid-svg-icons';
=======
import { faExchangeAlt, faFolder, faHome, faQuestionCircle, faUsers } from '@fortawesome/free-solid-svg-icons';
>>>>>>> aba70998
import { routes } from '../../utils/Routes';
import { LinkItem } from '../../utils/Types';
import NavPageLinks from './NavPageLinks';
import styles from '../../stylesheets/layouts/sidebar/sidebar.module.css';

const Sidebar: React.FC = () => {
  const linkItems: LinkItem[] = [
    {
      name: 'Home',
      icon: faHome,
      route: routes.HOME
    },
    {
      name: 'Projects',
      icon: faFolder,
      route: routes.PROJECTS
    },
    {
      name: 'Change Requests',
      icon: faExchangeAlt,
      route: routes.CHANGE_REQUESTS
    },
    {
      name: 'Teams',
      icon: faUsers,
      route: routes.TEAMS
    },
    {
      name: 'Gantt',
      icon: faChess,
      route: routes.GANTT
    },
    {
      name: 'Info',
      icon: faQuestionCircle,
      route: routes.INFO
    }
  ];
  return (
    <Nav className={styles.sidebar}>
      <NavPageLinks linkItems={linkItems} />
    </Nav>
  );
};

export default Sidebar;<|MERGE_RESOLUTION|>--- conflicted
+++ resolved
@@ -4,11 +4,7 @@
  */
 
 import { Nav } from 'react-bootstrap';
-<<<<<<< HEAD
-import { faExchangeAlt, faFolder, faHome, faQuestionCircle, faUsers, faChess } from '@fortawesome/free-solid-svg-icons';
-=======
 import { faExchangeAlt, faFolder, faHome, faQuestionCircle, faUsers } from '@fortawesome/free-solid-svg-icons';
->>>>>>> aba70998
 import { routes } from '../../utils/Routes';
 import { LinkItem } from '../../utils/Types';
 import NavPageLinks from './NavPageLinks';
@@ -37,11 +33,6 @@
       route: routes.TEAMS
     },
     {
-      name: 'Gantt',
-      icon: faChess,
-      route: routes.GANTT
-    },
-    {
       name: 'Info',
       icon: faQuestionCircle,
       route: routes.INFO
