--- conflicted
+++ resolved
@@ -3,15 +3,9 @@
  * See the LICENSE file in the repository root folder for details.
  */
 
-<<<<<<< HEAD
 import { faExchangeAlt, faFolder, faHome, faQuestionCircle, faUsers, faChartGantt } from '@fortawesome/free-solid-svg-icons';
-import { routes } from '../../utils/Routes';
-import { LinkItem } from '../../utils/Types';
-=======
-import { faExchangeAlt, faFolder, faHome, faQuestionCircle, faUsers } from '@fortawesome/free-solid-svg-icons';
 import { routes } from '../../utils/routes';
 import { LinkItem } from '../../utils/types';
->>>>>>> 5941ef9a
 import NavPageLinks from './NavPageLinks';
 import styles from '../../stylesheets/layouts/sidebar/sidebar.module.css';
 
