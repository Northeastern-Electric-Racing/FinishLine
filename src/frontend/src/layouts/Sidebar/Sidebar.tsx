/*
 * This file is part of NER's FinishLine and licensed under GNU AGPLv3.
 * See the LICENSE file in the repository root folder for details.
 */

<<<<<<< HEAD
import { faExchangeAlt, faFolder, faHome, faQuestionCircle, faUsers, faChartGantt } from '@fortawesome/free-solid-svg-icons';
=======
import { faExchangeAlt, faFolder, faHome, faQuestionCircle, faToolbox, faUsers } from '@fortawesome/free-solid-svg-icons';
>>>>>>> 17de589b
import { routes } from '../../utils/routes';
import { LinkItem } from '../../utils/types';
import NavPageLinks from './NavPageLinks';
import styles from '../../stylesheets/layouts/sidebar/sidebar.module.css';
import { useAuth } from '../../hooks/auth.hooks';

const Sidebar: React.FC = () => {
  const auth = useAuth();
  const linkItems: LinkItem[] = [
    {
      name: 'Home',
      icon: faHome,
      route: routes.HOME
    },
    {
      name: 'Projects',
      icon: faFolder,
      route: routes.PROJECTS
    },
    {
      name: 'Change Requests',
      icon: faExchangeAlt,
      route: routes.CHANGE_REQUESTS
    },
    {
      name: 'Gantt',
      icon: faChartGantt,
      route: routes.GANTT
    },
    {
      name: 'Teams',
      icon: faUsers,
      route: routes.TEAMS
    },
    {
      name: 'Info',
      icon: faQuestionCircle,
      route: routes.INFO
    }
  ];
  if (auth.user?.role === 'ADMIN' || auth.user?.role === 'APP_ADMIN') {
    linkItems.splice(4, 0, {
      name: 'Admin Tools',
      icon: faToolbox,
      route: routes.ADMIN_TOOLS
    });
  }
  return (
    <div className={styles.sidebar}>
      <NavPageLinks linkItems={linkItems} />
    </div>
  );
};

export default Sidebar;<|MERGE_RESOLUTION|>--- conflicted
+++ resolved
@@ -3,11 +3,7 @@
  * See the LICENSE file in the repository root folder for details.
  */
 
-<<<<<<< HEAD
-import { faExchangeAlt, faFolder, faHome, faQuestionCircle, faUsers, faChartGantt } from '@fortawesome/free-solid-svg-icons';
-=======
-import { faExchangeAlt, faFolder, faHome, faQuestionCircle, faToolbox, faUsers } from '@fortawesome/free-solid-svg-icons';
->>>>>>> 17de589b
+import { faExchangeAlt, faFolder, faHome, faQuestionCircle, faToolbox, faUsers, faChartGantt } from '@fortawesome/free-solid-svg-icons';
 import { routes } from '../../utils/routes';
 import { LinkItem } from '../../utils/types';
 import NavPageLinks from './NavPageLinks';
