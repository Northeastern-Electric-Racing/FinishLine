/*
 * This file is part of NER's FinishLine and licensed under GNU AGPLv3.
 * See the LICENSE file in the repository root folder for details.
 */

<<<<<<< HEAD
import { faExchangeAlt, faFolder, faHome, faQuestionCircle, faUsers } from '@fortawesome/free-solid-svg-icons';
=======
import { faExchangeAlt, faFolder, faHome, faQuestionCircle, faToolbox, faUsers } from '@fortawesome/free-solid-svg-icons';
>>>>>>> 97027402
import { routes } from '../../utils/routes';
import { LinkItem } from '../../utils/types';
import NavPageLinks from './NavPageLinks';
import styles from '../../stylesheets/layouts/sidebar/sidebar.module.css';
import { useAuth } from '../../hooks/auth.hooks';
import { Typography } from '@mui/material';

const Sidebar: React.FC = () => {
  const auth = useAuth();
  const linkItems: LinkItem[] = [
    {
      name: 'Home',
      icon: faHome,
      route: routes.HOME
    },
    {
      name: 'Projects',
      icon: faFolder,
      route: routes.PROJECTS
    },
    {
      name: 'Change Requests',
      icon: faExchangeAlt,
      route: routes.CHANGE_REQUESTS
    },
    {
      name: 'Teams',
      icon: faUsers,
      route: routes.TEAMS
    },
    {
      name: 'Info',
      icon: faQuestionCircle,
      route: routes.INFO
    }
  ];
  if (auth.user?.role === 'ADMIN' || auth.user?.role === 'APP_ADMIN') {
    linkItems.splice(4, 0, {
      name: 'Admin Tools',
      icon: faToolbox,
      route: routes.ADMIN_TOOLS
    });
  }
  return (
    <div className={styles.sidebar}>
      <NavPageLinks linkItems={linkItems} />
<<<<<<< HEAD
=======
      <Typography className={styles.versionNumber}>v.3.5.3</Typography>
>>>>>>> 97027402
    </div>
  );
};

export default Sidebar;<|MERGE_RESOLUTION|>--- conflicted
+++ resolved
@@ -3,11 +3,7 @@
  * See the LICENSE file in the repository root folder for details.
  */
 
-<<<<<<< HEAD
-import { faExchangeAlt, faFolder, faHome, faQuestionCircle, faUsers } from '@fortawesome/free-solid-svg-icons';
-=======
 import { faExchangeAlt, faFolder, faHome, faQuestionCircle, faToolbox, faUsers } from '@fortawesome/free-solid-svg-icons';
->>>>>>> 97027402
 import { routes } from '../../utils/routes';
 import { LinkItem } from '../../utils/types';
 import NavPageLinks from './NavPageLinks';
@@ -54,10 +50,7 @@
   return (
     <div className={styles.sidebar}>
       <NavPageLinks linkItems={linkItems} />
-<<<<<<< HEAD
-=======
       <Typography className={styles.versionNumber}>v.3.5.3</Typography>
->>>>>>> 97027402
     </div>
   );
 };
