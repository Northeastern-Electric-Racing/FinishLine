/*
 * This file is part of NER's FinishLine and licensed under GNU AGPLv3.
 * See the LICENSE file in the repository root folder for details.
 */

<<<<<<< HEAD
import { Nav } from 'react-bootstrap';
import { faExchangeAlt, faFolder, faHome, faQuestionCircle, faUsers, faChartGantt } from '@fortawesome/free-solid-svg-icons';
=======
import { faExchangeAlt, faFolder, faHome, faQuestionCircle, faUsers } from '@fortawesome/free-solid-svg-icons';
>>>>>>> 2b016105
import { routes } from '../../utils/Routes';
import { LinkItem } from '../../utils/Types';
import NavPageLinks from './NavPageLinks';
import styles from '../../stylesheets/layouts/sidebar/sidebar.module.css';

const Sidebar: React.FC = () => {
  const linkItems: LinkItem[] = [
    {
      name: 'Home',
      icon: faHome,
      route: routes.HOME
    },
    {
      name: 'Projects',
      icon: faFolder,
      route: routes.PROJECTS
    },
    {
      name: 'Change Requests',
      icon: faExchangeAlt,
      route: routes.CHANGE_REQUESTS
    },
    {
      name: 'Gantt',
      icon: faChartGantt,
      route: routes.GANTT
    },
    {
      name: 'Teams',
      icon: faUsers,
      route: routes.TEAMS
    },
    {
      name: 'Info',
      icon: faQuestionCircle,
      route: routes.INFO
    }
  ];
  return (
    <div className={styles.sidebar}>
      <NavPageLinks linkItems={linkItems} />
    </div>
  );
};

export default Sidebar;<|MERGE_RESOLUTION|>--- conflicted
+++ resolved
@@ -3,12 +3,7 @@
  * See the LICENSE file in the repository root folder for details.
  */
 
-<<<<<<< HEAD
-import { Nav } from 'react-bootstrap';
 import { faExchangeAlt, faFolder, faHome, faQuestionCircle, faUsers, faChartGantt } from '@fortawesome/free-solid-svg-icons';
-=======
-import { faExchangeAlt, faFolder, faHome, faQuestionCircle, faUsers } from '@fortawesome/free-solid-svg-icons';
->>>>>>> 2b016105
 import { routes } from '../../utils/Routes';
 import { LinkItem } from '../../utils/Types';
 import NavPageLinks from './NavPageLinks';
