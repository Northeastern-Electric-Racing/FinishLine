--- conflicted
+++ resolved
@@ -6,11 +6,7 @@
 import { routes } from '../../utils/routes';
 import { LinkItem } from '../../utils/types';
 import styles from '../../stylesheets/layouts/sidebar/sidebar.module.css';
-<<<<<<< HEAD
-import { Typography, Box, Drawer } from '@mui/material';
-=======
 import { Typography, Box, useTheme, IconButton, Divider } from '@mui/material';
->>>>>>> 8e6a9d78
 import HomeIcon from '@mui/icons-material/Home';
 import AlignHorizontalLeftIcon from '@mui/icons-material/AlignHorizontalLeft';
 import FolderIcon from '@mui/icons-material/Folder';
@@ -20,12 +16,9 @@
 import AttachMoneyIcon from '@mui/icons-material/AttachMoney';
 import CalendarTodayIcon from '@mui/icons-material/CalendarToday';
 import NavPageLink from './NavPageLink';
-<<<<<<< HEAD
-=======
 import DrawerHeader from '../../components/DrawerHeader';
 import { ChevronLeft, ChevronRight } from '@mui/icons-material';
 import NERDrawer from '../../components/NERDrawer';
->>>>>>> 8e6a9d78
 import NavUserMenu from '../PageTitle/NavUserMenu';
 
 interface SidebarProps {
@@ -34,6 +27,7 @@
 }
 
 const Sidebar = ({ drawerOpen, setDrawerOpen }: SidebarProps) => {
+  const theme = useTheme();
   const linkItems: LinkItem[] = [
     {
       name: 'Home',
@@ -78,37 +72,6 @@
   ];
 
   return (
-<<<<<<< HEAD
-    <Box>
-      <Drawer
-        anchor="left"
-        open={drawerOpen}
-        onClose={() => {
-          setDrawerOpen(false);
-        }}
-      >
-        <Box
-          overflow={'auto'}
-          sx={{ overflowX: 'hidden', backgroundColor: '#ef4345', width: 200 }}
-          display="flex"
-          flexDirection={'column'}
-          flex={1}
-          justifyContent={'space-evenly'}
-        >
-          <Box>
-            {linkItems.map((linkItem) => (
-              <NavPageLink {...linkItem} />
-            ))}
-            {<NavUserMenu open={drawerOpen} />}
-          </Box>
-          <Box justifyContent={'flex-start'}>
-            <Box marginLeft={1.1}>
-              <Typography marginLeft={1.1}>Sponsored By:</Typography>
-              <Box component="img" sx={{ height: 40 }} alt="Kaleidoscope Logo" src="/kaleidoscope-logo-lockup.svg" />
-            </Box>
-            <Typography className={styles.versionNumber}>v4.3.5</Typography>
-          </Box>
-=======
     <NERDrawer open={drawerOpen} variant="permanent">
       <DrawerHeader>
         <IconButton onClick={() => setDrawerOpen(false)}>
@@ -136,10 +99,9 @@
             <Box component="img" sx={{ height: 40 }} alt="Kaleidoscope Logo" src="/kaleidoscope-logo-lockup.svg" />
           </Box>
           <Typography className={styles.versionNumber}>v4.3.5</Typography>
->>>>>>> 8e6a9d78
         </Box>
-      </Drawer>
-    </Box>
+      </Box>
+    </NERDrawer>
   );
 };
 
