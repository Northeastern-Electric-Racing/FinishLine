--- conflicted
+++ resolved
@@ -6,21 +6,13 @@
 import { useState } from 'react';
 import { Link as RouterLink, useHistory } from 'react-router-dom';
 import { GoogleLogout } from 'react-google-login';
-<<<<<<< HEAD
 import IconButton from '@mui/material/IconButton';
 import Menu from '@mui/material/Menu';
 import MenuItem from '@mui/material/MenuItem';
 import { AccountCircle } from '@mui/icons-material';
-import { useAuth } from '../../hooks/Auth.hooks';
+import { useAuth } from '../../hooks/auth.hooks';
 import { routes } from '../../utils/Routes';
 import Button from '@mui/material/Button';
-=======
-import { FontAwesomeIcon } from '@fortawesome/react-fontawesome';
-import { faUserCircle } from '@fortawesome/free-solid-svg-icons';
-import { useAuth } from '../../hooks/auth.hooks';
-import { routes } from '../../utils/Routes';
-import styles from '../../stylesheets/layouts/nav-top-bar/nav-user-menu.module.css';
->>>>>>> 421c578c
 
 const NavUserMenu: React.FC = () => {
   const [anchorEl, setAnchorEl] = useState<null | HTMLElement>(null);
