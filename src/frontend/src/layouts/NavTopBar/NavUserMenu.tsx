--- conflicted
+++ resolved
@@ -12,16 +12,13 @@
 import { AccountCircle } from '@mui/icons-material';
 import { useAuth } from '../../hooks/auth.hooks';
 import { routes } from '../../utils/routes';
-<<<<<<< HEAD
 import Button from '@mui/material/Button';
 import { ListItemIcon, ListItemText } from '@mui/material';
 import HomeRepairServiceIcon from '@mui/icons-material/HomeRepairService';
-=======
 import ListItemText from '@mui/material/ListItemText';
 import ListItemIcon from '@mui/material/ListItemIcon';
 import SettingsIcon from '@mui/icons-material/Settings';
 import LogoutIcon from '@mui/icons-material/Logout';
->>>>>>> ab3c9421
 
 const NavUserMenu: React.FC = () => {
   const [anchorEl, setAnchorEl] = useState<null | HTMLElement>(null);
