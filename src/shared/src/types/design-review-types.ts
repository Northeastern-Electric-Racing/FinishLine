--- conflicted
+++ resolved
@@ -37,14 +37,11 @@
   teamTypeId: string;
   name: string;
   iconName: string;
-<<<<<<< HEAD
   description: string;
   imageFileId: string | null;
-=======
 }
 
 export interface AvailabilityCreateArgs {
   availability: number[];
   dateSet: Date;
->>>>>>> 78f1522f
 }