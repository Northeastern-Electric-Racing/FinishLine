import { WbsNumber } from './project-types';
import { User, UserWithScheduleSettings } from './user-types';

export interface DesignReview {
  designReviewId: string;
  dateScheduled: Date;
  meetingTimes: number[];
  dateCreated: Date;
  userCreated: User;
  status: DesignReviewStatus;
  teamType: TeamType;
  requiredMembers: User[];
  optionalMembers: User[];
  confirmedMembers: UserWithScheduleSettings[];
  deniedMembers: User[];
  location?: string;
  isOnline: boolean;
  isInPerson: boolean;
  zoomLink?: string;
  calendarEventId?: string;
  attendees: User[];
  dateDeleted?: Date;
  userDeleted?: User;
  docTemplateLink?: string;
  wbsName: string;
  wbsNum: WbsNumber;
  initialDate: Date;
}

export enum DesignReviewStatus {
  UNCONFIRMED = 'UNCONFIRMED',
  CONFIRMED = 'CONFIRMED',
  SCHEDULED = 'SCHEDULED',
  DONE = 'DONE'
}

export interface TeamType {
  teamTypeId: string;
  name: string;
  iconName: string;
<<<<<<< HEAD
  calendarId?: string | null;
=======
}

export interface AvailabilityCreateArgs {
  availability: number[];
  dateSet: Date;
>>>>>>> d567843f
}<|MERGE_RESOLUTION|>--- conflicted
+++ resolved
@@ -38,13 +38,10 @@
   teamTypeId: string;
   name: string;
   iconName: string;
-<<<<<<< HEAD
   calendarId?: string | null;
-=======
 }
 
 export interface AvailabilityCreateArgs {
   availability: number[];
   dateSet: Date;
->>>>>>> d567843f
 }