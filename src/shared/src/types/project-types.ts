--- conflicted
+++ resolved
@@ -96,7 +96,6 @@
   url: string;
 }
 
-<<<<<<< HEAD
 export interface Material {
   materialId: String,
   name: String,
@@ -120,11 +119,11 @@
   dateCreated: Date;
   creatorId: number;
   materials: Material[];
-=======
+}
+
 export enum MaterialStatus {
   Ordered = 'ORDERED',
   Received = 'RECEIVED',
   Unordered = 'UNORDERED',
   Shipped = 'SHIPPED'
->>>>>>> d3ed739c
 }