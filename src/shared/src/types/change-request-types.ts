--- conflicted
+++ resolved
@@ -112,26 +112,17 @@
 export interface ProjectProposedChangesCreateArgs {
   name: string;
   status: WbsElementStatus;
-<<<<<<< HEAD
-  projectLeadId: number | undefined;
-  projectManagerId: number | undefined;
-  links: { url: string; linkTypeName: string }[];
-}
-
-export interface ProjectProposedChangesCreateArgs extends WBSProposedChangesCreateArgs {
-=======
   projectLeadId?: number;
   projectManagerId?: number;
   links: { url: string; linkTypeName: string }[];
->>>>>>> ebbac33e
   budget: number;
   summary: string;
+  newProject: boolean;
   goals: string[];
   features: string[];
   otherConstraints: string[];
   rules: string[];
   teamIds: string[];
-  carNumber?: number;
 }
 
 export interface WorkPackageProposedChangesCreateArgs {
