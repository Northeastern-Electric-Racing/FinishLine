--- conflicted
+++ resolved
@@ -50,16 +50,9 @@
   slackId: string;
 }
 
-<<<<<<< HEAD
 export interface UserSecureSettings {
   userSecureSettingsId: string;
   nuid: string;
-=======
-export interface userSecureSettings {
-  userSecureSettingsId: string;
-  nuid: string;
-  userId: number;
->>>>>>> 6983033f
   street: string;
   city: string;
   state: string;
