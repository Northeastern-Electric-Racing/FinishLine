/*
 * This file is part of NER's FinishLine and licensed under GNU AGPLv3.
 * See the LICENSE file in the repository root folder for details.
 */

export interface User {
  userId: number;
  firstName: string;
  lastName: string;
  email: string;
  emailId: string | null;
  role: Role;
}

export type UserPreview = Pick<User, 'userId' | 'firstName' | 'lastName' | 'email' | 'role'>;

export type Role = 'APP_ADMIN' | 'ADMIN' | 'HEAD' | 'LEADERSHIP' | 'MEMBER' | 'GUEST';
export enum RoleEnum {
  APP_ADMIN = 'APP_ADMIN',
  ADMIN = 'ADMIN',
  HEAD = 'HEAD',
  LEADERSHIP = 'LEADERSHIP',
  MEMBER = 'MEMBER',
  GUEST = 'GUEST'
}

export type ThemeName = 'DARK' | 'LIGHT';

/**
 * User object used purely for authentication purposes.
 */
export interface AuthenticatedUser {
  userId: number;
  firstName: string;
  lastName: string;
  email: string;
  emailId: string | null;
  role: Role;
  defaultTheme?: ThemeName;
<<<<<<< HEAD
  teamAsHeadId?: string;
  favoritedProjectsId?: number[];
=======
  teamAsLeadId?: string;
  favoritedProjectsId: number[];
  changeRequestsToReviewId: number[];
>>>>>>> 6571ed21
}

export interface UserSettings {
  id: string;
  defaultTheme: ThemeName;
  slackId: string;
}

export interface UpdateUserRolePayload {
  userId: number;
  role: string;
}<|MERGE_RESOLUTION|>--- conflicted
+++ resolved
@@ -37,14 +37,9 @@
   emailId: string | null;
   role: Role;
   defaultTheme?: ThemeName;
-<<<<<<< HEAD
   teamAsHeadId?: string;
-  favoritedProjectsId?: number[];
-=======
-  teamAsLeadId?: string;
   favoritedProjectsId: number[];
   changeRequestsToReviewId: number[];
->>>>>>> 6571ed21
 }
 
 export interface UserSettings {
