--- conflicted
+++ resolved
@@ -67,17 +67,16 @@
   allowed: boolean;
 }
 
-<<<<<<< HEAD
 export interface ReimbursementProductCreateArgs {
   id?: string;
   name: string;
   cost: number;
   wbsNum: WbsNumber;
-=======
+}
+
 export interface Reimbursement {
   reimbursementId: string;
   dateCreated: Date;
   amount: number;
   userSubmitted: User;
->>>>>>> e45c662c
 }